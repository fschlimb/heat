--- conflicted
+++ resolved
@@ -17,12 +17,8 @@
   # Running multiple mpi process count, generate a unique coverage report for each one and merge into one report
   - |
     docker exec -t unittest /bin/bash -c '. /root/.bashrc && \
-<<<<<<< HEAD
-      for i in {1..6}; do mpirun --allow-run-as-root -np $i coverage run --source=heat --parallel-mode -m pytest heat/; done && \
-=======
       for i in {1..4}; do mpirun --allow-run-as-root -np $i coverage run --source=heat --parallel-mode -m pytest heat/; done && \
       mpirun --allow-run-as-root -np 7 coverage run --source=heat --parallel-mode -m pytest heat/ && \
->>>>>>> 7c5b0f29
       coverage combine && \
       coverage report && \
       coverage xml'
