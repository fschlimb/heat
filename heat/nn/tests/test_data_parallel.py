import heat as ht
import torch
import unittest


class TestDataParallel(unittest.TestCase):
    def test_data_parallel(self):
        import heat.nn.functional as F

        with self.assertRaises(TypeError):
            ht.utils.data.datatools.DataLoader("asdf")

        class TestModel(ht.nn.Module):
            def __init__(self):
                super(TestModel, self).__init__()
                # 1 input image channel, 6 output channels, 3x3 square convolution
                # kernel
                self.conv1 = ht.nn.Conv2d(1, 6, 3)
                self.conv2 = ht.nn.Conv2d(6, 16, 3)
                # an affine operation: y = Wx + b
                self.fc1 = ht.nn.Linear(16 * 6 * 6, 120)  # 6*6 from image dimension
                self.fc2 = ht.nn.Linear(120, 84)
                self.fc3 = ht.nn.Linear(84, 10)

            def forward(self, x):
                # Max pooling over a (2, 2) window
                x = self.conv1(x)
                x = F.max_pool2d(F.relu(x), (2, 2))
                # If the size is a square you can only specify a single number
                x = F.max_pool2d(F.relu(self.conv2(x)), 2)
                x = x.view(-1, self.num_flat_features(x))
                x = F.relu(self.fc1(x))
                x = F.relu(self.fc2(x))
                x = self.fc3(x)
                return x

            def num_flat_features(self, x):
                size = x.size()[1:]  # all dimensions except the batch dimension
                num_features = 1
                for s in size:
                    num_features *= s
                return num_features

        class TestDataset(ht.utils.data.Dataset):
            def __init__(self, array, ishuffle):
                super(TestDataset, self).__init__(array, ishuffle=ishuffle)

            def __getitem__(self, item):
                return self.data[item]

            def Ishuffle(self):
                if not self.test_set:
                    ht.utils.data.dataset_ishuffle(self, attrs=[["data", None]])

            def Shuffle(self):
                if not self.test_set:
                    ht.utils.data.dataset_shuffle(self, attrs=[["data", None]])

        # create model and move it to GPU with id rank
        model = TestModel()
        optimizer = ht.optim.SGD(model.parameters(), lr=0.001)
        with self.assertRaises(TypeError):
            ht.optim.DataParallelOptimizer(optimizer, "asdf")
        dp_optimizer = ht.optim.DataParallelOptimizer(optimizer, True)

        ht.random.seed(1)
        torch.random.manual_seed(1)

        labels = torch.randn((2, 10), device=ht.get_device().torch_device)
        data = ht.random.rand(2 * ht.MPI_WORLD.size, 1, 32, 32, split=0)
        dataset = TestDataset(data, ishuffle=True)
        dataloader = ht.utils.data.datatools.DataLoader(dataset=dataset, batch_size=2)
        ht_model = ht.nn.DataParallel(
            model, data.comm, dp_optimizer, blocking_parameter_updates=True
        )
        if str(ht.get_device())[:3] == "gpu":
            ht_model.to(ht.get_device().torch_device)

        loss_fn = torch.nn.MSELoss()
        for _ in range(2):
            for data in dataloader:
                self.assertEqual(data.shape[0], 2)
                dp_optimizer.zero_grad()
                ht_outputs = ht_model(data)
                loss_fn(ht_outputs, labels).backward()
                dp_optimizer.step()

            for p in ht_model.parameters():
                p0dim = p.shape[0]
                hld = ht.resplit(ht.array(p, is_split=0))._DNDarray__array
                hld_list = [hld[i * p0dim : (i + 1) * p0dim] for i in range(ht.MPI_WORLD.size - 1)]
                for i in range(1, len(hld_list)):
                    self.assertTrue(torch.allclose(hld_list[0], hld_list[i]))

        model = TestModel()
        optimizer = ht.optim.SGD(model.parameters(), lr=0.001)
<<<<<<< HEAD
        dp_optimizer = ht.optim.dp_optimizer.DataParallelOptimizer(optimizer, False)
=======
        dp_optimizer = ht.optim.DataParallelOptimizer(optimizer, False)
>>>>>>> c7ea0008
        labels = torch.randn((2, 10), device=ht.get_device().torch_device)
        data = ht.random.rand(2 * ht.MPI_WORLD.size, 1, 32, 32, split=0)
        dataset = ht.utils.data.Dataset(data, ishuffle=False)
        dataloader = ht.utils.data.datatools.DataLoader(dataset=dataset, batch_size=2)
        ht_model = ht.nn.DataParallel(
            model, data.comm, dp_optimizer, blocking_parameter_updates=False
        )
        if str(ht.get_device())[:3] == "gpu":
            ht_model.to(ht.get_device().torch_device)

        with self.assertRaises(TypeError):
            ht.nn.DataParallel(model, data.comm, "asdf")

        loss_fn = torch.nn.MSELoss()
        for _ in range(2):
            for data in dataloader:
                self.assertEqual(data.shape[0], 2)
                dp_optimizer.zero_grad()
                ht_outputs = ht_model(data)
                loss_fn(ht_outputs, labels).backward()
                dp_optimizer.step()
            for p in ht_model.parameters():
                p0dim = p.shape[0]
                hld = ht.resplit(ht.array(p, is_split=0))._DNDarray__array
                hld_list = [hld[i * p0dim : (i + 1) * p0dim] for i in range(ht.MPI_WORLD.size - 1)]
                for i in range(1, len(hld_list)):
                    self.assertTrue(torch.allclose(hld_list[0], hld_list[i], atol=1e-5, rtol=1e-5))

        model = TestModel()
        optimizer = ht.optim.SGD(model.parameters(), lr=0.001)
<<<<<<< HEAD
        dp_optimizer = ht.optim.dp_optimizer.DataParallelOptimizer(optimizer, False)
=======
        dp_optimizer = ht.optim.DataParallelOptimizer(optimizer, False)
>>>>>>> c7ea0008
        labels = torch.randn((2, 10), device=ht.get_device().torch_device)
        data = ht.random.rand(2 * ht.MPI_WORLD.size, 1, 32, 32, split=0)
        dataset = ht.utils.data.Dataset(data, ishuffle=True)
        dataloader = ht.utils.data.datatools.DataLoader(dataset=dataset, batch_size=2)
        ht_model = ht.nn.DataParallel(
            model, data.comm, dp_optimizer, blocking_parameter_updates=False
        )
        if str(ht.get_device())[:3] == "gpu":
            ht_model.to(ht.get_device().torch_device)

        for _ in range(2):
            for data in dataloader:
                self.assertEqual(data.shape[0], 2)
                dp_optimizer.zero_grad()
                ht_outputs = ht_model(data)
                loss_fn(ht_outputs, labels).backward()
                dp_optimizer.step()
            for p in ht_model.parameters():
                p0dim = p.shape[0]
                hld = ht.resplit(ht.array(p, is_split=0))._DNDarray__array
                hld_list = [hld[i * p0dim : (i + 1) * p0dim] for i in range(ht.MPI_WORLD.size - 1)]
                for i in range(1, len(hld_list)):
                    self.assertTrue(torch.allclose(hld_list[0], hld_list[i], atol=1e-5, rtol=1e-5))

        ht_model = ht.nn.DataParallel(
            model, ht.MPI_WORLD, [dp_optimizer, dp_optimizer], blocking_parameter_updates=False
        )
        self.assertTrue(ht_model.blocking_parameter_updates)<|MERGE_RESOLUTION|>--- conflicted
+++ resolved
@@ -94,11 +94,11 @@
 
         model = TestModel()
         optimizer = ht.optim.SGD(model.parameters(), lr=0.001)
-<<<<<<< HEAD
-        dp_optimizer = ht.optim.dp_optimizer.DataParallelOptimizer(optimizer, False)
-=======
+#<<<<<<< HEAD
+#        dp_optimizer = ht.optim.dp_optimizer.DataParallelOptimizer(optimizer, False)
+#=======
         dp_optimizer = ht.optim.DataParallelOptimizer(optimizer, False)
->>>>>>> c7ea0008
+#>>>>>>> c7ea00081aadee7d43efd4e8062fab5e7f27e99f
         labels = torch.randn((2, 10), device=ht.get_device().torch_device)
         data = ht.random.rand(2 * ht.MPI_WORLD.size, 1, 32, 32, split=0)
         dataset = ht.utils.data.Dataset(data, ishuffle=False)
@@ -129,11 +129,11 @@
 
         model = TestModel()
         optimizer = ht.optim.SGD(model.parameters(), lr=0.001)
-<<<<<<< HEAD
-        dp_optimizer = ht.optim.dp_optimizer.DataParallelOptimizer(optimizer, False)
-=======
+#<<<<<<< HEAD
+#        dp_optimizer = ht.optim.dp_optimizer.DataParallelOptimizer(optimizer, False)
+#=======
         dp_optimizer = ht.optim.DataParallelOptimizer(optimizer, False)
->>>>>>> c7ea0008
+#>>>>>>> c7ea00081aadee7d43efd4e8062fab5e7f27e99f
         labels = torch.randn((2, 10), device=ht.get_device().torch_device)
         data = ht.random.rand(2 * ht.MPI_WORLD.size, 1, 32, 32, split=0)
         dataset = ht.utils.data.Dataset(data, ishuffle=True)
