import numpy as np
import torch
import heat as ht
<<<<<<< HEAD
import numpy as np
import os

if os.environ.get("DEVICE") == "gpu" and torch.cuda.is_available():
    ht.use_device("gpu")
    torch.cuda.set_device(torch.device(ht.get_device().torch_device))
else:
    ht.use_device("cpu")
device = ht.get_device().torch_device
ht_device = None
if os.environ.get("DEVICE") == "lgpu" and torch.cuda.is_available():
    device = ht.gpu.torch_device
    ht_device = ht.gpu
    torch.cuda.set_device(device)
=======
from heat.core.tests.test_suites.basic_test import BasicTest
>>>>>>> 2b03e776


class TestManipulations(BasicTest):
    def test_concatenate(self):
        # cases to test:
        # Matrices / Vectors
        # s0    s1  axis
        # None None 0
        x = ht.zeros((16, 15), split=None, device=ht_device)
        y = ht.ones((16, 15), split=None, device=ht_device)
        res = ht.concatenate((x, y), axis=0)
        self.assertEqual(res.gshape, (32, 15))
        self.assertEqual(res.dtype, ht.float)
        _, _, chk = res.comm.chunk((32, 15), res.split)
        lshape = [0, 0]
        for i in range(2):
            lshape[i] = chk[i].stop - chk[i].start
        self.assertEqual(res.lshape, tuple(lshape))

        # None None 1
        res = ht.concatenate((x, y), axis=1)
        self.assertEqual(res.gshape, (16, 30))
        self.assertEqual(res.dtype, ht.float)
        _, _, chk = res.comm.chunk((16, 30), res.split)
        lshape = [0, 0]
        for i in range(2):
            lshape[i] = chk[i].stop - chk[i].start
        self.assertEqual(res.lshape, tuple(lshape))

        # =============================================
        # None 0 0
        x = ht.zeros((16, 15), split=None, device=ht_device)
        y = ht.ones((16, 15), split=0, device=ht_device)
        res = ht.concatenate((x, y), axis=0)

        self.assertEqual(res.gshape, (32, 15))
        self.assertEqual(res.dtype, ht.float)
        _, _, chk = res.comm.chunk((32, 15), res.split)
        lshape = [0, 0]
        for i in range(2):
            lshape[i] = chk[i].stop - chk[i].start
        self.assertEqual(res.lshape, tuple(lshape))

        # None 0 1
        res = ht.concatenate((x, y), axis=1)
        self.assertEqual(res.gshape, (16, 30))
        self.assertEqual(res.dtype, ht.float)
        _, _, chk = res.comm.chunk((16, 30), res.split)
        lshape = [0, 0]
        for i in range(2):
            lshape[i] = chk[i].stop - chk[i].start
        self.assertEqual(res.lshape, tuple(lshape))
        # =============================================
        # None 1 1
        x = ht.zeros((16, 15), split=None, device=ht_device)
        y = ht.ones((16, 15), split=1, device=ht_device)
        res = ht.concatenate((x, y), axis=1)
        self.assertEqual(res.gshape, (16, 30))
        self.assertEqual(res.dtype, ht.float)
        _, _, chk = res.comm.chunk((16, 30), res.split)
        lshape = [0, 0]
        for i in range(2):
            lshape[i] = chk[i].stop - chk[i].start
        self.assertEqual(res.lshape, tuple(lshape))
        #
        # None 1 0
        x = ht.zeros((16, 15), split=None, device=ht_device)
        y = ht.ones((16, 15), split=1, device=ht_device)
        res = ht.concatenate((x, y), axis=0)
        self.assertEqual(res.gshape, (32, 15))
        self.assertEqual(res.dtype, ht.float)
        _, _, chk = res.comm.chunk((32, 15), res.split)
        lshape = [0, 0]
        for i in range(2):
            lshape[i] = chk[i].stop - chk[i].start
        self.assertEqual(res.lshape, tuple(lshape))

        # # =============================================
        # # 0 None 0
        x = ht.zeros((16, 15), split=0, device=ht_device)
        y = ht.ones((16, 15), split=None, device=ht_device)
        res = ht.concatenate((x, y), axis=0)
        self.assertEqual(res.gshape, (32, 15))
        self.assertEqual(res.dtype, ht.float)
        _, _, chk = res.comm.chunk((32, 15), res.split)
        lshape = [0, 0]
        for i in range(2):
            lshape[i] = chk[i].stop - chk[i].start
        self.assertEqual(res.lshape, tuple(lshape))
        # # 0 None 1
        res = ht.concatenate((x, y), axis=1)
        self.assertEqual(res.gshape, (16, 30))
        self.assertEqual(res.dtype, ht.float)
        _, _, chk = res.comm.chunk((16, 30), res.split)
        lshape = [0, 0]
        for i in range(2):
            lshape[i] = chk[i].stop - chk[i].start
        self.assertEqual(res.lshape, tuple(lshape))

        # =============================================
        # 1 None 0
        x = ht.zeros((16, 15), split=1, device=ht_device)
        y = ht.ones((16, 15), split=None, device=ht_device)
        res = ht.concatenate((x, y), axis=0)
        self.assertEqual(res.gshape, (32, 15))
        self.assertEqual(res.dtype, ht.float)
        _, _, chk = res.comm.chunk((32, 15), res.split)
        lshape = [0, 0]
        for i in range(2):
            lshape[i] = chk[i].stop - chk[i].start
        self.assertEqual(res.lshape, tuple(lshape))
        # 1 None 1
        res = ht.concatenate((x, y), axis=1)
        self.assertEqual(res.gshape, (16, 30))
        self.assertEqual(res.dtype, ht.float)
        _, _, chk = res.comm.chunk((16, 30), res.split)
        lshape = [0, 0]
        for i in range(2):
            lshape[i] = chk[i].stop - chk[i].start
        self.assertEqual(res.lshape, tuple(lshape))

        # =============================================
        x = ht.zeros((16, 15), split=0, device=ht_device)
        y = ht.ones((16, 15), split=0, device=ht_device)
        # # 0 0 0
        res = ht.concatenate((x, y), axis=0)
        self.assertEqual(res.gshape, (32, 15))
        self.assertEqual(res.dtype, ht.float)
        _, _, chk = res.comm.chunk((32, 15), res.split)
        lshape = [0, 0]
        for i in range(2):
            lshape[i] = chk[i].stop - chk[i].start
        self.assertEqual(res.lshape, tuple(lshape))
        # 0 0 1
        res = ht.concatenate((x, y), axis=1)
        self.assertEqual(res.gshape, (16, 30))
        self.assertEqual(res.dtype, ht.float)
        _, _, chk = res.comm.chunk((16, 30), res.split)
        lshape = [0, 0]
        for i in range(2):
            lshape[i] = chk[i].stop - chk[i].start
        self.assertEqual(res.lshape, tuple(lshape))

        # =============================================
        x = ht.zeros((16, 15), split=1, device=ht_device)
        y = ht.ones((16, 15), split=1, device=ht_device)
        # 1 1 0
        res = ht.concatenate((x, y), axis=0)
        self.assertEqual(res.gshape, (32, 15))
        self.assertEqual(res.dtype, ht.float)
        _, _, chk = res.comm.chunk((32, 15), res.split)
        lshape = [0, 0]
        for i in range(2):
            lshape[i] = chk[i].stop - chk[i].start
        self.assertEqual(res.lshape, tuple(lshape))
        # # 1 1 1
        res = ht.concatenate((x, y), axis=1)
        self.assertEqual(res.gshape, (16, 30))
        self.assertEqual(res.dtype, ht.float)
        _, _, chk = res.comm.chunk((16, 30), res.split)
        lshape = [0, 0]
        for i in range(2):
            lshape[i] = chk[i].stop - chk[i].start
        self.assertEqual(res.lshape, tuple(lshape))

        # =============================================
        x = ht.zeros((16, 15, 14), split=2, device=ht_device)
        y = ht.ones((16, 15, 14), split=2, device=ht_device)
        # 2 2 0
        res = ht.concatenate((x, y), axis=0)
        self.assertEqual(res.gshape, (32, 15, 14))
        self.assertEqual(res.dtype, ht.float)
        _, _, chk = res.comm.chunk((32, 15, 14), res.split)
        lshape = [0, 0, 0]
        for i in range(3):
            lshape[i] = chk[i].stop - chk[i].start
        self.assertEqual(res.lshape, tuple(lshape))
        # 2 2 1
        res = ht.concatenate((x, y), axis=1)
        self.assertEqual(res.gshape, (16, 30, 14))
        self.assertEqual(res.dtype, ht.float)
        _, _, chk = res.comm.chunk((16, 30, 14), res.split)
        lshape = [0, 0, 0]
        for i in range(3):
            lshape[i] = chk[i].stop - chk[i].start
        self.assertEqual(res.lshape, tuple(lshape))
        # # 2 2 2
        res = ht.concatenate((x, y), axis=2)
        self.assertEqual(res.gshape, (16, 15, 28))
        self.assertEqual(res.dtype, ht.float)
        _, _, chk = res.comm.chunk((16, 15, 28), res.split)
        lshape = [0, 0, 0]
        for i in range(3):
            lshape[i] = chk[i].stop - chk[i].start
        self.assertEqual(res.lshape, tuple(lshape))
        #
        # =============================================
        y = ht.ones((16, 15, 14), split=None, device=ht_device)
        # 2 None 1
        res = ht.concatenate((x, y), axis=1)
        self.assertEqual(res.gshape, (16, 30, 14))
        self.assertEqual(res.dtype, ht.float)
        _, _, chk = res.comm.chunk((16, 30, 14), res.split)
        lshape = [0, 0, 0]
        for i in range(3):
            lshape[i] = chk[i].stop - chk[i].start
        self.assertEqual(res.lshape, tuple(lshape))
        # 2 None 2
        res = ht.concatenate((x, y), axis=2)
        self.assertEqual(res.gshape, (16, 15, 28))
        self.assertEqual(res.dtype, ht.float)
        _, _, chk = res.comm.chunk((16, 15, 28), res.split)
        lshape = [0, 0, 0]
        for i in range(3):
            lshape[i] = chk[i].stop - chk[i].start
        self.assertEqual(res.lshape, tuple(lshape))

        res = ht.concatenate((x, y), axis=-1)
        self.assertEqual(res.gshape, (16, 15, 28))
        self.assertEqual(res.dtype, ht.float)
        _, _, chk = res.comm.chunk((16, 15, 28), res.split)
        lshape = [0, 0, 0]
        for i in range(3):
            lshape[i] = chk[i].stop - chk[i].start
        self.assertEqual(res.lshape, tuple(lshape))

        # =============================================
        x = ht.zeros((16, 15, 14), split=None, device=ht_device)
        y = ht.ones((16, 15, 14), split=2, device=ht_device)
        # None 2 0
        res = ht.concatenate((x, y), axis=0)
        self.assertEqual(res.gshape, (32, 15, 14))
        self.assertEqual(res.dtype, ht.float)
        _, _, chk = res.comm.chunk((32, 15, 14), res.split)
        lshape = [0, 0, 0]
        for i in range(3):
            lshape[i] = chk[i].stop - chk[i].start
        self.assertEqual(res.lshape, tuple(lshape))

        x = ht.zeros((16, 15, 14), split=None, device=ht_device)
        y = ht.ones((16, 15, 14), split=2, device=ht_device)
        # None 2 0
        res = ht.concatenate((x, y, y), axis=0)
        self.assertEqual(res.gshape, (32 + 16, 15, 14))
        self.assertEqual(res.dtype, ht.float)
        _, _, chk = res.comm.chunk((32 + 16, 15, 14), res.split)
        lshape = [0, 0, 0]
        for i in range(3):
            lshape[i] = chk[i].stop - chk[i].start
        self.assertEqual(res.lshape, tuple(lshape))

        # None 2 2
        res = ht.concatenate((x, y), axis=2)
        self.assertEqual(res.gshape, (16, 15, 28))
        self.assertEqual(res.dtype, ht.float)
        _, _, chk = res.comm.chunk((16, 15, 28), res.split)
        lshape = [0, 0, 0]
        for i in range(3):
            lshape[i] = chk[i].stop - chk[i].start
        self.assertEqual(res.lshape, tuple(lshape))

        # vectors
        # None None 0
        x = ht.zeros((16,), split=None, device=ht_device)
        y = ht.ones((16,), split=None, device=ht_device)
        res = ht.concatenate((x, y), axis=0)
        self.assertEqual(res.gshape, (32,))
        self.assertEqual(res.dtype, ht.float)
        # None 0 0
        y = ht.ones((16,), split=0, device=ht_device)
        res = ht.concatenate((x, y), axis=0)
        self.assertEqual(res.gshape, (32,))
        self.assertEqual(res.dtype, ht.float)
        _, _, chk = res.comm.chunk((32,), res.split)
        lshape = [0]
        lshape[0] = chk[0].stop - chk[0].start
        self.assertEqual(res.lshape, tuple(lshape))

        # 0 0 0
        x = ht.ones((16,), split=0, dtype=ht.float64, device=ht_device)
        res = ht.concatenate((x, y), axis=0)
        self.assertEqual(res.gshape, (32,))
        self.assertEqual(res.dtype, ht.float64)
        _, _, chk = res.comm.chunk((32,), res.split)
        lshape = [0]
        lshape[0] = chk[0].stop - chk[0].start
        self.assertEqual(res.lshape, tuple(lshape))
        # 0 None 0
        x = ht.ones((16,), split=0, device=ht_device)
        y = ht.ones((16,), split=None, dtype=ht.int64, device=ht_device)
        res = ht.concatenate((x, y), axis=0)
        self.assertEqual(res.gshape, (32,))
        self.assertEqual(res.dtype, ht.float64)
        _, _, chk = res.comm.chunk((32,), res.split)
        lshape = [0]
        lshape[0] = chk[0].stop - chk[0].start
        self.assertEqual(res.lshape, tuple(lshape))

        # test raises
        with self.assertRaises(ValueError):
            ht.concatenate(
                (ht.zeros((6, 3, 5), device=ht_device), ht.zeros((4, 5, 1), device=ht_device))
            )
        with self.assertRaises(TypeError):
            ht.concatenate((x, "5"))
        with self.assertRaises(TypeError):
            ht.concatenate((x))
        with self.assertRaises(TypeError):
            ht.concatenate((x, x), axis=x)
        with self.assertRaises(RuntimeError):
            ht.concatenate((x, ht.zeros((2, 2), device=ht_device)), axis=0)
        with self.assertRaises(ValueError):
            ht.concatenate(
                (ht.zeros((12, 12), device=ht_device), ht.zeros((2, 2), device=ht_device)), axis=0
            )
        with self.assertRaises(RuntimeError):
            ht.concatenate(
                (
                    ht.zeros((2, 2), split=0, device=ht_device),
                    ht.zeros((2, 2), split=1, device=ht_device),
                ),
                axis=0,
            )

    def test_diag(self):
        size = ht.MPI_WORLD.size
        rank = ht.MPI_WORLD.rank

        data = torch.arange(size * 2)
        a = ht.array(data)
        res = ht.diag(a)
        self.assertTrue(torch.equal(res._DNDarray__array, torch.diag(data)))

        res = ht.diag(a, offset=size)
        self.assertTrue(torch.equal(res._DNDarray__array, torch.diag(data, diagonal=size)))

        res = ht.diag(a, offset=-size)
        self.assertTrue(torch.equal(res._DNDarray__array, torch.diag(data, diagonal=-size)))

        a = ht.array(data, split=0)
        res = ht.diag(a)
        self.assertEqual(res.split, a.split)
        self.assertEqual(res.shape, (size * 2, size * 2))
        self.assertEqual(res.lshape[res.split], 2)
        exp = torch.diag(data)
        for i in range(rank * 2, (rank + 1) * 2):
            self.assertTrue(torch.equal(res[i, i]._DNDarray__array, exp[i, i]))

        res = ht.diag(a, offset=size)
        self.assertEqual(res.split, a.split)
        self.assertEqual(res.shape, (size * 3, size * 3))
        self.assertEqual(res.lshape[res.split], 3)
        exp = torch.diag(data, diagonal=size)
        for i in range(rank * 3, min((rank + 1) * 3, a.shape[0])):
            self.assertTrue(torch.equal(res[i, i + size]._DNDarray__array, exp[i, i + size]))

        res = ht.diag(a, offset=-size)
        self.assertEqual(res.split, a.split)
        self.assertEqual(res.shape, (size * 3, size * 3))
        self.assertEqual(res.lshape[res.split], 3)
        exp = torch.diag(data, diagonal=-size)
        for i in range(max(size, rank * 3), (rank + 1) * 3):
            self.assertTrue(torch.equal(res[i, i - size]._DNDarray__array, exp[i, i - size]))

        self.assertTrue(ht.equal(ht.diag(ht.diag(a)), a))

        a = ht.random.rand(15, 20, 5, split=1)
        res_1 = ht.diag(a)
        res_2 = ht.diagonal(a)
        self.assertTrue(ht.equal(res_1, res_2))

        with self.assertRaises(ValueError):
            ht.diag(data)

        with self.assertRaises(ValueError):
            ht.diag(a, offset=None)

        a = ht.arange(size)
        with self.assertRaises(ValueError):
            ht.diag(a, offset="3")

        a = ht.empty([])
        with self.assertRaises(ValueError):
            ht.diag(a)

        if rank == 0:
            data = torch.ones(size, dtype=torch.int32)
        else:
            data = torch.empty(0, dtype=torch.int32)
        a = ht.array(data, is_split=0)
        res = ht.diag(a)
        self.assertTrue(
            torch.equal(res[rank, rank]._DNDarray__array, torch.tensor(1, dtype=torch.int32))
        )

        self.assert_func_equal_for_tensor(
            np.arange(23),
            heat_func=ht.diag,
            numpy_func=np.diag,
            heat_args={"offset": 2},
            numpy_args={"k": 2},
        )

        self.assert_func_equal(
            (27,),
            heat_func=ht.diag,
            numpy_func=np.diag,
            heat_args={"offset": -3},
            numpy_args={"k": -3},
        )

    def test_diagonal(self):
        size = ht.MPI_WORLD.size
        rank = ht.MPI_WORLD.rank

        data = torch.arange(size).repeat(size).reshape(size, size)
        a = ht.array(data)
        res = ht.diagonal(a)
        self.assertTrue(torch.equal(res._DNDarray__array, torch.arange(size)))
        self.assertEqual(res.split, None)

        a = ht.array(data, split=0)
        res = ht.diagonal(a)
        self.assertTrue(torch.equal(res._DNDarray__array, torch.tensor([rank])))
        self.assertEqual(res.split, 0)

        a = ht.array(data, split=1)
        res2 = ht.diagonal(a, dim1=1, dim2=0)
        self.assertTrue(ht.equal(res, res2))

        res = ht.diagonal(a)
        self.assertTrue(torch.equal(res._DNDarray__array, torch.tensor([rank])))
        self.assertEqual(res.split, 0)

        a = ht.array(data, split=0)
        res2 = ht.diagonal(a, dim1=1, dim2=0)
        self.assertTrue(ht.equal(res, res2))

        data = torch.arange(size + 1).repeat(size + 1).reshape(size + 1, size + 1)
        a = ht.array(data)
        res = ht.diagonal(a, offset=0)
        self.assertTrue(torch.equal(res._DNDarray__array, torch.arange(size + 1)))
        res = ht.diagonal(a, offset=1)
        self.assertTrue(torch.equal(res._DNDarray__array, torch.arange(1, size + 1)))
        res = ht.diagonal(a, offset=-1)
        self.assertTrue(torch.equal(res._DNDarray__array, torch.arange(0, size)))

        a = ht.array(data, split=0)
        res = ht.diagonal(a, offset=1)
        res.balance_()
        self.assertTrue(torch.equal(res._DNDarray__array, torch.tensor([rank + 1])))
        res = ht.diagonal(a, offset=-1)
        res.balance_()
        self.assertTrue(torch.equal(res._DNDarray__array, torch.tensor([rank])))

        a = ht.array(data, split=1)
        res = ht.diagonal(a, offset=1)
        res.balance_()
        self.assertTrue(torch.equal(res._DNDarray__array, torch.tensor([rank + 1])))
        res = ht.diagonal(a, offset=-1)
        res.balance_()
        self.assertTrue(torch.equal(res._DNDarray__array, torch.tensor([rank])))

        data = (
            torch.arange(size * 2 + 10).repeat(size * 2 + 10).reshape(size * 2 + 10, size * 2 + 10)
        )
        a = ht.array(data)
        res = ht.diagonal(a, offset=10)
        self.assertTrue(torch.equal(res._DNDarray__array, torch.arange(10, 10 + size * 2)))
        res = ht.diagonal(a, offset=-10)
        self.assertTrue(torch.equal(res._DNDarray__array, torch.arange(0, size * 2)))

        a = ht.array(data, split=0)
        res = ht.diagonal(a, offset=10)
        res.balance_()
        self.assertTrue(
            torch.equal(res._DNDarray__array, torch.tensor([10 + rank * 2, 11 + rank * 2]))
        )
        res = ht.diagonal(a, offset=-10)
        res.balance_()
        self.assertTrue(torch.equal(res._DNDarray__array, torch.tensor([rank * 2, 1 + rank * 2])))

        a = ht.array(data, split=1)
        res = ht.diagonal(a, offset=10)
        res.balance_()
        self.assertTrue(
            torch.equal(res._DNDarray__array, torch.tensor([10 + rank * 2, 11 + rank * 2]))
        )
        res = ht.diagonal(a, offset=-10)
        res.balance_()
        self.assertTrue(torch.equal(res._DNDarray__array, torch.tensor([rank * 2, 1 + rank * 2])))

        data = (
            torch.arange(size + 1)
            .repeat((size + 1) * (size + 1))
            .reshape(size + 1, size + 1, size + 1)
        )
        a = ht.array(data)
        res = ht.diagonal(a)
        self.assertTrue(
            torch.equal(
                res._DNDarray__array,
                torch.arange(size + 1).repeat(size + 1).reshape(size + 1, size + 1).t(),
            )
        )
        res = ht.diagonal(a, offset=1)
        self.assertTrue(
            torch.equal(
                res._DNDarray__array,
                torch.arange(size + 1).repeat(size).reshape(size, size + 1).t(),
            )
        )
        res = ht.diagonal(a, offset=-1)
        self.assertTrue(
            torch.equal(
                res._DNDarray__array,
                torch.arange(size + 1).repeat(size).reshape(size, size + 1).t(),
            )
        )

        res = ht.diagonal(a, dim1=1, dim2=2)
        self.assertTrue(
            torch.equal(
                res._DNDarray__array,
                torch.arange(size + 1).repeat(size + 1).reshape(size + 1, size + 1),
            )
        )
        res = ht.diagonal(a, offset=1, dim1=1, dim2=2)
        self.assertTrue(
            torch.equal(
                res._DNDarray__array,
                torch.arange(1, size + 1).repeat(size + 1).reshape(size + 1, size),
            )
        )
        res = ht.diagonal(a, offset=-1, dim1=1, dim2=2)
        self.assertTrue(
            torch.equal(
                res._DNDarray__array, torch.arange(size).repeat(size + 1).reshape(size + 1, size)
            )
        )

        res = ht.diagonal(a, dim1=0, dim2=2)
        self.assertTrue(
            torch.equal(
                res._DNDarray__array,
                torch.arange(size + 1).repeat(size + 1).reshape(size + 1, size + 1),
            )
        )

        a = ht.array(data, split=0)
        res = ht.diagonal(a, offset=1, dim1=0, dim2=1)
        res.balance_()
        self.assertTrue(
            torch.equal(res._DNDarray__array, torch.arange(size + 1).reshape(size + 1, 1))
        )
        self.assertEqual(res.split, 1)

        res = ht.diagonal(a, offset=-1, dim1=0, dim2=1)
        res.balance_()
        self.assertTrue(
            torch.equal(res._DNDarray__array, torch.arange(size + 1).reshape(size + 1, 1))
        )
        self.assertEqual(res.split, 1)

        res = ht.diagonal(a, offset=size + 1, dim1=0, dim2=1)
        res.balance_()
        self.assertTrue(
            torch.equal(res._DNDarray__array, torch.empty((size + 1, 0), dtype=torch.int64))
        )
        self.assertTrue(res.shape[res.split] == 0)

        with self.assertRaises(ValueError):
            ht.diagonal(a, offset=None)

        with self.assertRaises(ValueError):
            ht.diagonal(a, dim1=1, dim2=1)

        with self.assertRaises(ValueError):
            ht.diagonal(a, dim1=1, dim2=-2)

        with self.assertRaises(ValueError):
            ht.diagonal(data)

        self.assert_func_equal(
            (5, 5, 5),
            heat_func=ht.diagonal,
            numpy_func=np.diagonal,
            heat_args={"dim1": 0, "dim2": 2},
            numpy_args={"axis1": 0, "axis2": 2},
        )

        self.assert_func_equal(
            (5, 4, 3, 2),
            heat_func=ht.diagonal,
            numpy_func=np.diagonal,
            heat_args={"dim1": 1, "dim2": 2},
            numpy_args={"axis1": 1, "axis2": 2},
        )

        self.assert_func_equal(
            (4, 6, 3),
            heat_func=ht.diagonal,
            numpy_func=np.diagonal,
            heat_args={"dim1": 0, "dim2": 1},
            numpy_args={"axis1": 0, "axis2": 1},
        )

    def test_expand_dims(self):
        # vector data
        a = ht.arange(10, device=ht_device)
        b = ht.expand_dims(a, 0)

        self.assertIsInstance(b, ht.DNDarray)
        self.assertEqual(len(b.shape), 2)

        self.assertEqual(b.shape[0], 1)
        self.assertEqual(b.shape[1], a.shape[0])

        self.assertEqual(b.lshape[0], 1)
        self.assertEqual(b.lshape[1], a.shape[0])

        self.assertIs(b.split, None)

        # vector data with out-of-bounds axis
        a = ht.arange(12, device=ht_device)
        b = a.expand_dims(1)

        self.assertIsInstance(b, ht.DNDarray)
        self.assertEqual(len(b.shape), 2)

        self.assertEqual(b.shape[0], a.shape[0])
        self.assertEqual(b.shape[1], 1)

        self.assertEqual(b.lshape[0], a.shape[0])
        self.assertEqual(b.lshape[1], 1)

        self.assertIs(b.split, None)

        # volume with intermediate axis
        a = ht.empty((3, 4, 5), device=ht_device)
        b = a.expand_dims(1)

        self.assertIsInstance(b, ht.DNDarray)
        self.assertEqual(len(b.shape), 4)

        self.assertEqual(b.shape[0], a.shape[0])
        self.assertEqual(b.shape[1], 1)
        self.assertEqual(b.shape[2], a.shape[1])
        self.assertEqual(b.shape[3], a.shape[2])

        self.assertEqual(b.lshape[0], a.shape[0])
        self.assertEqual(b.lshape[1], 1)
        self.assertEqual(b.lshape[2], a.shape[1])
        self.assertEqual(b.lshape[3], a.shape[2])

        self.assertIs(b.split, None)

        # volume with negative axis
        a = ht.empty((3, 4, 5), device=ht_device)
        b = a.expand_dims(-4)

        self.assertIsInstance(b, ht.DNDarray)
        self.assertEqual(len(b.shape), 4)

        self.assertEqual(b.shape[0], 1)
        self.assertEqual(b.shape[1], a.shape[0])
        self.assertEqual(b.shape[2], a.shape[1])
        self.assertEqual(b.shape[3], a.shape[2])

        self.assertEqual(b.lshape[0], 1)
        self.assertEqual(b.lshape[1], a.shape[0])
        self.assertEqual(b.lshape[2], a.shape[1])
        self.assertEqual(b.lshape[3], a.shape[2])

        self.assertIs(b.split, None)

        # split volume with negative axis expansion after the split
        a = ht.empty((3, 4, 5), split=1, device=ht_device)
        b = a.expand_dims(-2)

        self.assertIsInstance(b, ht.DNDarray)
        self.assertEqual(len(b.shape), 4)

        self.assertEqual(b.shape[0], a.shape[0])
        self.assertEqual(b.shape[1], a.shape[1])
        self.assertEqual(b.shape[2], 1)
        self.assertEqual(b.shape[3], a.shape[2])

        self.assertEqual(b.lshape[0], a.shape[0])
        self.assertLessEqual(b.lshape[1], a.shape[1])
        self.assertEqual(b.lshape[2], 1)
        self.assertEqual(b.lshape[3], a.shape[2])

        self.assertIs(b.split, 1)

        # split volume with negative axis expansion before the split
        a = ht.empty((3, 4, 5), split=2, device=ht_device)
        b = a.expand_dims(-3)

        self.assertIsInstance(b, ht.DNDarray)
        self.assertEqual(len(b.shape), 4)

        self.assertEqual(b.shape[0], a.shape[0])
        self.assertEqual(b.shape[1], 1)
        self.assertEqual(b.shape[2], a.shape[1])
        self.assertEqual(b.shape[3], a.shape[2])

        self.assertEqual(b.lshape[0], a.shape[0])
        self.assertEqual(b.lshape[1], 1)
        self.assertEqual(b.lshape[2], a.shape[1])
        self.assertLessEqual(b.lshape[3], a.shape[2])

        self.assertIs(b.split, 3)

        # exceptions
        with self.assertRaises(TypeError):
            ht.expand_dims("(3, 4, 5,)", 1)
        with self.assertRaises(TypeError):
            ht.empty((3, 4, 5), device=ht_device).expand_dims("1")
        with self.assertRaises(ValueError):
            ht.empty((3, 4, 5), device=ht_device).expand_dims(4)
        with self.assertRaises(ValueError):
            ht.empty((3, 4, 5), device=ht_device).expand_dims(-5)

    def test_hstack(self):
        # cases to test:
        # MM===================================
        # NN,
        a = ht.ones((10, 12), split=None, device=ht_device)
        b = ht.ones((10, 12), split=None, device=ht_device)
        res = ht.hstack((a, b))
        self.assertEqual(res.shape, (10, 24))
        # 11,
        a = ht.ones((10, 12), split=1, device=ht_device)
        b = ht.ones((10, 12), split=1, device=ht_device)
        res = ht.hstack((a, b))
        self.assertEqual(res.shape, (10, 24))

        # VM===================================
        # NN,
        a = ht.ones((12,), split=None, device=ht_device)
        b = ht.ones((12, 10), split=None, device=ht_device)
        res = ht.hstack((a, b))
        self.assertEqual(res.shape, (12, 11))
        # 00
        a = ht.ones((12,), split=0, device=ht_device)
        b = ht.ones((12, 10), split=0, device=ht_device)
        res = ht.hstack((a, b))
        self.assertEqual(res.shape, (12, 11))

        # MV===================================
        # NN,
        a = ht.ones((12, 10), split=None, device=ht_device)
        b = ht.ones((12,), split=None, device=ht_device)
        res = ht.hstack((a, b))
        self.assertEqual(res.shape, (12, 11))
        # 00
        a = ht.ones((12, 10), split=0, device=ht_device)
        b = ht.ones((12,), split=0, device=ht_device)
        res = ht.hstack((a, b))
        self.assertEqual(res.shape, (12, 11))

        # VV===================================
        # NN,
        a = ht.ones((12,), split=None, device=ht_device)
        b = ht.ones((12,), split=None, device=ht_device)
        res = ht.hstack((a, b))
        self.assertEqual(res.shape, (24,))
        # 00
        a = ht.ones((12,), split=0, device=ht_device)
        b = ht.ones((12,), split=0, device=ht_device)
        res = ht.hstack((a, b))
        self.assertEqual(res.shape, (24,))

    def test_sort(self):
        size = ht.MPI_WORLD.size
        rank = ht.MPI_WORLD.rank
        tensor = torch.arange(size, device=device).repeat(size).reshape(size, size)

        data = ht.array(tensor, split=None, device=ht_device)
        result, result_indices = ht.sort(data, axis=0, descending=True)
        expected, exp_indices = torch.sort(tensor, dim=0, descending=True)
        self.assertTrue(torch.equal(result._DNDarray__array, expected))
        self.assertTrue(torch.equal(result_indices._DNDarray__array, exp_indices))

        result, result_indices = ht.sort(data, axis=1, descending=True)
        expected, exp_indices = torch.sort(tensor, dim=1, descending=True)
        self.assertTrue(torch.equal(result._DNDarray__array, expected))
        self.assertTrue(torch.equal(result_indices._DNDarray__array, exp_indices))

        data = ht.array(tensor, split=0, device=ht_device)

        exp_axis_zero = torch.arange(size, device=device).reshape(1, size)
        exp_indices = torch.tensor([[rank] * size], device=device)
        result, result_indices = ht.sort(data, descending=True, axis=0)
        self.assertTrue(torch.equal(result._DNDarray__array, exp_axis_zero))
        self.assertTrue(torch.equal(result_indices._DNDarray__array, exp_indices))

        exp_axis_one, exp_indices = (
            torch.arange(size, device=device).reshape(1, size).sort(dim=1, descending=True)
        )
        result, result_indices = ht.sort(data, descending=True, axis=1)
        self.assertTrue(torch.equal(result._DNDarray__array, exp_axis_one))
        self.assertTrue(torch.equal(result_indices._DNDarray__array, exp_indices))

        result1 = ht.sort(data, axis=1, descending=True)
        result2 = ht.sort(data, descending=True)
        self.assertTrue(ht.equal(result1[0], result2[0]))
        self.assertTrue(ht.equal(result1[1], result2[1]))

        data = ht.array(tensor, split=1, device=ht_device)

        exp_axis_zero = torch.tensor(rank, device=device).repeat(size).reshape(size, 1)
        indices_axis_zero = torch.arange(size, dtype=torch.int64, device=device).reshape(size, 1)
        result, result_indices = ht.sort(data, axis=0, descending=True)
        self.assertTrue(torch.equal(result._DNDarray__array, exp_axis_zero))
        # comparison value is only true on CPU
        if result_indices._DNDarray__array.is_cuda is False:
            self.assertTrue(torch.equal(result_indices._DNDarray__array, indices_axis_zero))

        exp_axis_one = torch.tensor(size - rank - 1, device=device).repeat(size).reshape(size, 1)
        result, result_indices = ht.sort(data, descending=True, axis=1)
        self.assertTrue(torch.equal(result._DNDarray__array, exp_axis_one))
        self.assertTrue(torch.equal(result_indices._DNDarray__array, exp_axis_one))

        tensor = torch.tensor(
            [
                [[2, 8, 5], [7, 2, 3]],
                [[6, 5, 2], [1, 8, 7]],
                [[9, 3, 0], [1, 2, 4]],
                [[8, 4, 7], [0, 8, 9]],
            ],
            dtype=torch.int32,
            device=device,
        )

        data = ht.array(tensor, split=0, device=ht_device)
        exp_axis_zero = torch.tensor([[2, 3, 0], [0, 2, 3]], dtype=torch.int32, device=device)
        if torch.cuda.is_available() and data.device == ht.gpu and size < 4:
            indices_axis_zero = torch.tensor(
                [[0, 2, 2], [3, 2, 0]], dtype=torch.int32, device=device
            )
        else:
            indices_axis_zero = torch.tensor(
                [[0, 2, 2], [3, 0, 0]], dtype=torch.int32, device=device
            )
        result, result_indices = ht.sort(data, axis=0)
        first = result[0]._DNDarray__array
        first_indices = result_indices[0]._DNDarray__array
        if rank == 0:
            self.assertTrue(torch.equal(first, exp_axis_zero))
            self.assertTrue(torch.equal(first_indices, indices_axis_zero))

        data = ht.array(tensor, split=1, device=ht_device)
        exp_axis_one = torch.tensor([[2, 2, 3]], dtype=torch.int32, device=device)
        indices_axis_one = torch.tensor([[0, 1, 1]], dtype=torch.int32, device=device)
        result, result_indices = ht.sort(data, axis=1)
        first = result[0]._DNDarray__array[:1]
        first_indices = result_indices[0]._DNDarray__array[:1]
        if rank == 0:
            self.assertTrue(torch.equal(first, exp_axis_one))
            self.assertTrue(torch.equal(first_indices, indices_axis_one))

        data = ht.array(tensor, split=2, device=ht_device)
        exp_axis_two = torch.tensor([[2], [2]], dtype=torch.int32, device=device)
        indices_axis_two = torch.tensor([[0], [1]], dtype=torch.int32, device=device)
        result, result_indices = ht.sort(data, axis=2)
        first = result[0]._DNDarray__array[:, :1]
        first_indices = result_indices[0]._DNDarray__array[:, :1]
        if rank == 0:
            self.assertTrue(torch.equal(first, exp_axis_two))
            self.assertTrue(torch.equal(first_indices, indices_axis_two))
        #
        out = ht.empty_like(data, device=ht_device)
        indices = ht.sort(data, axis=2, out=out)
        self.assertTrue(ht.equal(out, result))
        self.assertTrue(ht.equal(indices, result_indices))

        with self.assertRaises(ValueError):
            ht.sort(data, axis=3)
        with self.assertRaises(TypeError):
            ht.sort(data, axis="1")

        rank = ht.MPI_WORLD.rank
        data = ht.random.randn(100, 1, split=0, device=ht_device)
        result, _ = ht.sort(data, axis=0)
        counts, _, _ = ht.get_comm().counts_displs_shape(data.gshape, axis=0)
        for i, c in enumerate(counts):
            for idx in range(c - 1):
                if rank == i:
                    self.assertTrue(
                        torch.lt(
                            result._DNDarray__array[idx], result._DNDarray__array[idx + 1]
                        ).all()
                    )

    def test_squeeze(self):
        torch.manual_seed(1)
        data = ht.random.randn(1, 4, 5, 1, device=ht_device)

        # 4D local tensor, no axis
        result = ht.squeeze(data)
        self.assertIsInstance(result, ht.DNDarray)
        self.assertEqual(result.dtype, ht.float64)
        self.assertEqual(result._DNDarray__array.dtype, torch.float64)
        self.assertEqual(result.shape, (4, 5))
        self.assertEqual(result.lshape, (4, 5))
        self.assertEqual(result.split, None)
        self.assertTrue((result._DNDarray__array == data._DNDarray__array.squeeze()).all())

        # 4D local tensor, major axis
        result = ht.squeeze(data, axis=0)
        self.assertIsInstance(result, ht.DNDarray)
        self.assertEqual(result.dtype, ht.float64)
        self.assertEqual(result._DNDarray__array.dtype, torch.float64)
        self.assertEqual(result.shape, (4, 5, 1))
        self.assertEqual(result.lshape, (4, 5, 1))
        self.assertEqual(result.split, None)
        self.assertTrue((result._DNDarray__array == data._DNDarray__array.squeeze(0)).all())

        # 4D local tensor, minor axis
        result = ht.squeeze(data, axis=-1)
        self.assertIsInstance(result, ht.DNDarray)
        self.assertEqual(result.dtype, ht.float64)
        self.assertEqual(result._DNDarray__array.dtype, torch.float64)
        self.assertEqual(result.shape, (1, 4, 5))
        self.assertEqual(result.lshape, (1, 4, 5))
        self.assertEqual(result.split, None)
        self.assertTrue((result._DNDarray__array == data._DNDarray__array.squeeze(-1)).all())

        # 4D local tensor, tuple axis
        result = data.squeeze(axis=(0, -1))
        self.assertIsInstance(result, ht.DNDarray)
        self.assertEqual(result.dtype, ht.float64)
        self.assertEqual(result._DNDarray__array.dtype, torch.float64)
        self.assertEqual(result.shape, (4, 5))
        self.assertEqual(result.lshape, (4, 5))
        self.assertEqual(result.split, None)
        self.assertTrue((result._DNDarray__array == data._DNDarray__array.squeeze()).all())

        # 4D split tensor, along the axis
        # TODO: reinstate this test of uneven dimensions distribution
        # after update to Allgatherv implementation (Issue  #273 depending on #233)
        # data = ht.array(ht.random.randn(1, 4, 5, 1), split=1)
        # result = ht.squeeze(data, axis=-1)
        # self.assertIsInstance(result, ht.DNDarray)
        # # TODO: the following works locally but not when distributed,
        # #self.assertEqual(result.dtype, ht.float32)
        # #self.assertEqual(result._DNDarray__array.dtype, torch.float32)
        # self.assertEqual(result.shape, (1, 12, 5))
        # self.assertEqual(result.lshape, (1, 12, 5))
        # self.assertEqual(result.split, 1)

        # 3D split tensor, across the axis
        size = ht.MPI_WORLD.size * 2
        data = ht.triu(ht.ones((1, size, size), split=1, device=ht_device), k=1)

        result = ht.squeeze(data, axis=0)
        self.assertIsInstance(result, ht.DNDarray)
        # TODO: the following works locally but not when distributed,
        # self.assertEqual(result.dtype, ht.float32)
        # self.assertEqual(result._DNDarray__array.dtype, torch.float32)
        self.assertEqual(result.shape, (size, size))
        self.assertEqual(result.lshape, (size, size))
        # self.assertEqual(result.split, None)

        # check exceptions
        with self.assertRaises(ValueError):
            data.squeeze(axis=(0, 1))
        with self.assertRaises(TypeError):
            data.squeeze(axis=1.1)
        with self.assertRaises(TypeError):
            data.squeeze(axis="y")
        with self.assertRaises(ValueError):
            ht.argmin(data, axis=-4)

    def test_unique(self):
        size = ht.MPI_WORLD.size
        rank = ht.MPI_WORLD.rank
        torch_array = torch.arange(size, dtype=torch.int32, device=device).expand(size, size)
        split_zero = ht.array(torch_array, split=0, device=ht_device)

        exp_axis_none = ht.array([rank], dtype=ht.int32, device=ht_device)
        res = split_zero.unique(sorted=True)
        self.assertTrue((res._DNDarray__array == exp_axis_none._DNDarray__array).all())

        exp_axis_zero = ht.arange(size, dtype=ht.int32, device=ht_device).expand_dims(0)
        res = ht.unique(split_zero, sorted=True, axis=0)
        self.assertTrue((res._DNDarray__array == exp_axis_zero._DNDarray__array).all())

        exp_axis_one = ht.array([rank], dtype=ht.int32, device=ht_device).expand_dims(0)
        split_zero_transposed = ht.array(torch_array.transpose(0, 1), split=0, device=ht_device)
        res = ht.unique(split_zero_transposed, sorted=False, axis=1)
        self.assertTrue((res._DNDarray__array == exp_axis_one._DNDarray__array).all())

        split_one = ht.array(torch_array, dtype=ht.int32, split=1, device=ht_device)

        exp_axis_none = ht.arange(size, dtype=ht.int32, device=ht_device)
        res = ht.unique(split_one, sorted=True)
        self.assertTrue((res._DNDarray__array == exp_axis_none._DNDarray__array).all())

        exp_axis_zero = ht.array([rank], dtype=ht.int32, device=ht_device).expand_dims(0)
        res = ht.unique(split_one, sorted=False, axis=0)
        self.assertTrue((res._DNDarray__array == exp_axis_zero._DNDarray__array).all())

        exp_axis_one = ht.array([rank] * size, dtype=ht.int32, device=ht_device).expand_dims(1)
        res = ht.unique(split_one, sorted=True, axis=1)
        self.assertTrue((res._DNDarray__array == exp_axis_one._DNDarray__array).all())

        torch_array = torch.tensor(
            [[1, 2], [2, 3], [1, 2], [2, 3], [1, 2]], dtype=torch.int32, device=device
        )
        data = ht.array(torch_array, split=0, device=ht_device)

        res, inv = ht.unique(data, return_inverse=True, axis=0)
        _, exp_inv = torch_array.unique(dim=0, return_inverse=True, sorted=True)
        self.assertTrue(torch.equal(inv, exp_inv.to(dtype=inv.dtype)))

        res, inv = ht.unique(data, return_inverse=True, axis=1)
        _, exp_inv = torch_array.unique(dim=1, return_inverse=True, sorted=True)
        self.assertTrue(torch.equal(inv, exp_inv.to(dtype=inv.dtype)))

        torch_array = torch.tensor(
            [[1, 1, 2], [1, 2, 2], [2, 1, 2], [1, 3, 2], [0, 1, 2]],
            dtype=torch.int32,
            device=device,
        )
        exp_res, exp_inv = torch_array.unique(return_inverse=True, sorted=True)

        data_split_none = ht.array(torch_array, device=ht_device)
        res, inv = ht.unique(data_split_none, return_inverse=True, sorted=True)
        self.assertTrue(torch.equal(inv, exp_inv.to(dtype=inv.dtype)))

        data_split_zero = ht.array(torch_array, split=0, device=ht_device)
        res, inv = ht.unique(data_split_zero, return_inverse=True, sorted=True)
        self.assertTrue(torch.equal(inv, exp_inv.to(dtype=inv.dtype)))

    def test_resplit(self):
        # resplitting with same axis, should leave everything unchanged
        shape = (ht.MPI_WORLD.size, ht.MPI_WORLD.size)
        data = ht.zeros(shape, split=None, device=ht_device)
        data2 = ht.resplit(data, None)

        self.assertIsInstance(data2, ht.DNDarray)
        self.assertEqual(data2.shape, shape)
        self.assertEqual(data2.lshape, shape)
        self.assertEqual(data2.split, None)

        # resplitting with same axis, should leave everything unchanged
        shape = (ht.MPI_WORLD.size, ht.MPI_WORLD.size)
        data = ht.zeros(shape, split=1, device=ht_device)
        data2 = ht.resplit(data, 1)

        self.assertIsInstance(data2, ht.DNDarray)
        self.assertEqual(data2.shape, shape)
        self.assertEqual(data2.lshape, (data.comm.size, 1))
        self.assertEqual(data2.split, 1)

        # splitting an unsplit tensor should result in slicing the tensor locally
        shape = (ht.MPI_WORLD.size, ht.MPI_WORLD.size)
        data = ht.zeros(shape, device=ht_device)
        data2 = ht.resplit(data, 1)

        self.assertIsInstance(data2, ht.DNDarray)
        self.assertEqual(data2.shape, shape)
        self.assertEqual(data2.lshape, (data.comm.size, 1))
        self.assertEqual(data2.split, 1)

        # unsplitting, aka gathering a tensor
        shape = (ht.MPI_WORLD.size + 1, ht.MPI_WORLD.size)
        data = ht.ones(shape, split=0, device=ht_device)
        data2 = ht.resplit(data, None)

        self.assertIsInstance(data2, ht.DNDarray)
        self.assertEqual(data2.shape, shape)
        self.assertEqual(data2.lshape, shape)
        self.assertEqual(data2.split, None)

        # assign and entirely new split axis
        shape = (ht.MPI_WORLD.size + 2, ht.MPI_WORLD.size + 1)
        data = ht.ones(shape, split=0, device=ht_device)
        data2 = ht.resplit(data, 1)

        self.assertIsInstance(data2, ht.DNDarray)
        self.assertEqual(data2.shape, shape)
        self.assertEqual(data2.lshape[0], ht.MPI_WORLD.size + 2)
        self.assertTrue(data2.lshape[1] == 1 or data2.lshape[1] == 2)
        self.assertEqual(data2.split, 1)

        # test sorting order of resplit

        N = ht.MPI_WORLD.size
        reference_tensor = ht.zeros((N, N + 1, 2 * N))
        for n in range(N):
            for m in range(N + 1):
                reference_tensor[n, m, :] = ht.arange(0, 2 * N) + m * 10 + n * 100

        # split along axis = 0
        resplit_tensor = ht.resplit(reference_tensor, axis=0)
        local_shape = (1, N + 1, 2 * N)
        local_tensor = reference_tensor[ht.MPI_WORLD.rank, :, :]
        self.assertEqual(resplit_tensor.lshape, local_shape)
        self.assertTrue((resplit_tensor._DNDarray__array == local_tensor._DNDarray__array).all())

        # unsplit
        unsplit_tensor = ht.resplit(resplit_tensor, axis=None)
        self.assertTrue(
            (unsplit_tensor._DNDarray__array == reference_tensor._DNDarray__array).all()
        )

        # split along axis = 1
        resplit_tensor = ht.resplit(unsplit_tensor, axis=1)
        if ht.MPI_WORLD.rank == 0:
            local_shape = (N, 2, 2 * N)
            local_tensor = reference_tensor[:, 0:2, :]
        else:
            local_shape = (N, 1, 2 * N)
            local_tensor = reference_tensor[:, ht.MPI_WORLD.rank + 1 : ht.MPI_WORLD.rank + 2, :]

        self.assertEqual(resplit_tensor.lshape, local_shape)
        self.assertTrue((resplit_tensor._DNDarray__array == local_tensor._DNDarray__array).all())

        # unsplit
        unsplit_tensor = ht.resplit(resplit_tensor, axis=None)
        self.assertTrue(
            (unsplit_tensor._DNDarray__array == reference_tensor._DNDarray__array).all()
        )

        # split along axis = 2
        resplit_tensor = ht.resplit(unsplit_tensor, axis=2)
        local_shape = (N, N + 1, 2)
        local_tensor = reference_tensor[:, :, 2 * ht.MPI_WORLD.rank : 2 * ht.MPI_WORLD.rank + 2]

        self.assertEqual(resplit_tensor.lshape, local_shape)
        self.assertTrue((resplit_tensor._DNDarray__array == local_tensor._DNDarray__array).all())

    def test_vstack(self):
        # cases to test:
        # MM===================================
        # NN,
        a = ht.ones((10, 12), split=None, device=ht_device)
        b = ht.ones((10, 12), split=None, device=ht_device)
        res = ht.vstack((a, b))
        self.assertEqual(res.shape, (20, 12))
        # 11,
        a = ht.ones((10, 12), split=1, device=ht_device)
        b = ht.ones((10, 12), split=1, device=ht_device)
        res = ht.vstack((a, b))
        self.assertEqual(res.shape, (20, 12))

        # VM===================================
        # NN,
        a = ht.ones((10,), split=None, device=ht_device)
        b = ht.ones((12, 10), split=None, device=ht_device)
        res = ht.vstack((a, b))
        self.assertEqual(res.shape, (13, 10))
        # 00
        a = ht.ones((10,), split=0, device=ht_device)
        b = ht.ones((12, 10), split=0, device=ht_device)
        res = ht.vstack((a, b))
        self.assertEqual(res.shape, (13, 10))

        # MV===================================
        # NN,
        a = ht.ones((12, 10), split=None, device=ht_device)
        b = ht.ones((10,), split=None, device=ht_device)
        res = ht.vstack((a, b))
        self.assertEqual(res.shape, (13, 10))
        # 00
        a = ht.ones((12, 10), split=0, device=ht_device)
        b = ht.ones((10,), split=0, device=ht_device)
        res = ht.vstack((a, b))
        self.assertEqual(res.shape, (13, 10))

        # VV===================================
        # NN,
        a = ht.ones((12,), split=None, device=ht_device)
        b = ht.ones((12,), split=None, device=ht_device)
        res = ht.vstack((a, b))
        self.assertEqual(res.shape, (2, 12))
        # 00
        a = ht.ones((12,), split=0, device=ht_device)
        b = ht.ones((12,), split=0, device=ht_device)
        res = ht.vstack((a, b))
        self.assertEqual(res.shape, (2, 12))<|MERGE_RESOLUTION|>--- conflicted
+++ resolved
@@ -1,9 +1,8 @@
 import numpy as np
 import torch
 import heat as ht
-<<<<<<< HEAD
-import numpy as np
 import os
+from heat.core.tests.test_suites.basic_test import BasicTest
 
 if os.environ.get("DEVICE") == "gpu" and torch.cuda.is_available():
     ht.use_device("gpu")
@@ -16,9 +15,6 @@
     device = ht.gpu.torch_device
     ht_device = ht.gpu
     torch.cuda.set_device(device)
-=======
-from heat.core.tests.test_suites.basic_test import BasicTest
->>>>>>> 2b03e776
 
 
 class TestManipulations(BasicTest):
