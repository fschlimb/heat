--- conflicted
+++ resolved
@@ -1385,24 +1385,9 @@
             constant_values=((0, 3), (1, 4)),
         )
 
-<<<<<<< HEAD
-        data = ht.array(tensor, split=None)
-        result, result_indices = ht.sort(data, axis=0, descending=True)
-        expected, exp_indices = torch.sort(tensor, dim=0, descending=True)
-        exp_indices = exp_indices.int()
-        self.assertTrue(torch.equal(result._DNDarray__array, expected))
-        self.assertTrue(torch.equal(result_indices._DNDarray__array, exp_indices.int()))
-
-        result, result_indices = ht.sort(data, axis=1, descending=True)
-        expected, exp_indices = torch.sort(tensor, dim=1, descending=True)
-        exp_indices = exp_indices.int()
-        self.assertTrue(torch.equal(result._DNDarray__array, expected))
-        self.assertTrue(torch.equal(result_indices._DNDarray__array, exp_indices.int()))
-=======
         self.assert_array_equal(pad_ht_split, pad_np_split)
 
         # shortcuts constant_values===================================
->>>>>>> 6c732fa3
 
         pad_numpy = np.pad(
             data_np, pad_width=((2, 1), (1, 0), (1, 2)), mode="constant", constant_values=((0, 3),)
@@ -1412,14 +1397,6 @@
         )
         self.assert_array_equal(pad_ht, pad_numpy)
 
-<<<<<<< HEAD
-        exp_axis_zero = torch.arange(size, device=self.device.torch_device).reshape(1, size)
-        exp_indices = torch.tensor([[rank] * size], device=self.device.torch_device)
-        result, result_indices = ht.sort(data, descending=True, axis=0)
-        exp_indices = exp_indices.int()
-        self.assertTrue(torch.equal(result._DNDarray__array, exp_axis_zero))
-        self.assertTrue(torch.equal(result_indices._DNDarray__array, exp_indices.int()))
-=======
         pad_numpy = np.pad(
             data_np, pad_width=((2, 1), (1, 0), (1, 2)), mode="constant", constant_values=(0, 3)
         )
@@ -1427,7 +1404,6 @@
             data_ht, pad_width=((2, 1), (1, 0), (1, 2)), mode="constant", constant_values=(0, 3)
         )
         self.assert_array_equal(pad_ht, pad_numpy)
->>>>>>> 6c732fa3
 
         pad_numpy = np.pad(
             data_np, pad_width=((2, 1), (1, 0), (1, 2)), mode="constant", constant_values=(3,)
