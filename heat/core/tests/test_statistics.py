import numpy as np
import torch
from itertools import combinations
<<<<<<< HEAD
import os
from scipy import stats as ss
import heat as ht
=======
>>>>>>> afd19683

import heat as ht
from .test_suites.basic_test import TestCase


class TestStatistics(TestCase):
    def test_argmax(self):
        torch.manual_seed(1)
        data = ht.random.randn(3, 4, 5)

        # 3D local tensor, major axis
        result = ht.argmax(data, axis=0)
        self.assertIsInstance(result, ht.DNDarray)
        self.assertEqual(result.dtype, ht.int64)
        self.assertEqual(result._DNDarray__array.dtype, torch.int64)
        self.assertEqual(result.shape, (4, 5))
        self.assertEqual(result.lshape, (4, 5))
        self.assertEqual(result.split, None)
        self.assertTrue((result._DNDarray__array == data._DNDarray__array.argmax(0)).all())

        # 3D local tensor, minor axis
        result = ht.argmax(data, axis=-1, keepdim=True)
        self.assertIsInstance(result, ht.DNDarray)
        self.assertEqual(result.dtype, ht.int64)
        self.assertEqual(result._DNDarray__array.dtype, torch.int64)
        self.assertEqual(result.shape, (3, 4, 1))
        self.assertEqual(result.lshape, (3, 4, 1))
        self.assertEqual(result.split, None)
        self.assertTrue(
            (result._DNDarray__array == data._DNDarray__array.argmax(-1, keepdim=True)).all()
        )

        # 1D split tensor, no axis
        data = ht.arange(-10, 10, split=0)
        result = ht.argmax(data)
        self.assertIsInstance(result, ht.DNDarray)
        self.assertEqual(result.dtype, ht.int64)
        self.assertEqual(result._DNDarray__array.dtype, torch.int64)
        self.assertEqual(result.shape, (1,))
        self.assertEqual(result.lshape, (1,))
        self.assertEqual(result.split, None)
        self.assertTrue(
            (result._DNDarray__array == torch.tensor([19], device=self.device.torch_device))
        )

        # 2D split tensor, along the axis
        data = ht.array(ht.random.randn(4, 5), is_split=0)
        result = ht.argmax(data, axis=1)
        expected = torch.argmax(data._DNDarray__array, dim=1)
        self.assertIsInstance(result, ht.DNDarray)
        self.assertEqual(result.dtype, ht.int64)
        self.assertEqual(result._DNDarray__array.dtype, torch.int64)
        self.assertEqual(result.shape, (ht.MPI_WORLD.size * 4,))
        self.assertEqual(result.lshape, (4,))
        self.assertEqual(result.split, 0)
        self.assertTrue((result._DNDarray__array == expected).all())

        # 2D split tensor, across the axis
        size = ht.MPI_WORLD.size * 2
        data = ht.tril(ht.ones((size, size), split=0), k=-1)

        result = ht.argmax(data, axis=0)
        self.assertIsInstance(result, ht.DNDarray)
        self.assertEqual(result.dtype, ht.int64)
        self.assertEqual(result._DNDarray__array.dtype, torch.int64)
        self.assertEqual(result.shape, (size,))
        self.assertEqual(result.lshape, (size,))
        self.assertEqual(result.split, None)
        # skip test on gpu; argmax works different
        if not (torch.cuda.is_available() and result.device == ht.gpu):
            self.assertTrue((result._DNDarray__array != 0).all())

        # 2D split tensor, across the axis, output tensor
        size = ht.MPI_WORLD.size * 2
        data = ht.tril(ht.ones((size, size), split=0), k=-1)

        output = ht.empty((size,))
        result = ht.argmax(data, axis=0, out=output)

        self.assertIsInstance(result, ht.DNDarray)
        self.assertEqual(output.dtype, ht.int64)
        self.assertEqual(output._DNDarray__array.dtype, torch.int64)
        self.assertEqual(output.shape, (size,))
        self.assertEqual(output.lshape, (size,))
        self.assertEqual(output.split, None)
        # skip test on gpu; argmax works different
        if not (torch.cuda.is_available() and output.device == ht.gpu):
            self.assertTrue((output._DNDarray__array != 0).all())

        # check exceptions
        with self.assertRaises(TypeError):
            data.argmax(axis=(0, 1))
        with self.assertRaises(TypeError):
            data.argmax(axis=1.1)
        with self.assertRaises(TypeError):
            data.argmax(axis="y")
        with self.assertRaises(ValueError):
            ht.argmax(data, axis=-4)

    def test_argmin(self):
        torch.manual_seed(1)
        data = ht.random.randn(3, 4, 5)

        # 3D local tensor, no axis
        result = ht.argmin(data)
        self.assertIsInstance(result, ht.DNDarray)
        self.assertEqual(result.dtype, ht.int64)
        self.assertEqual(result._DNDarray__array.dtype, torch.int64)
        self.assertEqual(result.shape, (1,))
        self.assertEqual(result.lshape, (1,))
        self.assertEqual(result.split, None)
        self.assertTrue((result._DNDarray__array == data._DNDarray__array.argmin()).all())

        # 3D local tensor, major axis
        result = ht.argmin(data, axis=0)
        self.assertIsInstance(result, ht.DNDarray)
        self.assertEqual(result.dtype, ht.int64)
        self.assertEqual(result._DNDarray__array.dtype, torch.int64)
        self.assertEqual(result.shape, (4, 5))
        self.assertEqual(result.lshape, (4, 5))
        self.assertEqual(result.split, None)
        self.assertTrue((result._DNDarray__array == data._DNDarray__array.argmin(0)).all())

        # 3D local tensor, minor axis
        result = ht.argmin(data, axis=-1, keepdim=True)
        self.assertIsInstance(result, ht.DNDarray)
        self.assertEqual(result.dtype, ht.int64)
        self.assertEqual(result._DNDarray__array.dtype, torch.int64)
        self.assertEqual(result.shape, (3, 4, 1))
        self.assertEqual(result.lshape, (3, 4, 1))
        self.assertEqual(result.split, None)
        self.assertTrue(
            (result._DNDarray__array == data._DNDarray__array.argmin(-1, keepdim=True)).all()
        )

        # 2D split tensor, along the axis
        data = ht.array(ht.random.randn(4, 5), is_split=0)
        result = ht.argmin(data, axis=1)
        expected = torch.argmin(data._DNDarray__array, dim=1)
        self.assertIsInstance(result, ht.DNDarray)
        self.assertEqual(result.dtype, ht.int64)
        self.assertEqual(result._DNDarray__array.dtype, torch.int64)
        self.assertEqual(result.shape, (ht.MPI_WORLD.size * 4,))
        self.assertEqual(result.lshape, (4,))
        self.assertEqual(result.split, 0)
        self.assertTrue((result._DNDarray__array == expected).all())

        # 2D split tensor, across the axis
        size = ht.MPI_WORLD.size * 2
        data = ht.triu(ht.ones((size, size), split=0), k=1)

        result = ht.argmin(data, axis=0)
        self.assertIsInstance(result, ht.DNDarray)
        self.assertEqual(result.dtype, ht.int64)
        self.assertEqual(result._DNDarray__array.dtype, torch.int64)
        self.assertEqual(result.shape, (size,))
        self.assertEqual(result.lshape, (size,))
        self.assertEqual(result.split, None)
        # skip test on gpu; argmin works different
        if not (torch.cuda.is_available() and result.device == ht.gpu):
            self.assertTrue((result._DNDarray__array != 0).all())

        # 2D split tensor, across the axis, output tensor
        size = ht.MPI_WORLD.size * 2
        data = ht.triu(ht.ones((size, size), split=0), k=1)

        output = ht.empty((size,))
        result = ht.argmin(data, axis=0, out=output)

        self.assertIsInstance(result, ht.DNDarray)
        self.assertEqual(output.dtype, ht.int64)
        self.assertEqual(output._DNDarray__array.dtype, torch.int64)
        self.assertEqual(output.shape, (size,))
        self.assertEqual(output.lshape, (size,))
        self.assertEqual(output.split, None)
        # skip test on gpu; argmin works different
        if not (torch.cuda.is_available() and output.device == ht.gpu):
            self.assertTrue((output._DNDarray__array != 0).all())

        # check exceptions
        with self.assertRaises(TypeError):
            data.argmin(axis=(0, 1))
        with self.assertRaises(TypeError):
            data.argmin(axis=1.1)
        with self.assertRaises(TypeError):
            data.argmin(axis="y")
        with self.assertRaises(ValueError):
            ht.argmin(data, axis=-4)

    def test_average(self):
        data = [[1, 2, 3], [4, 5, 6], [7, 8, 9], [10, 11, 12]]

        ht_array = ht.array(data, dtype=float)
        comparison = np.asanyarray(data)

        # check global average
        avg = ht.average(ht_array)

        self.assertIsInstance(avg, ht.DNDarray)
        self.assertEqual(avg.shape, ())
        self.assertEqual(avg.lshape, ())
        self.assertEqual(avg.split, None)
        self.assertEqual(avg.dtype, ht.float32)
        self.assertEqual(avg._DNDarray__array.dtype, torch.float32)
        self.assertEqual(avg.numpy(), np.average(comparison))

        # average along first axis
        avg_vertical = ht.average(ht_array, axis=0)

        self.assertIsInstance(avg_vertical, ht.DNDarray)
        self.assertEqual(avg_vertical.shape, (3,))
        self.assertEqual(avg_vertical.lshape, (3,))
        self.assertEqual(avg_vertical.split, None)
        self.assertEqual(avg_vertical.dtype, ht.float32)
        self.assertEqual(avg_vertical._DNDarray__array.dtype, torch.float32)
        self.assertTrue((avg_vertical.numpy() == np.average(comparison, axis=0)).all())

        # average along second axis
        avg_horizontal = ht.average(ht_array, axis=1)

        self.assertIsInstance(avg_horizontal, ht.DNDarray)
        self.assertEqual(avg_horizontal.shape, (4,))
        self.assertEqual(avg_horizontal.lshape, (4,))
        self.assertEqual(avg_horizontal.split, None)
        self.assertEqual(avg_horizontal.dtype, ht.float32)
        self.assertEqual(avg_horizontal._DNDarray__array.dtype, torch.float32)
        self.assertTrue((avg_horizontal.numpy() == np.average(comparison, axis=1)).all())

        # check weighted average over all float elements of split 3d tensor, across split axis
        random_volume = ht.array(
            torch.randn((3, 3, 3), dtype=torch.float64, device=self.device.torch_device), is_split=1
        )
        size = random_volume.comm.size
        random_weights = ht.array(
            torch.randn((3 * size,), dtype=torch.float64, device=self.device.torch_device), split=0
        )
        avg_volume = ht.average(random_volume, weights=random_weights, axis=1)
        np_avg_volume = np.average(random_volume.numpy(), weights=random_weights.numpy(), axis=1)
        self.assertIsInstance(avg_volume, ht.DNDarray)
        self.assertEqual(avg_volume.shape, (3, 3))
        self.assertEqual(avg_volume.lshape, (3, 3))
        self.assertEqual(avg_volume.dtype, ht.float64)
        self.assertEqual(avg_volume._DNDarray__array.dtype, torch.float64)
        self.assertEqual(avg_volume.split, None)
        self.assertAlmostEqual(avg_volume.numpy().all(), np_avg_volume.all())
        avg_volume_with_cumwgt = ht.average(
            random_volume, weights=random_weights, axis=1, returned=True
        )
        self.assertIsInstance(avg_volume_with_cumwgt, tuple)
        self.assertIsInstance(avg_volume_with_cumwgt[1], ht.DNDarray)
        self.assertEqual(avg_volume_with_cumwgt[1].gshape, avg_volume_with_cumwgt[0].gshape)
        self.assertEqual(avg_volume_with_cumwgt[1].split, avg_volume_with_cumwgt[0].split)

        # check weighted average over all float elements of split 3d tensor (3d weights)

        random_weights_3d = ht.array(
            torch.randn((3, 3, 3), dtype=torch.float64, device=self.device.torch_device), is_split=1
        )
        avg_volume = ht.average(random_volume, weights=random_weights_3d, axis=1)
        np_avg_volume = np.average(random_volume.numpy(), weights=random_weights.numpy(), axis=1)
        self.assertIsInstance(avg_volume, ht.DNDarray)
        self.assertEqual(avg_volume.shape, (3, 3))
        self.assertEqual(avg_volume.lshape, (3, 3))
        self.assertEqual(avg_volume.dtype, ht.float64)
        self.assertEqual(avg_volume._DNDarray__array.dtype, torch.float64)
        self.assertEqual(avg_volume.split, None)
        self.assertAlmostEqual(avg_volume.numpy().all(), np_avg_volume.all())
        avg_volume_with_cumwgt = ht.average(
            random_volume, weights=random_weights, axis=1, returned=True
        )
        self.assertIsInstance(avg_volume_with_cumwgt, tuple)
        self.assertIsInstance(avg_volume_with_cumwgt[1], ht.DNDarray)
        self.assertEqual(avg_volume_with_cumwgt[1].gshape, avg_volume_with_cumwgt[0].gshape)
        self.assertEqual(avg_volume_with_cumwgt[1].split, avg_volume_with_cumwgt[0].split)

        # check average over all float elements of split 3d tensor, tuple axis
        random_volume = ht.random.randn(3, 3, 3, split=0)
        avg_volume = ht.average(random_volume, axis=(1, 2))

        self.assertIsInstance(avg_volume, ht.DNDarray)
        self.assertEqual(avg_volume.shape, (3,))
        self.assertEqual(avg_volume.lshape[0], random_volume.lshape[0])
        self.assertEqual(avg_volume.dtype, ht.float32)
        self.assertEqual(avg_volume._DNDarray__array.dtype, torch.float32)
        self.assertEqual(avg_volume.split, 0)

        # check weighted average over all float elements of split 5d tensor, along split axis
        random_5d = ht.random.randn(random_volume.comm.size, 2, 3, 4, 5, split=0)
        axis = random_5d.split
        random_weights = ht.random.randn(random_5d.gshape[axis], split=0)
        avg_5d = random_5d.average(weights=random_weights, axis=axis)

        self.assertIsInstance(avg_5d, ht.DNDarray)
        self.assertEqual(avg_5d.gshape, (2, 3, 4, 5))
        self.assertLessEqual(avg_5d.lshape[1], 3)
        self.assertEqual(avg_5d.dtype, ht.float32)
        self.assertEqual(avg_5d._DNDarray__array.dtype, torch.float32)
        self.assertEqual(avg_5d.split, None)

        # check exceptions
        with self.assertRaises(TypeError):
            ht.average(comparison)
        with self.assertRaises(TypeError):
            ht.average(random_5d, weights=random_weights.numpy(), axis=axis)
        with self.assertRaises(TypeError):
            ht.average(random_5d, weights=random_weights, axis=None)
        with self.assertRaises(NotImplementedError):
            ht.average(random_5d, weights=random_weights, axis=(1, 2))
        random_weights = ht.random.randn(random_5d.gshape[axis], random_5d.gshape[axis + 1])
        with self.assertRaises(TypeError):
            ht.average(random_5d, weights=random_weights, axis=axis)
        random_shape_weights = ht.random.randn(random_5d.gshape[axis] + 1)
        with self.assertRaises(ValueError):
            ht.average(random_5d, weights=random_shape_weights, axis=axis)
        zero_weights = ht.zeros((random_5d.gshape[axis]), split=0)
        with self.assertRaises(ZeroDivisionError):
            ht.average(random_5d, weights=zero_weights, axis=axis)
        weights_5d_split_mismatch = ht.ones(random_5d.gshape, split=-1)
        with self.assertRaises(NotImplementedError):
            ht.average(random_5d, weights=weights_5d_split_mismatch, axis=axis)

        with self.assertRaises(TypeError):
            ht_array.average(axis=1.1)
        with self.assertRaises(TypeError):
            ht_array.average(axis="y")
        with self.assertRaises(ValueError):
            ht.average(ht_array, axis=-4)

    def test_cov(self):
        x = ht.array([[0, 2], [1, 1], [2, 0]], dtype=ht.float, split=1).T
        if x.comm.size < 3:
            cov = ht.cov(x)
            actual = ht.array([[1, -1], [-1, 1]], split=0)
            self.assertTrue(ht.equal(cov, actual))

        data = np.loadtxt("heat/datasets/data/iris.csv", delimiter=";")
        np_cov = np.cov(data[:, 0], data[:, 1:3], rowvar=False)

        # split = None tests
        htdata = ht.load("heat/datasets/data/iris.csv", sep=";", split=None)
        ht_cov = ht.cov(htdata[:, 0], htdata[:, 1:3], rowvar=False)
        comp = ht.array(np_cov, dtype=ht.float)
        self.assertTrue(ht.allclose(comp - ht_cov, 0, atol=1e-4))

        np_cov = np.cov(data, rowvar=False)
        ht_cov = ht.cov(htdata, rowvar=False)
        self.assertTrue(ht.allclose(ht.array(np_cov, dtype=ht.float) - ht_cov, 0, atol=1e-4))

        np_cov = np.cov(data, rowvar=False, ddof=1)
        ht_cov = ht.cov(htdata, rowvar=False, ddof=1)
        self.assertTrue(ht.allclose(ht.array(np_cov, dtype=ht.float) - ht_cov, 0, atol=1e-4))

        np_cov = np.cov(data, rowvar=False, bias=True)
        ht_cov = ht.cov(htdata, rowvar=False, bias=True)
        self.assertTrue(ht.allclose(ht.array(np_cov, dtype=ht.float) - ht_cov, 0, atol=1e-4))

        # split = 0 tests
        data = np.loadtxt("heat/datasets/data/iris.csv", delimiter=";")
        np_cov = np.cov(data[:, 0], data[:, 1:3], rowvar=False)

        htdata = ht.load("heat/datasets/data/iris.csv", sep=";", split=0)
        ht_cov = ht.cov(htdata[:, 0], htdata[:, 1:3], rowvar=False)
        comp = ht.array(np_cov, dtype=ht.float)
        self.assertTrue(ht.allclose(comp - ht_cov, 0, atol=1e-4))

        np_cov = np.cov(data, rowvar=False)
        ht_cov = ht.cov(htdata, rowvar=False)
        self.assertTrue(ht.allclose(ht.array(np_cov, dtype=ht.float) - ht_cov, 0, atol=1e-4))

        np_cov = np.cov(data, rowvar=False, ddof=1)
        ht_cov = ht.cov(htdata, rowvar=False, ddof=1)
        self.assertTrue(ht.allclose(ht.array(np_cov, dtype=ht.float) - ht_cov, 0, atol=1e-4))

        np_cov = np.cov(data, rowvar=False, bias=True)
        ht_cov = ht.cov(htdata, rowvar=False, bias=True)
        self.assertTrue(ht.allclose(ht.array(np_cov, dtype=ht.float) - ht_cov, 0, atol=1e-4))

        if 1 < x.comm.size < 5:
            # split 1 tests
            htdata = ht.load("heat/datasets/data/iris.csv", sep=";", split=1)
            np_cov = np.cov(data, rowvar=False)
            ht_cov = ht.cov(htdata, rowvar=False)
            self.assertTrue(ht.allclose(ht.array(np_cov, dtype=ht.float), ht_cov, atol=1e-4))

            np_cov = np.cov(data, data, rowvar=True)

            htdata = ht.load("heat/datasets/data/iris.csv", sep=";", split=0)
            ht_cov = ht.cov(htdata, htdata, rowvar=True)
            self.assertTrue(ht.allclose(ht.array(np_cov, dtype=ht.float), ht_cov, atol=1e-4))

            htdata = ht.load("heat/datasets/data/iris.csv", sep=";", split=0)
            with self.assertRaises(RuntimeError):
                ht.cov(htdata[1:], rowvar=False)
            with self.assertRaises(RuntimeError):
                ht.cov(htdata, htdata[1:], rowvar=False)

        with self.assertRaises(TypeError):
            ht.cov(np_cov)
        with self.assertRaises(TypeError):
            ht.cov(htdata, np_cov)
        with self.assertRaises(TypeError):
            ht.cov(htdata, ddof="str")
        with self.assertRaises(ValueError):
            ht.cov(ht.zeros((1, 2, 3)))
        with self.assertRaises(ValueError):
            ht.cov(htdata, ht.zeros((1, 2, 3)))
        with self.assertRaises(ValueError):
            ht.cov(htdata, ddof=10000)

    def test_kurtosis(self):
        x = ht.zeros((2, 3, 4))
        with self.assertRaises(ValueError):
            x.kurtosis(axis=10)
        with self.assertRaises(TypeError):
            ht.kurtosis(x, axis="01")
        with self.assertRaises(TypeError):
            ht.kurtosis(x, axis=(0, "10"))

        def __split_calc(ht_split, axis):
            sp = ht_split if axis > ht_split else ht_split - 1
            if axis == ht_split:
                sp = None
            return sp

        # 1 dim
        ht_data = ht.random.rand(50)
        np_data = ht_data.copy().numpy()
        np_kurtosis32 = ht.array((ss.kurtosis(np_data, bias=False)), dtype=ht_data.dtype)
        self.assertAlmostEqual(ht.kurtosis(ht_data), np_kurtosis32.item(), places=5)
        ht_data = ht.resplit(ht_data, 0)
        self.assertAlmostEqual(ht.kurtosis(ht_data), np_kurtosis32.item(), places=5)

        # 2 dim
        ht_data = ht.random.rand(50, 30)
        np_data = ht_data.copy().numpy()
        np_kurtosis32 = ss.kurtosis(np_data, axis=None, bias=False)
        self.assertAlmostEqual(ht.kurtosis(ht_data) - np_kurtosis32, 0, places=5)
        ht_data = ht.resplit(ht_data, 0)
        for ax in range(2):
            np_kurtosis32 = ht.array(
                (ss.kurtosis(np_data, axis=ax, bias=True)), dtype=ht_data.dtype
            )
            ht_kurtosis = ht.kurtosis(ht_data, axis=ax, unbiased=False)
            self.assertTrue(ht.allclose(ht_kurtosis, np_kurtosis32, atol=1e-5))
            sp = __split_calc(ht_data.split, ax)
            self.assertEqual(ht_kurtosis.split, sp)
        ht_data = ht.resplit(ht_data, 1)
        for ax in range(2):
            np_kurtosis32 = ht.array(
                (ss.kurtosis(np_data, axis=ax, bias=True)), dtype=ht_data.dtype
            )
            ht_kurtosis = ht.kurtosis(ht_data, axis=ax, unbiased=False)
            self.assertTrue(ht.allclose(ht_kurtosis, np_kurtosis32, atol=1e-5))
            sp = __split_calc(ht_data.split, ax)
            self.assertEqual(ht_kurtosis.split, sp)

        # 2 dim float64
        ht_data = ht.random.rand(50, 30, dtype=ht.float64)
        np_data = ht_data.copy().numpy()
        np_kurtosis32 = ss.kurtosis(np_data, axis=None, bias=False)
        self.assertAlmostEqual(ht.kurtosis(ht_data) - np_kurtosis32, 0, places=5)
        ht_data = ht.resplit(ht_data, 0)
        for ax in range(2):
            np_kurtosis32 = ht.array(
                (ss.kurtosis(np_data, axis=ax, bias=False)), dtype=ht_data.dtype
            )
            ht_kurtosis = ht.kurtosis(ht_data, axis=ax)
            self.assertTrue(ht.allclose(ht_kurtosis, np_kurtosis32, atol=1e-5))
            sp = __split_calc(ht_data.split, ax)
            self.assertEqual(ht_kurtosis.split, sp)
            self.assertEqual(ht_kurtosis.dtype, ht.float64)
        ht_data = ht.resplit(ht_data, 1)
        for ax in range(2):
            np_kurtosis32 = ht.array(
                (ss.kurtosis(np_data, axis=ax, bias=False)), dtype=ht_data.dtype
            )
            ht_kurtosis = ht.kurtosis(ht_data, axis=ax)
            self.assertTrue(ht.allclose(ht_kurtosis, np_kurtosis32, atol=1e-5))
            sp = __split_calc(ht_data.split, ax)
            self.assertEqual(ht_kurtosis.split, sp)
            self.assertEqual(ht_kurtosis.dtype, ht.float64)

        # 3 dim
        ht_data = ht.random.rand(50, 30, 16)
        np_data = ht_data.copy().numpy()
        np_kurtosis32 = ss.kurtosis(np_data, axis=None, bias=False)
        self.assertAlmostEqual(ht.kurtosis(ht_data) - np_kurtosis32, 0, places=5)
        for split in range(3):
            ht_data = ht.resplit(ht_data, split)
            for ax in range(3):
                np_kurtosis32 = ht.array(
                    (ss.kurtosis(np_data, axis=ax, bias=False)), dtype=ht_data.dtype
                )
                ht_kurtosis = ht.kurtosis(ht_data, axis=ax)
                self.assertTrue(ht.allclose(ht_kurtosis, np_kurtosis32, atol=1e-5))
                sp = __split_calc(ht_data.split, ax)
                self.assertEqual(ht_kurtosis.split, sp)

    def test_max(self):
        data = [[1, 2, 3], [4, 5, 6], [7, 8, 9], [10, 11, 12]]

        ht_array = ht.array(data)
        comparison = torch.tensor(data, device=self.device.torch_device)

        # check global max
        maximum = ht.max(ht_array)

        self.assertIsInstance(maximum, ht.DNDarray)
        self.assertEqual(maximum.shape, (1,))
        self.assertEqual(maximum.lshape, (1,))
        self.assertEqual(maximum.split, None)
        self.assertEqual(maximum.dtype, ht.int64)
        self.assertEqual(maximum._DNDarray__array.dtype, torch.int64)
        self.assertEqual(maximum, 12)

        # maximum along first axis
        maximum_vertical = ht.max(ht_array, axis=0)

        self.assertIsInstance(maximum_vertical, ht.DNDarray)
        self.assertEqual(maximum_vertical.shape, (3,))
        self.assertEqual(maximum_vertical.lshape, (3,))
        self.assertEqual(maximum_vertical.split, None)
        self.assertEqual(maximum_vertical.dtype, ht.int64)
        self.assertEqual(maximum_vertical._DNDarray__array.dtype, torch.int64)
        self.assertTrue(
            (maximum_vertical._DNDarray__array == comparison.max(dim=0, keepdim=True)[0]).all()
        )

        # maximum along second axis
        maximum_horizontal = ht.max(ht_array, axis=1, keepdim=True)

        self.assertIsInstance(maximum_horizontal, ht.DNDarray)
        self.assertEqual(maximum_horizontal.shape, (4, 1))
        self.assertEqual(maximum_horizontal.lshape, (4, 1))
        self.assertEqual(maximum_horizontal.split, None)
        self.assertEqual(maximum_horizontal.dtype, ht.int64)
        self.assertEqual(maximum_horizontal._DNDarray__array.dtype, torch.int64)
        self.assertTrue(
            (maximum_horizontal._DNDarray__array == comparison.max(dim=1, keepdim=True)[0]).all()
        )

        # check max over all float elements of split 3d tensor, across split axis
        size = ht.MPI_WORLD.size
        random_volume = ht.random.randn(3, 3 * size, 3, split=1)
        maximum_volume = ht.max(random_volume, axis=1)

        self.assertIsInstance(maximum_volume, ht.DNDarray)
        self.assertEqual(maximum_volume.shape, (3, 3))
        self.assertEqual(maximum_volume.lshape, (3, 3))
        self.assertEqual(maximum_volume.dtype, ht.float32)
        self.assertEqual(maximum_volume._DNDarray__array.dtype, torch.float32)
        self.assertEqual(maximum_volume.split, None)

        # check max over all float elements of split 3d tensor, tuple axis
        random_volume = ht.random.randn(3 * size, 3, 3, split=0)
        maximum_volume = ht.max(random_volume, axis=(1, 2))
        alt_maximum_volume = ht.max(random_volume, axis=(2, 1))

        self.assertIsInstance(maximum_volume, ht.DNDarray)
        self.assertEqual(maximum_volume.shape, (3 * size,))
        self.assertEqual(maximum_volume.dtype, ht.float32)
        self.assertEqual(maximum_volume._DNDarray__array.dtype, torch.float32)
        self.assertEqual(maximum_volume.split, 0)
        self.assertTrue((maximum_volume == alt_maximum_volume).all())

        # check max over all float elements of split 5d tensor, along split axis
        random_5d = ht.random.randn(1 * size, 2, 3, 4, 5, split=0)
        maximum_5d = ht.max(random_5d, axis=1)

        self.assertIsInstance(maximum_5d, ht.DNDarray)
        self.assertEqual(maximum_5d.shape, (1 * size, 3, 4, 5))
        self.assertLessEqual(maximum_5d.lshape[1], 3)
        self.assertEqual(maximum_5d.dtype, ht.float32)
        self.assertEqual(maximum_5d._DNDarray__array.dtype, torch.float32)
        self.assertEqual(maximum_5d.split, 0)

        # Calculating max with empty local vectors works
        if size > 1:
            a = ht.arange(size - 1, split=0)
            res = ht.max(a)
            expected = torch.tensor(
                [size - 2], dtype=a.dtype.torch_type(), device=self.device.torch_device
            )
            self.assertTrue(torch.equal(res._DNDarray__array, expected))

        # check exceptions
        with self.assertRaises(TypeError):
            ht_array.max(axis=1.1)
        with self.assertRaises(TypeError):
            ht_array.max(axis="y")
        with self.assertRaises(ValueError):
            ht.max(ht_array, axis=-4)

    def test_maximum(self):
        data1 = [[1, 2, 3], [4, 5, 6], [7, 8, 9], [10, 11, 12]]
        data2 = [[0, 3, 2], [5, 4, 7], [6, 9, 8], [9, 10, 11]]

        ht_array1 = ht.array(data1)
        ht_array2 = ht.array(data2)
        comparison1 = torch.tensor(data1, device=self.device.torch_device)
        comparison2 = torch.tensor(data2, device=self.device.torch_device)

        # check maximum
        maximum = ht.maximum(ht_array1, ht_array2)

        self.assertIsInstance(maximum, ht.DNDarray)
        self.assertEqual(maximum.shape, (4, 3))
        self.assertEqual(maximum.lshape, (4, 3))
        self.assertEqual(maximum.split, None)
        self.assertEqual(maximum.dtype, ht.int64)
        self.assertEqual(maximum._DNDarray__array.dtype, torch.int64)
        self.assertTrue((maximum._DNDarray__array == torch.max(comparison1, comparison2)).all())

        # check maximum over float elements of split 3d tensors
        # TODO: add check for uneven distribution of dimensions (see Issue #273)
        size = ht.MPI_WORLD.size
        torch.manual_seed(1)
        random_volume_1 = ht.random.randn(12 * size, 3, 3, split=0)
        random_volume_2 = ht.random.randn(12 * size, 1, 3, split=0)
        maximum_volume = ht.maximum(random_volume_1, random_volume_2)

        self.assertIsInstance(maximum_volume, ht.DNDarray)
        self.assertEqual(maximum_volume.shape, (size * 12, 3, 3))
        self.assertEqual(maximum_volume.lshape, (size * 12, 3, 3))
        self.assertEqual(maximum_volume.dtype, ht.float32)
        self.assertEqual(maximum_volume._DNDarray__array.dtype, torch.float32)
        self.assertEqual(maximum_volume.split, random_volume_1.split)

        # check maximum over float elements of split 3d tensors with different split axis
        torch.manual_seed(1)
        random_volume_1_splitdiff = ht.random.randn(size * 3, size * 3, 4, split=0)
        random_volume_2_splitdiff = ht.random.randn(size * 3, size * 3, 4, split=1)
        maximum_volume_splitdiff = ht.maximum(random_volume_1_splitdiff, random_volume_2_splitdiff)
        self.assertIsInstance(maximum_volume_splitdiff, ht.DNDarray)
        self.assertEqual(maximum_volume_splitdiff.shape, (size * 3, size * 3, 4))
        self.assertEqual(maximum_volume_splitdiff.lshape, (size * 3, size * 3, 4))
        self.assertEqual(maximum_volume_splitdiff.dtype, ht.float32)
        self.assertEqual(maximum_volume_splitdiff._DNDarray__array.dtype, torch.float32)
        self.assertEqual(maximum_volume_splitdiff.split, 0)

        random_volume_1_splitdiff = ht.random.randn(size * 3, size * 3, 4, split=1)
        random_volume_2_splitdiff = ht.random.randn(size * 3, size * 3, 4, split=0)
        maximum_volume_splitdiff = ht.maximum(random_volume_1_splitdiff, random_volume_2_splitdiff)
        self.assertEqual(maximum_volume_splitdiff.split, 0)

        random_volume_1_split_none = ht.random.randn(size * 3, size * 3, 4, split=None)
        random_volume_2_splitdiff = ht.random.randn(size * 3, size * 3, 4, split=1)
        maximum_volume_splitdiff = ht.maximum(random_volume_1_split_none, random_volume_2_splitdiff)
        self.assertEqual(maximum_volume_splitdiff.split, 1)

        random_volume_1_split_none = ht.random.randn(size * 3, size * 3, 4, split=0)
        random_volume_2_splitdiff = ht.random.randn(size * 3, size * 3, 4, split=None)
        maximum_volume_splitdiff = ht.maximum(random_volume_1_split_none, random_volume_2_splitdiff)
        self.assertEqual(maximum_volume_splitdiff.split, 0)

        # check output buffer
        out_shape = ht.stride_tricks.broadcast_shape(random_volume_1.gshape, random_volume_2.gshape)
        output = ht.empty(out_shape)
        ht.maximum(random_volume_1, random_volume_2, out=output)
        self.assertIsInstance(output, ht.DNDarray)
        self.assertEqual(output.shape, (ht.MPI_WORLD.size * 12, 3, 3))
        self.assertEqual(output.lshape, (ht.MPI_WORLD.size * 12, 3, 3))
        self.assertEqual(output.dtype, ht.float32)
        self.assertEqual(output._DNDarray__array.dtype, torch.float32)
        self.assertEqual(output.split, random_volume_1.split)

        # check exceptions
        random_volume_3 = ht.random.randn(4, 2, 3, split=0)
        with self.assertRaises(ValueError):
            ht.maximum(random_volume_1, random_volume_3)
        random_volume_3 = torch.ones(12, 3, 3, device=self.device.torch_device)
        with self.assertRaises(TypeError):
            ht.maximum(random_volume_1, random_volume_3)
        output = torch.ones(12, 3, 3, device=self.device.torch_device)
        with self.assertRaises(TypeError):
            ht.maximum(random_volume_1, random_volume_2, out=output)
        output = ht.ones((12, 4, 3))
        with self.assertRaises(ValueError):
            ht.maximum(random_volume_1, random_volume_2, out=output)

    def test_mean(self):
        array_0_len = 5
        array_1_len = 5
        array_2_len = 5

        x = ht.zeros((2, 3, 4))
        with self.assertRaises(ValueError):
            x.mean(axis=10)
        with self.assertRaises(ValueError):
            x.mean(axis=[4])
        with self.assertRaises(ValueError):
            x.mean(axis=[-4])
        with self.assertRaises(TypeError):
            ht.mean(x, axis="01")
        with self.assertRaises(ValueError):
            ht.mean(x, axis=(0, "10"))
        with self.assertRaises(ValueError):
            ht.mean(x, axis=(0, 0))
        with self.assertRaises(ValueError):
            ht.mean(x, axis=torch.Tensor([0, 0]))

        a = ht.arange(1, 5)
        self.assertEqual(a.mean(), 2.5)

        # ones
        dimensions = []

        for d in [array_0_len, array_1_len, array_2_len]:
            dimensions.extend([d])
            hold = list(range(len(dimensions)))
            hold.append(None)
            for split in hold:  # loop over the number of split dimension of the test array
                z = ht.ones(dimensions, split=split)
                res = z.mean()
                total_dims_list = list(z.shape)
                self.assertTrue((res == 1).all())
                for it in range(len(z.shape)):  # loop over the different single dimensions for mean
                    res = z.mean(axis=it)
                    self.assertTrue((res == 1).all())
                    target_dims = [
                        total_dims_list[q] for q in range(len(total_dims_list)) if q != it
                    ]
                    if not target_dims:
                        target_dims = ()
                    self.assertEqual(res.gshape, tuple(target_dims))
                    if z.split is None:
                        sp = None
                    else:
                        sp = z.split if it > z.split else z.split - 1
                        if it == split:
                            sp = None
                    self.assertEqual(res.split, sp)
                loop_list = [
                    ",".join(map(str, comb)) for comb in combinations(list(range(len(z.shape))), 2)
                ]

                for it in loop_list:  # loop over the different combinations of dimensions for mean
                    lp_split = [int(q) for q in it.split(",")]
                    res = z.mean(axis=lp_split)
                    self.assertTrue((res == 1).all())
                    target_dims = [
                        total_dims_list[q] for q in range(len(total_dims_list)) if q not in lp_split
                    ]
                    if not target_dims:
                        target_dims = (1,)
                    if res.gshape:
                        self.assertEqual(res.gshape, tuple(target_dims))
                    if res.split is not None:
                        if any([split >= x for x in lp_split]):
                            self.assertEqual(res.split, len(target_dims) - 1)
                        else:
                            self.assertEqual(res.split, z.split)

        # values for the iris dataset mean measured by libreoffice calc
        ax0 = ht.array([5.84333333333333, 3.054, 3.75866666666667, 1.19866666666667])
        for sp in [None, 0, 1]:
            iris = ht.load("heat/datasets/data/iris.csv", sep=";", split=sp)
            self.assertTrue(ht.allclose(ht.mean(iris), 3.46366666666667))
            self.assertTrue(ht.allclose(ht.mean(iris, axis=0), ax0))

    def test_min(self):
        data = [[1, 2, 3], [4, 5, 6], [7, 8, 9], [10, 11, 12]]

        ht_array = ht.array(data)
        comparison = torch.tensor(data, device=self.device.torch_device)

        # check global max
        minimum = ht.min(ht_array)

        self.assertIsInstance(minimum, ht.DNDarray)
        self.assertEqual(minimum.shape, (1,))
        self.assertEqual(minimum.lshape, (1,))
        self.assertEqual(minimum.split, None)
        self.assertEqual(minimum.dtype, ht.int64)
        self.assertEqual(minimum._DNDarray__array.dtype, torch.int64)
        self.assertEqual(minimum, 1)

        # maximum along first axis
        ht_array = ht.array(data, dtype=ht.int8)
        minimum_vertical = ht.min(ht_array, axis=0)

        self.assertIsInstance(minimum_vertical, ht.DNDarray)
        self.assertEqual(minimum_vertical.shape, (3,))
        self.assertEqual(minimum_vertical.lshape, (3,))
        self.assertEqual(minimum_vertical.split, None)
        self.assertEqual(minimum_vertical.dtype, ht.int8)
        self.assertEqual(minimum_vertical._DNDarray__array.dtype, torch.int8)
        self.assertTrue(
            (minimum_vertical._DNDarray__array == comparison.min(dim=0, keepdim=True)[0]).all()
        )

        # maximum along second axis
        ht_array = ht.array(data, dtype=ht.int16)
        minimum_horizontal = ht.min(ht_array, axis=1, keepdim=True)

        self.assertIsInstance(minimum_horizontal, ht.DNDarray)
        self.assertEqual(minimum_horizontal.shape, (4, 1))
        self.assertEqual(minimum_horizontal.lshape, (4, 1))
        self.assertEqual(minimum_horizontal.split, None)
        self.assertEqual(minimum_horizontal.dtype, ht.int16)
        self.assertEqual(minimum_horizontal._DNDarray__array.dtype, torch.int16)
        self.assertTrue(
            (minimum_horizontal._DNDarray__array == comparison.min(dim=1, keepdim=True)[0]).all()
        )

        # check max over all float elements of split 3d tensor, across split axis
        size = ht.MPI_WORLD.size
        random_volume = ht.random.randn(3, 3 * size, 3, split=1)
        minimum_volume = ht.min(random_volume, axis=1)

        self.assertIsInstance(minimum_volume, ht.DNDarray)
        self.assertEqual(minimum_volume.shape, (3, 3))
        self.assertEqual(minimum_volume.lshape, (3, 3))
        self.assertEqual(minimum_volume.dtype, ht.float32)
        self.assertEqual(minimum_volume._DNDarray__array.dtype, torch.float32)
        self.assertEqual(minimum_volume.split, None)

        # check min over all float elements of split 3d tensor, tuple axis
        random_volume = ht.random.randn(3 * size, 3, 3, split=0)
        minimum_volume = ht.min(random_volume, axis=(1, 2))
        alt_minimum_volume = ht.min(random_volume, axis=(2, 1))

        self.assertIsInstance(minimum_volume, ht.DNDarray)
        self.assertEqual(minimum_volume.shape, (3 * size,))
        self.assertEqual(minimum_volume.dtype, ht.float32)
        self.assertEqual(minimum_volume._DNDarray__array.dtype, torch.float32)
        self.assertEqual(minimum_volume.split, 0)
        self.assertTrue((minimum_volume == alt_minimum_volume).all())

        # check max over all float elements of split 5d tensor, along split axis
        random_5d = ht.random.randn(1 * size, 2, 3, 4, 5, split=0)
        minimum_5d = ht.min(random_5d, axis=1)

        self.assertIsInstance(minimum_5d, ht.DNDarray)
        self.assertEqual(minimum_5d.shape, (1 * size, 3, 4, 5))
        self.assertLessEqual(minimum_5d.lshape[1], 3)
        self.assertEqual(minimum_5d.dtype, ht.float32)
        self.assertEqual(minimum_5d._DNDarray__array.dtype, torch.float32)
        self.assertEqual(minimum_5d.split, 0)

        # Calculating min with empty local vectors works
        size = ht.MPI_WORLD.size
        if size > 1:
            a = ht.arange(size - 1, split=0)
            res = ht.min(a)
            expected = torch.tensor(
                [0], dtype=a.dtype.torch_type(), device=self.device.torch_device
            )
            self.assertTrue(torch.equal(res._DNDarray__array, expected))

        # check exceptions
        with self.assertRaises(TypeError):
            ht_array.min(axis=1.1)
        with self.assertRaises(TypeError):
            ht_array.min(axis="y")
        with self.assertRaises(ValueError):
            ht.min(ht_array, axis=-4)

    def test_minimum(self):
        data1 = [[1, 2, 3], [4, 5, 6], [7, 8, 9], [10, 11, 12]]
        data2 = [[0, 3, 2], [5, 4, 7], [6, 9, 8], [9, 10, 11]]

        ht_array1 = ht.array(data1)
        ht_array2 = ht.array(data2)
        comparison1 = torch.tensor(data1, device=self.device.torch_device)
        comparison2 = torch.tensor(data2, device=self.device.torch_device)

        # check minimum
        minimum = ht.minimum(ht_array1, ht_array2)

        self.assertIsInstance(minimum, ht.DNDarray)
        self.assertEqual(minimum.shape, (4, 3))
        self.assertEqual(minimum.lshape, (4, 3))
        self.assertEqual(minimum.split, None)
        self.assertEqual(minimum.dtype, ht.int64)
        self.assertEqual(minimum._DNDarray__array.dtype, torch.int64)
        self.assertTrue((minimum._DNDarray__array == torch.min(comparison1, comparison2)).all())

        # check minimum over float elements of split 3d tensors
        # TODO: add check for uneven distribution of dimensions (see Issue #273)
        size = ht.MPI_WORLD.size
        torch.manual_seed(1)
        random_volume_1 = ht.random.randn(12 * size, 3, 3, split=0)
        random_volume_2 = ht.random.randn(12 * size, 1, 3, split=0)
        minimum_volume = ht.minimum(random_volume_1, random_volume_2)

        self.assertIsInstance(minimum_volume, ht.DNDarray)
        self.assertEqual(minimum_volume.shape, (size * 12, 3, 3))
        self.assertEqual(minimum_volume.lshape, (size * 12, 3, 3))
        self.assertEqual(minimum_volume.dtype, ht.float32)
        self.assertEqual(minimum_volume._DNDarray__array.dtype, torch.float32)
        self.assertEqual(minimum_volume.split, random_volume_1.split)

        # check minimum over float elements of split 3d tensors with different split axis
        torch.manual_seed(1)
        random_volume_1_splitdiff = ht.random.randn(size * 3, size * 3, 4, split=0)
        random_volume_2_splitdiff = ht.random.randn(size * 3, size * 3, 4, split=1)
        minimum_volume_splitdiff = ht.minimum(random_volume_1_splitdiff, random_volume_2_splitdiff)
        self.assertIsInstance(minimum_volume_splitdiff, ht.DNDarray)
        self.assertEqual(minimum_volume_splitdiff.shape, (size * 3, size * 3, 4))
        self.assertEqual(minimum_volume_splitdiff.lshape, (size * 3, size * 3, 4))
        self.assertEqual(minimum_volume_splitdiff.dtype, ht.float32)
        self.assertEqual(minimum_volume_splitdiff._DNDarray__array.dtype, torch.float32)
        self.assertEqual(minimum_volume_splitdiff.split, 0)

        random_volume_1_splitdiff = ht.random.randn(size * 3, size * 3, 4, split=1)
        random_volume_2_splitdiff = ht.random.randn(size * 3, size * 3, 4, split=0)
        minimum_volume_splitdiff = ht.minimum(random_volume_1_splitdiff, random_volume_2_splitdiff)
        self.assertEqual(minimum_volume_splitdiff.split, 0)

        random_volume_1_split_none = ht.random.randn(size * 3, size * 3, 4, split=None)
        random_volume_2_splitdiff = ht.random.randn(size * 3, size * 3, 4, split=1)
        minimum_volume_splitdiff = ht.minimum(random_volume_1_split_none, random_volume_2_splitdiff)
        self.assertEqual(minimum_volume_splitdiff.split, 1)

        random_volume_1_split_none = ht.random.randn(size * 3, size * 3, 4, split=0)
        random_volume_2_splitdiff = ht.random.randn(size * 3, size * 3, 4, split=None)
        minimum_volume_splitdiff = ht.minimum(random_volume_1_split_none, random_volume_2_splitdiff)
        self.assertEqual(minimum_volume_splitdiff.split, 0)

        # check output buffer
        out_shape = ht.stride_tricks.broadcast_shape(random_volume_1.gshape, random_volume_2.gshape)
        output = ht.empty(out_shape)
        ht.minimum(random_volume_1, random_volume_2, out=output)
        self.assertIsInstance(output, ht.DNDarray)
        self.assertEqual(output.shape, (ht.MPI_WORLD.size * 12, 3, 3))
        self.assertEqual(output.lshape, (ht.MPI_WORLD.size * 12, 3, 3))
        self.assertEqual(output.dtype, ht.float32)
        self.assertEqual(output._DNDarray__array.dtype, torch.float32)
        self.assertEqual(output.split, random_volume_1.split)

        # check exceptions
        random_volume_3 = ht.random.randn(4, 2, 3, split=0)
        with self.assertRaises(ValueError):
            ht.minimum(random_volume_1, random_volume_3)
        random_volume_3 = torch.ones(12, 3, 3, device=self.device.torch_device)
        with self.assertRaises(TypeError):
            ht.minimum(random_volume_1, random_volume_3)
        output = torch.ones(12, 3, 3, device=self.device.torch_device)
        with self.assertRaises(TypeError):
            ht.minimum(random_volume_1, random_volume_2, out=output)
        output = ht.ones((12, 4, 3))
        with self.assertRaises(ValueError):
            ht.minimum(random_volume_1, random_volume_2, out=output)

    def test_skew(self):
        x = ht.zeros((2, 3, 4))
        with self.assertRaises(ValueError):
            x.skew(axis=10)
        with self.assertRaises(TypeError):
            x.skew(axis=[1, 0])

        a = ht.arange(1, 5)
        self.assertEqual(a.skew(), 0.0)

        def __split_calc(ht_split, axis):
            sp = ht_split if axis > ht_split else ht_split - 1
            if axis == ht_split:
                sp = None
            return sp

        # 1 dim
        ht_data = ht.random.rand(50)
        np_data = ht_data.copy().numpy()
        np_skew32 = ht.array((ss.skew(np_data, bias=False)), dtype=ht_data.dtype)
        self.assertAlmostEqual(ht.skew(ht_data), np_skew32.item(), places=5)
        ht_data = ht.resplit(ht_data, 0)
        self.assertAlmostEqual(ht.skew(ht_data), np_skew32.item(), places=5)

        # 2 dim
        ht_data = ht.random.rand(50, 30)
        np_data = ht_data.copy().numpy()
        np_skew32 = ss.skew(np_data, axis=None, bias=True)
        self.assertAlmostEqual(ht.skew(ht_data, unbiased=False) - np_skew32, 0, places=5)
        ht_data = ht.resplit(ht_data, 0)
        for ax in range(2):
            np_skew32 = ht.array((ss.skew(np_data, axis=ax, bias=True)), dtype=ht_data.dtype)
            ht_skew = ht.skew(ht_data, axis=ax, unbiased=False)
            self.assertTrue(ht.allclose(ht_skew, np_skew32, atol=1e-5))
            sp = __split_calc(ht_data.split, ax)
            self.assertEqual(ht_skew.split, sp)
        ht_data = ht.resplit(ht_data, 1)
        for ax in range(2):
            np_skew32 = ht.array((ss.skew(np_data, axis=ax, bias=True)), dtype=ht_data.dtype)
            ht_skew = ht.skew(ht_data, axis=ax, unbiased=False)
            self.assertTrue(ht.allclose(ht_skew, np_skew32, atol=1e-5))
            sp = __split_calc(ht_data.split, ax)
            self.assertEqual(ht_skew.split, sp)

        # 2 dim float64
        ht_data = ht.random.rand(50, 30, dtype=ht.float64)
        np_data = ht_data.copy().numpy()
        np_skew32 = ss.skew(np_data, axis=None, bias=False)
        self.assertAlmostEqual(ht.skew(ht_data) - np_skew32, 0, places=5)
        ht_data = ht.resplit(ht_data, 0)
        for ax in range(2):
            np_skew32 = ht.array((ss.skew(np_data, axis=ax, bias=False)), dtype=ht_data.dtype)
            ht_skew = ht.skew(ht_data, axis=ax)
            self.assertTrue(ht.allclose(ht_skew, np_skew32, atol=1e-5))
            sp = __split_calc(ht_data.split, ax)
            self.assertEqual(ht_skew.split, sp)
            self.assertEqual(ht_skew.dtype, ht.float64)
        ht_data = ht.resplit(ht_data, 1)
        for ax in range(2):
            np_skew32 = ht.array((ss.skew(np_data, axis=ax, bias=False)), dtype=ht_data.dtype)
            ht_skew = ht.skew(ht_data, axis=ax)
            self.assertTrue(ht.allclose(ht_skew, np_skew32, atol=1e-5))
            sp = __split_calc(ht_data.split, ax)
            self.assertEqual(ht_skew.split, sp)
            self.assertEqual(ht_skew.dtype, ht.float64)

        # 3 dim
        ht_data = ht.random.rand(50, 30, 16)
        np_data = ht_data.copy().numpy()
        np_skew32 = ss.skew(np_data, axis=None, bias=False)
        self.assertAlmostEqual(ht.skew(ht_data) - np_skew32, 0, places=5)
        for split in range(3):
            ht_data = ht.resplit(ht_data, split)
            for ax in range(3):
                np_skew32 = ht.array((ss.skew(np_data, axis=ax, bias=False)), dtype=ht_data.dtype)
                ht_skew = ht.skew(ht_data, axis=ax)
                self.assertTrue(ht.allclose(ht_skew, np_skew32, atol=1e-5))
                sp = __split_calc(ht_data.split, ax)
                self.assertEqual(ht_skew.split, sp)

    def test_std(self):
        # test basics
        a = ht.arange(1, 5)
        self.assertAlmostEqual(a.std(), 1.118034)
        self.assertAlmostEqual(a.std(bessel=True), 1.2909944)

        # test raises
        x = ht.zeros((2, 3, 4))
        with self.assertRaises(TypeError):
            ht.std(x, axis=0, ddof=1.0)
        with self.assertRaises(ValueError):
            ht.std(x, axis=10)
        with self.assertRaises(TypeError):
            ht.std(x, axis="01")
        with self.assertRaises(NotImplementedError):
            ht.std(x, ddof=2)
        with self.assertRaises(ValueError):
            ht.std(x, ddof=-2)

        # the rest of the tests are covered by var

    def test_var(self):
        array_0_len = ht.MPI_WORLD.size * 2
        array_1_len = ht.MPI_WORLD.size * 2
        array_2_len = ht.MPI_WORLD.size * 2

        # test raises
        x = ht.zeros((2, 3, 4))
        with self.assertRaises(ValueError):
            x.var(axis=10)
        with self.assertRaises(ValueError):
            x.var(axis=[4])
        with self.assertRaises(ValueError):
            x.var(axis=[-4])
        with self.assertRaises(TypeError):
            ht.var(x, axis="01")
        with self.assertRaises(ValueError):
            ht.var(x, axis=(0, "10"))
        with self.assertRaises(ValueError):
            ht.var(x, axis=(0, 0))
        with self.assertRaises(NotImplementedError):
            ht.var(x, ddof=2)
        with self.assertRaises(ValueError):
            ht.var(x, ddof=-2)
        with self.assertRaises(ValueError):
            ht.var(x, axis=torch.Tensor([0, 0]))

        a = ht.arange(1, 5)
        self.assertEqual(a.var(ddof=1), 1.666666666666666)

        # ones
        dimensions = []
        for d in [array_0_len, array_1_len, array_2_len]:
            dimensions.extend([d])
            hold = list(range(len(dimensions)))
            hold.append(None)
            for split in hold:  # loop over the number of dimensions of the test array
                z = ht.ones(dimensions, split=split)
                res = z.var(ddof=0)
                total_dims_list = list(z.shape)
                self.assertTrue((res == 0).all())
                # loop over the different single dimensions for var
                for it in range(len(z.shape)):
                    res = z.var(axis=it)
                    self.assertTrue(ht.allclose(res, 0))
                    target_dims = [
                        total_dims_list[q] for q in range(len(total_dims_list)) if q != it
                    ]
                    if not target_dims:
                        target_dims = ()
                    self.assertEqual(res.gshape, tuple(target_dims))
                    if z.split is None:
                        sp = None
                    else:
                        sp = z.split if it > z.split else z.split - 1
                        if it == split:
                            sp = None
                    self.assertEqual(res.split, sp)
                    if split == it:
                        res = z.var(axis=it)
                        self.assertTrue(ht.allclose(res, 0))
                loop_list = [
                    ",".join(map(str, comb)) for comb in combinations(list(range(len(z.shape))), 2)
                ]

                for it in loop_list:  # loop over the different combinations of dimensions for var
                    lp_split = [int(q) for q in it.split(",")]
                    res = z.var(axis=lp_split)
                    self.assertTrue((res == 0).all())
                    target_dims = [
                        total_dims_list[q] for q in range(len(total_dims_list)) if q not in lp_split
                    ]
                    if not target_dims:
                        target_dims = (1,)
                    if res.gshape:
                        self.assertEqual(res.gshape, tuple(target_dims))
                    if res.split is not None:
                        if any([split >= x for x in lp_split]):
                            self.assertEqual(res.split, len(target_dims) - 1)
                        else:
                            self.assertEqual(res.split, z.split)

        # values for the iris dataset var measured by libreoffice calc
        for sp in [None, 0, 1]:
            iris = ht.load("heat/datasets/data/iris.csv", sep=";", split=sp)
            self.assertTrue(ht.allclose(ht.var(iris, bessel=True), 3.90318519755147))<|MERGE_RESOLUTION|>--- conflicted
+++ resolved
@@ -1,12 +1,8 @@
 import numpy as np
 import torch
+
 from itertools import combinations
-<<<<<<< HEAD
-import os
 from scipy import stats as ss
-import heat as ht
-=======
->>>>>>> afd19683
 
 import heat as ht
 from .test_suites.basic_test import TestCase
