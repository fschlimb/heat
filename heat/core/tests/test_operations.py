import unittest
import torch

import heat as ht

FLOAT_EPSILON = 1e-4


class TestOperations(unittest.TestCase):

    def test___binary_op_broadcast(self):

        left_tensor = ht.ones((4, 1), split=0) 
        right_tensor = ht.ones((1, 2), split=0)
        result = left_tensor + right_tensor
        self.assertEqual(result.shape, (4, 2))
        result = right_tensor + left_tensor
        self.assertEqual(result.shape, (4, 2))

        left_tensor = ht.ones((4, 1), split=1) 
        right_tensor = ht.ones((1, 2), split=1)
        result = left_tensor + right_tensor
        self.assertEqual(result.shape, (4, 2))
        result = right_tensor + left_tensor
        self.assertEqual(result.shape, (4, 2))

        left_tensor = ht.ones((4, 1, 3, 1, 2), split=0, dtype=torch.uint8) 
        right_tensor = ht.ones((1, 2, 1, 3, 1), split=0, dtype=torch.uint8)
        result = left_tensor + right_tensor
        self.assertEqual(result.shape, (4, 2, 3, 3, 2))
        result = right_tensor + left_tensor
        self.assertEqual(result.shape, (4, 2, 3, 3, 2))


    def test_all(self):
        array_len = 9

        # check all over all float elements of 1d tensor locally
        ones_noaxis = ht.ones(array_len)
        x = (ones_noaxis == 1).all()

        self.assertIsInstance(x, ht.tensor)
        self.assertEqual(x.shape, (1,))
        self.assertEqual(x.lshape, (1,))
        self.assertEqual(x.dtype, ht.bool)
        self.assertEqual(x._tensor__array.dtype, torch.uint8)
        self.assertEqual(x.split, None)
        self.assertEqual(x._tensor__array, 1)

        out_noaxis = ht.zeros((1,))
        ht.all(ones_noaxis, out=out_noaxis)
        self.assertEqual(out_noaxis._tensor__array, 1)

        # check all over all float elements of split 1d tensor
        ones_noaxis_split = ht.ones(array_len, split=0)
        floats_is_one = ones_noaxis_split.all()

        self.assertIsInstance(floats_is_one, ht.tensor)
        self.assertEqual(floats_is_one.shape, (1,))
        self.assertEqual(floats_is_one.lshape, (1,))
        self.assertEqual(floats_is_one.dtype, ht.bool)
        self.assertEqual(floats_is_one._tensor__array.dtype, torch.uint8)
        self.assertEqual(floats_is_one.split, None)
        self.assertEqual(floats_is_one._tensor__array, 1)

        out_noaxis = ht.zeros((1,))
        ht.all(ones_noaxis_split, out=out_noaxis)
        self.assertEqual(out_noaxis._tensor__array, 1)

        # check all over all integer elements of 1d tensor locally
        ones_noaxis_int = ht.ones(array_len).astype(ht.int)
        int_is_one = ones_noaxis_int.all()

        self.assertIsInstance(int_is_one, ht.tensor)
        self.assertEqual(int_is_one.shape, (1,))
        self.assertEqual(int_is_one.lshape, (1,))
        self.assertEqual(int_is_one.dtype, ht.bool)
        self.assertEqual(int_is_one._tensor__array.dtype, torch.uint8)
        self.assertEqual(int_is_one.split, None)
        self.assertEqual(int_is_one._tensor__array, 1)

        out_noaxis = ht.zeros((1,))
        ht.all(ones_noaxis_int, out=out_noaxis)
        self.assertEqual(out_noaxis._tensor__array, 1)

        # check all over all integer elements of split 1d tensor
        ones_noaxis_split_int = ht.ones(array_len, split=0).astype(ht.int)
        split_int_is_one = ones_noaxis_split_int.all()

        self.assertIsInstance(split_int_is_one, ht.tensor)
        self.assertEqual(split_int_is_one.shape, (1,))
        self.assertEqual(split_int_is_one.lshape, (1,))
        self.assertEqual(split_int_is_one.dtype, ht.bool)
        self.assertEqual(split_int_is_one._tensor__array.dtype, torch.uint8)
        self.assertEqual(split_int_is_one.split, None)
        self.assertEqual(split_int_is_one._tensor__array, 1)

        out_noaxis = ht.zeros((1,))
        ht.all(ones_noaxis_split_int, out=out_noaxis)
        self.assertEqual(out_noaxis._tensor__array, 1)

        # check all over all float elements of 3d tensor locally
        ones_noaxis_volume = ht.ones((3, 3, 3))
        volume_is_one = ones_noaxis_volume.all()

        self.assertIsInstance(volume_is_one, ht.tensor)
        self.assertEqual(volume_is_one.shape, (1,))
        self.assertEqual(volume_is_one.lshape, (1,))
        self.assertEqual(volume_is_one.dtype, ht.bool)
        self.assertEqual(volume_is_one._tensor__array.dtype, torch.uint8)
        self.assertEqual(volume_is_one.split, None)
        self.assertEqual(volume_is_one._tensor__array, 1)

        out_noaxis = ht.zeros((1,))
        ht.all(ones_noaxis_volume, out=out_noaxis)
        self.assertEqual(out_noaxis._tensor__array, 1)

        # check sequence is not all one
        sequence = ht.arange(array_len)
        sequence_is_one = sequence.all()

        self.assertIsInstance(sequence_is_one, ht.tensor)
        self.assertEqual(sequence_is_one.shape, (1,))
        self.assertEqual(sequence_is_one.lshape, (1,))
        self.assertEqual(sequence_is_one.dtype, ht.bool)
        self.assertEqual(sequence_is_one._tensor__array.dtype, torch.uint8)
        self.assertEqual(sequence_is_one.split, None)
        self.assertEqual(sequence_is_one._tensor__array, 0)

        out_noaxis = ht.zeros((1,))
        ht.all(sequence, out=out_noaxis)
        self.assertEqual(out_noaxis._tensor__array, 0)

        # check all over all float elements of split 3d tensor
        ones_noaxis_split_axis = ht.ones((3, 3, 3), split=0)
        float_volume_is_one = ones_noaxis_split_axis.all(axis=0)

        self.assertIsInstance(float_volume_is_one, ht.tensor)
        self.assertEqual(float_volume_is_one.shape, (3, 3))
        self.assertEqual(float_volume_is_one.all(axis=1).dtype, ht.bool)
        self.assertEqual(float_volume_is_one._tensor__array.dtype, torch.uint8)
        self.assertEqual(float_volume_is_one.split, None)

        out_noaxis = ht.zeros((3, 3,))
        ht.all(ones_noaxis_split_axis, axis=0, out=out_noaxis)

        # check all over all float elements of split 5d tensor with negative axis
        ones_noaxis_split_axis_neg = ht.zeros((1, 2, 3, 4, 5), split=1)
        float_5d_is_one = ones_noaxis_split_axis_neg.all(axis=-2)

        self.assertIsInstance(float_5d_is_one, ht.tensor)
        self.assertEqual(float_5d_is_one.shape, (1, 2, 3, 5))
        self.assertEqual(float_5d_is_one.dtype, ht.bool)
        self.assertEqual(float_5d_is_one._tensor__array.dtype, torch.uint8)
        self.assertEqual(float_5d_is_one.split, 1)

        out_noaxis = ht.zeros((1, 2, 3, 5))
        ht.all(ones_noaxis_split_axis_neg, axis=-2, out=out_noaxis)

        # exceptions
        with self.assertRaises(ValueError):
            ht.ones(array_len).all(axis=1)
        with self.assertRaises(ValueError):
            ht.ones(array_len).all(axis=-2)
        with self.assertRaises(ValueError):
            ht.ones((4, 4)).all(axis=0, out=out_noaxis)
        with self.assertRaises(TypeError):
            ht.ones(array_len).all(axis='bad_axis_type')

    def test_allclose(self):
        a = ht.float32([[2, 2], [2, 2]])
        b = ht.float32([[2.00005, 2.00005], [2.00005, 2.00005]])

        self.assertFalse(ht.allclose(a, b))
        self.assertTrue(ht.allclose(a, b, atol=1e-04))
        self.assertTrue(ht.allclose(a, b, rtol=1e-04))

        with self.assertRaises(TypeError):
            ht.allclose(a, (2, 2, 2, 2))

    def test_argmax(self):
        torch.manual_seed(1)
        data = ht.random.randn(3, 4, 5)

        # 3D local tensor, major axis
        result = ht.argmax(data, axis=0)
        self.assertIsInstance(result, ht.tensor)
        self.assertEqual(result.dtype, ht.int64)
        self.assertEqual(result._tensor__array.dtype, torch.int64)
        self.assertEqual(result.shape, (4, 5,))
        self.assertEqual(result.lshape, (1, 4, 5,))
        self.assertEqual(result.split, None)
        self.assertTrue((result._tensor__array == data._tensor__array.argmax(0)).all())

        # 3D local tensor, minor axis
        result = ht.argmax(data, axis=-1)
        self.assertIsInstance(result, ht.tensor)
        self.assertEqual(result.dtype, ht.int64)
        self.assertEqual(result._tensor__array.dtype, torch.int64)
        self.assertEqual(result.shape, (3, 4,))
        self.assertEqual(result.lshape, (3, 4, 1,))
        self.assertEqual(result.split, None)
        self.assertTrue((result._tensor__array == data._tensor__array.argmax(-1, keepdim=True)).all())

        # 1D split tensor, no axis
        data = ht.arange(-10, 10, split=0)
        result = ht.argmax(data)
        self.assertIsInstance(result, ht.tensor)
        self.assertEqual(result.dtype, ht.int64)
        self.assertEqual(result._tensor__array.dtype, torch.int64)
        self.assertEqual(result.shape, (1,))
        self.assertEqual(result.lshape, (1,))
        self.assertEqual(result.split, None)
        self.assertTrue((result._tensor__array == torch.tensor([19])))

        # 2D split tensor, along the axis
        torch.manual_seed(1)
        data = ht.array(ht.random.randn(4, 5), split=0)
        result = ht.argmax(data, axis=1)
        self.assertIsInstance(result, ht.tensor)
        self.assertEqual(result.dtype, ht.int64)
        self.assertEqual(result._tensor__array.dtype, torch.int64)
        self.assertEqual(result.shape, (ht.MPI_WORLD.size * 4,))
        self.assertEqual(result.lshape, (4, 1,))
        self.assertEqual(result.split, 0)
        self.assertTrue((result._tensor__array == torch.tensor([[4], [4], [2], [4]])).all())

        # 2D split tensor, across the axis
        size = ht.MPI_WORLD.size * 2
        data = ht.tril(ht.ones((size, size,), split=0), k=-1)

        result = ht.argmax(data, axis=0)
        self.assertIsInstance(result, ht.tensor)
        self.assertEqual(result.dtype, ht.int64)
        self.assertEqual(result._tensor__array.dtype, torch.int64)
        self.assertEqual(result.shape, (size,))
        self.assertEqual(result.lshape, (1, size,))
        self.assertEqual(result.split, None)
        self.assertTrue((result._tensor__array != 0).all())

        # 2D split tensor, across the axis, output tensor
        size = ht.MPI_WORLD.size * 2
        data = ht.triu(ht.ones((size, size,), split=0), k=-1)

        output = ht.empty((size,))
        result = ht.argmax(data, axis=0, out=output)

        self.assertIsInstance(result, ht.tensor)
        self.assertEqual(output.dtype, ht.int64)
        self.assertEqual(output._tensor__array.dtype, torch.int64)
        self.assertEqual(output.shape, (size,))
        self.assertEqual(output.lshape, (1, size,))
        self.assertEqual(output.split, None)
        self.assertTrue((output._tensor__array != 0).all())

        # check exceptions
        with self.assertRaises(NotImplementedError):
            data.argmax(axis=(0, 1))
        with self.assertRaises(TypeError):
            data.argmax(axis=1.1)
        with self.assertRaises(TypeError):
            data.argmax(axis='y')
        with self.assertRaises(ValueError):
            ht.argmax(data, axis=-4)

    def test_argmin(self):
        torch.manual_seed(1)
        data = ht.random.randn(3, 4, 5)

        # 3D local tensor, no axis
        result = ht.argmin(data)
        self.assertIsInstance(result, ht.tensor)
        self.assertEqual(result.dtype, ht.int64)
        self.assertEqual(result._tensor__array.dtype, torch.int64)
        self.assertEqual(result.shape, (1,))
        self.assertEqual(result.lshape, (1,))
        self.assertEqual(result.split, None)
        self.assertTrue((result._tensor__array == data._tensor__array.argmin()).all())

        # 3D local tensor, major axis
        result = ht.argmin(data, axis=0)
        self.assertIsInstance(result, ht.tensor)
        self.assertEqual(result.dtype, ht.int64)
        self.assertEqual(result._tensor__array.dtype, torch.int64)
        self.assertEqual(result.shape, (4, 5,))
        self.assertEqual(result.lshape, (1, 4, 5,))
        self.assertEqual(result.split, None)
        self.assertTrue((result._tensor__array == data._tensor__array.argmin(0)).all())

        # 3D local tensor, minor axis
        result = ht.argmin(data, axis=-1)
        self.assertIsInstance(result, ht.tensor)
        self.assertEqual(result.dtype, ht.int64)
        self.assertEqual(result._tensor__array.dtype, torch.int64)
        self.assertEqual(result.shape, (3, 4,))
        self.assertEqual(result.lshape, (3, 4, 1,))
        self.assertEqual(result.split, None)
        self.assertTrue((result._tensor__array == data._tensor__array.argmin(-1, keepdim=True)).all())

        # 2D split tensor, along the axis
        torch.manual_seed(1)
        data = ht.array(ht.random.randn(4, 5), split=0)
        result = ht.argmin(data, axis=1)
        self.assertIsInstance(result, ht.tensor)
        self.assertEqual(result.dtype, ht.int64)
        self.assertEqual(result._tensor__array.dtype, torch.int64)
        self.assertEqual(result.shape, (ht.MPI_WORLD.size * 4,))
        self.assertEqual(result.lshape, (4, 1,))
        self.assertEqual(result.split, 0)
        self.assertTrue((result._tensor__array == torch.tensor([[3], [1], [1], [3]])).all())

        # 2D split tensor, across the axis
        size = ht.MPI_WORLD.size * 2
        data = ht.triu(ht.ones((size, size,), split=0), k=1)

        result = ht.argmin(data, axis=0)
        self.assertIsInstance(result, ht.tensor)
        self.assertEqual(result.dtype, ht.int64)
        self.assertEqual(result._tensor__array.dtype, torch.int64)
        self.assertEqual(result.shape, (size,))
        self.assertEqual(result.lshape, (1, size,))
        self.assertEqual(result.split, None)
        self.assertTrue((result._tensor__array != 0).all())

        # 2D split tensor, across the axis, output tensor
        size = ht.MPI_WORLD.size * 2
        data = ht.triu(ht.ones((size, size,), split=0), k=1)

        output = ht.empty((size,))
        result = ht.argmin(data, axis=0, out=output)

        self.assertIsInstance(result, ht.tensor)
        self.assertEqual(output.dtype, ht.int64)
        self.assertEqual(output._tensor__array.dtype, torch.int64)
        self.assertEqual(output.shape, (size,))
        self.assertEqual(output.lshape, (1, size,))
        self.assertEqual(output.split, None)
        self.assertTrue((output._tensor__array != 0).all())

        # check exceptions
        with self.assertRaises(NotImplementedError):
            data.argmin(axis=(0, 1))
        with self.assertRaises(TypeError):
            data.argmin(axis=1.1)
        with self.assertRaises(TypeError):
            data.argmin(axis='y')
        with self.assertRaises(ValueError):
            ht.argmin(data, axis=-4)

    def test_clip(self):
        elements = 20

        # float tensor
        float32_tensor = ht.arange(elements, dtype=ht.float32, split=0)
        clipped = float32_tensor.clip(5, 15)
        self.assertIsInstance(clipped, ht.tensor)
        self.assertEqual(clipped.dtype, ht.float32)
        self.assertEqual(clipped.sum(axis=0), 195)

        # long tensor
        int64_tensor = ht.arange(elements, dtype=ht.int64, split=0)
        clipped = int64_tensor.clip(4, 16)
        self.assertIsInstance(clipped, ht.tensor)
        self.assertEqual(clipped.dtype, ht.int64)
        self.assertEqual(clipped.sum(axis=0), 195)

        # test the exceptions
        with self.assertRaises(TypeError):
            ht.clip(torch.arange(10), 2, 5)
        with self.assertRaises(ValueError):
            ht.arange(20).clip(None, None)
        with self.assertRaises(TypeError):
            ht.clip(ht.arange(20), 5, 15, out=torch.arange(20))

    def test_copy(self):
        tensor = ht.ones(5)
        copied = tensor.copy()

        # test identity inequality and value equality
        self.assertIsNot(tensor, copied)
        self.assertIsNot(tensor._tensor__array, copied._tensor__array)
        self.assertTrue((tensor == copied)._tensor__array.all())

        # test exceptions
        with self.assertRaises(TypeError):
            ht.copy('hello world')

    def test_transpose(self):
        # vector transpose, not distributed
        vector = ht.arange(10)
        vector_t = vector.T
        self.assertIsInstance(vector_t, ht.tensor)
        self.assertEqual(vector_t.dtype, ht.int32)
        self.assertEqual(vector_t.split, None)
        self.assertEqual(vector_t.shape, (10,))

        # simple matrix transpose, not distributed
        simple_matrix = ht.zeros((2, 4))
        simple_matrix_t = simple_matrix.transpose()
        self.assertIsInstance(simple_matrix_t, ht.tensor)
        self.assertEqual(simple_matrix_t.dtype, ht.float32)
        self.assertEqual(simple_matrix_t.split, None)
        self.assertEqual(simple_matrix_t.shape, (4, 2,))
        self.assertEqual(simple_matrix_t._tensor__array.shape, (4, 2,))

        # 4D array, not distributed, with given axis
        array_4d = ht.zeros((2, 3, 4, 5))
        array_4d_t = ht.transpose(array_4d, axes=(-1, 0, 2, 1))
        self.assertIsInstance(array_4d_t, ht.tensor)
        self.assertEqual(array_4d_t.dtype, ht.float32)
        self.assertEqual(array_4d_t.split, None)
        self.assertEqual(array_4d_t.shape, (5, 2, 4, 3,))
        self.assertEqual(array_4d_t._tensor__array.shape, (5, 2, 4, 3,))

        # vector transpose, distributed
        vector_split = ht.arange(10, split=0)
        vector_split_t = vector_split.T
        self.assertIsInstance(vector_split_t, ht.tensor)
        self.assertEqual(vector_split_t.dtype, ht.int32)
        self.assertEqual(vector_split_t.split, 0)
        self.assertEqual(vector_split_t.shape, (10,))
        self.assertLessEqual(vector_split_t.lshape[0], 10)

        # matrix transpose, distributed
        matrix_split = ht.ones((10, 20,), split=1)
        matrix_split_t = matrix_split.transpose()
        self.assertIsInstance(matrix_split_t, ht.tensor)
        self.assertEqual(matrix_split_t.dtype, ht.float32)
        self.assertEqual(matrix_split_t.split, 0)
        self.assertEqual(matrix_split_t.shape, (20, 10,))
        self.assertLessEqual(matrix_split_t.lshape[0], 20)
        self.assertEqual(matrix_split_t.lshape[1], 10)

        # 4D array, distributed
        array_4d_split = ht.ones((3, 4, 5, 6,), split=3)
        array_4d_split_t = ht.transpose(array_4d_split, axes=(1, 0, 3, 2,))
        self.assertIsInstance(array_4d_t, ht.tensor)
        self.assertEqual(array_4d_split_t.dtype, ht.float32)
        self.assertEqual(array_4d_split_t.split, 2)
        self.assertEqual(array_4d_split_t.shape, (4, 3, 6, 5,))

        self.assertEqual(array_4d_split_t.lshape[0], 4)
        self.assertEqual(array_4d_split_t.lshape[1], 3)
        self.assertLessEqual(array_4d_split_t.lshape[2], 6)
        self.assertEqual(array_4d_split_t.lshape[3], 5)

        # exceptions
        with self.assertRaises(TypeError):
            ht.transpose(1)
        with self.assertRaises(ValueError):
            ht.transpose(ht.zeros((2, 3,)), axes=1.0)
        with self.assertRaises(ValueError):
            ht.transpose(ht.zeros((2, 3,)), axes=(-1,))
        with self.assertRaises(TypeError):
            ht.zeros((2, 3,)).transpose(axes='01')
        with self.assertRaises(TypeError):
            ht.zeros((2, 3,)).transpose(axes=(0, 1.0))
        with self.assertRaises(ValueError):
            ht.zeros((2, 3,)).transpose(axes=(0, 3))

    def test_tril(self):
        local_ones = ht.ones((5,))

        # 1D case, no offset, data is not split, module-level call
        result = ht.tril(local_ones)
        comparison = torch.ones((5, 5,)).tril()
        self.assertIsInstance(result, ht.tensor)
        self.assertEqual(result.shape, (5, 5,))
        self.assertEqual(result.lshape, (5, 5,))
        self.assertEqual(result.split, None)
        self.assertTrue((result._tensor__array == comparison).all())

        # 1D case, positive offset, data is not split, module-level call
        result = ht.tril(local_ones, k=2)
        comparison = torch.ones((5, 5,)).tril(diagonal=2)
        self.assertIsInstance(result, ht.tensor)
        self.assertEqual(result.shape, (5, 5,))
        self.assertEqual(result.lshape, (5, 5,))
        self.assertEqual(result.split, None)
        self.assertTrue((result._tensor__array == comparison).all())

        # 1D case, negative offset, data is not split, module-level call
        result = ht.tril(local_ones, k=-2)
        comparison = torch.ones((5, 5,)).tril(diagonal=-2)
        self.assertIsInstance(result, ht.tensor)
        self.assertEqual(result.shape, (5, 5,))
        self.assertEqual(result.lshape, (5, 5,))
        self.assertEqual(result.split, None)
        self.assertTrue((result._tensor__array == comparison).all())

        local_ones = ht.ones((4, 5,))

        # 2D case, no offset, data is not split, method
        result = local_ones.tril()
        comparison = torch.ones((4, 5,)).tril()
        self.assertIsInstance(result, ht.tensor)
        self.assertEqual(result.shape, (4, 5,))
        self.assertEqual(result.lshape, (4, 5,))
        self.assertEqual(result.split, None)
        self.assertTrue((result._tensor__array == comparison).all())

        # 2D case, positive offset, data is not split, method
        result = local_ones.tril(k=2)
        comparison = torch.ones((4, 5,)).tril(diagonal=2)
        self.assertIsInstance(result, ht.tensor)
        self.assertEqual(result.shape, (4, 5,))
        self.assertEqual(result.lshape, (4, 5,))
        self.assertEqual(result.split, None)
        self.assertTrue((result._tensor__array == comparison).all())

        # 2D case, negative offset, data is not split, method
        result = local_ones.tril(k=-2)
        comparison = torch.ones((4, 5,)).tril(diagonal=-2)
        self.assertIsInstance(result, ht.tensor)
        self.assertEqual(result.shape, (4, 5,))
        self.assertEqual(result.lshape, (4, 5,))
        self.assertEqual(result.split, None)
        self.assertTrue((result._tensor__array == comparison).all())

        local_ones = ht.ones((3, 4, 5, 6))

        # 2D+ case, no offset, data is not split, module-level call
        result = local_ones.tril()
        comparison = torch.ones((5, 6,)).tril()
        self.assertIsInstance(result, ht.tensor)
        self.assertEqual(result.shape, (3, 4, 5, 6,))
        self.assertEqual(result.lshape, (3, 4, 5, 6,))
        self.assertEqual(result.split, None)
        for i in range(3):
            for j in range(4):
                self.assertTrue((result._tensor__array[i, j] == comparison).all())

        # 2D+ case, positive offset, data is not split, module-level call
        result = local_ones.tril(k=2)
        comparison = torch.ones((5, 6,)).tril(diagonal=2)
        self.assertIsInstance(result, ht.tensor)
        self.assertEqual(result.shape, (3, 4, 5, 6,))
        self.assertEqual(result.lshape, (3, 4, 5, 6,))
        self.assertEqual(result.split, None)
        for i in range(3):
            for j in range(4):
                self.assertTrue((result._tensor__array[i, j] == comparison).all())

        # # 2D+ case, negative offset, data is not split, module-level call
        result = local_ones.tril(k=-2)
        comparison = torch.ones((5, 6,)).tril(diagonal=-2)
        self.assertIsInstance(result, ht.tensor)
        self.assertEqual(result.shape, (3, 4, 5, 6,))
        self.assertEqual(result.lshape, (3, 4, 5, 6,))
        self.assertEqual(result.split, None)
        for i in range(3):
            for j in range(4):
                self.assertTrue((result._tensor__array[i, j] == comparison).all())

        distributed_ones = ht.ones((5,), split=0)

        # 1D case, no offset, data is split, method
        result = distributed_ones.tril()
        self.assertIsInstance(result, ht.tensor)
        self.assertEqual(result.shape, (5, 5,))
        self.assertEqual(result.split, 1)
        self.assertEqual(result.lshape[0], 5)
        self.assertLessEqual(result.lshape[1], 5)
        self.assertTrue(result.sum(), 15)
        if result.comm.rank == 0:
            self.assertTrue(result._tensor__array[-1, 0] == 1)
        if result.comm.rank == result.comm.size - 1 and result.comm.size < 6:
            self.assertTrue(result._tensor__array[0, -1] == 0)

        # 1D case, positive offset, data is split, method
        result = distributed_ones.tril(k=2)
        self.assertIsInstance(result, ht.tensor)
        self.assertEqual(result.shape, (5, 5,))
        self.assertEqual(result.split, 1)
        self.assertEqual(result.lshape[0], 5)
        self.assertLessEqual(result.lshape[1], 5)
        self.assertEqual(result.sum(), 22)
        if result.comm.rank == 0:
            self.assertTrue(result._tensor__array[-1, 0] == 1)
        if result.comm.rank == result.comm.size - 1 and result.comm.size < 6:
            self.assertTrue(result._tensor__array[0, -1] == 0)

        # 1D case, negative offset, data is split, method
        result = distributed_ones.tril(k=-2)
        self.assertIsInstance(result, ht.tensor)
        self.assertEqual(result.shape, (5, 5,))
        self.assertEqual(result.split, 1)
        self.assertEqual(result.lshape[0], 5)
        self.assertLessEqual(result.lshape[1], 5)
        self.assertEqual(result.sum(), 6)
        if result.comm.rank == 0:
            self.assertTrue(result._tensor__array[-1, 0] == 1)
        if result.comm.rank == result.comm.size - 1 and result.comm.size < 6:
            self.assertTrue(result._tensor__array[0, -1] == 0)

        distributed_ones = ht.ones((4, 5,), split=0)

        # 2D case, no offset, data is horizontally split, method
        result = distributed_ones.tril()
        self.assertIsInstance(result, ht.tensor)
        self.assertEqual(result.shape, (4, 5,))
        self.assertEqual(result.split, 0)
        self.assertLessEqual(result.lshape[0], 4)
        self.assertEqual(result.lshape[1], 5)
        self.assertEqual(result.sum(), 10)
        if result.comm.rank == 0:
            self.assertTrue(result._tensor__array[0, -1] == 0)
        if result.comm.rank == result.comm.size - 1 and result.comm.size < 5:
            self.assertTrue(result._tensor__array[-1, 0] == 1)

        # 2D case, positive offset, data is horizontally split, method
        result = distributed_ones.tril(k=2)
        self.assertIsInstance(result, ht.tensor)
        self.assertEqual(result.shape, (4, 5,))
        self.assertEqual(result.split, 0)
        self.assertLessEqual(result.lshape[0], 4)
        self.assertEqual(result.lshape[1], 5)
        self.assertEqual(result.sum(), 17)
        if result.comm.rank == 0:
            self.assertTrue(result._tensor__array[0, -1] == 0)
        if result.comm.rank == result.comm.size - 1 and result.comm.size < 5:
            self.assertTrue(result._tensor__array[-1, 0] == 1)

        # 2D case, negative offset, data is horizontally split, method
        result = distributed_ones.tril(k=-2)
        self.assertIsInstance(result, ht.tensor)
        self.assertEqual(result.shape, (4, 5,))
        self.assertEqual(result.split, 0)
        self.assertLessEqual(result.lshape[0], 4)
        self.assertEqual(result.lshape[1], 5)
        self.assertEqual(result.sum(), 3)
        if result.comm.rank == 0:
            self.assertTrue(result._tensor__array[0, -1] == 0)
        if result.comm.rank == result.comm.size - 1 and result.comm.size < 5:
            self.assertTrue(result._tensor__array[-1, 0] == 1)

        distributed_ones = ht.ones((4, 5,), split=1)

        # 2D case, no offset, data is vertically split, method
        result = distributed_ones.tril()
        self.assertIsInstance(result, ht.tensor)
        self.assertEqual(result.shape, (4, 5,))
        self.assertEqual(result.split, 1)
        self.assertEqual(result.lshape[0], 4)
        self.assertLessEqual(result.lshape[1], 5)
        self.assertEqual(result.sum(), 10)
        if result.comm.rank == 0:
            self.assertTrue(result._tensor__array[-1, 0] == 1)
        if result.comm.rank == result.comm.size - 1 and result.comm.size < 6:
            self.assertTrue(result._tensor__array[0, -1] == 0)

        # 2D case, positive offset, data is horizontally split, method
        result = distributed_ones.tril(k=2)
        self.assertIsInstance(result, ht.tensor)
        self.assertEqual(result.shape, (4, 5,))
        self.assertEqual(result.split, 1)
        self.assertEqual(result.lshape[0], 4)
        self.assertLessEqual(result.lshape[1], 5)
        self.assertEqual(result.sum(), 17)
        if result.comm.rank == 0:
            self.assertTrue(result._tensor__array[-1, 0] == 1)
        if result.comm.rank == result.comm.size - 1 and result.comm.size < 6:
            self.assertTrue(result._tensor__array[0, -1] == 0)

        # 2D case, negative offset, data is horizontally split, method
        result = distributed_ones.tril(k=-2)
        self.assertIsInstance(result, ht.tensor)
        self.assertEqual(result.shape, (4, 5,))
        self.assertEqual(result.split, 1)
        self.assertEqual(result.lshape[0], 4)
        self.assertLessEqual(result.lshape[1], 5)
        self.assertEqual(result.sum(), 3)
        if result.comm.rank == 0:
            self.assertTrue(result._tensor__array[-1, 0] == 1)
        if result.comm.rank == result.comm.size - 1 and result.comm.size < 6:
            self.assertTrue(result._tensor__array[0, -1] == 0)

    def test_triu(self):
        local_ones = ht.ones((5,))

        # 1D case, no offset, data is not split, module-level call
        result = ht.triu(local_ones)
        comparison = torch.ones((5, 5,)).triu()
        self.assertIsInstance(result, ht.tensor)
        self.assertEqual(result.shape, (5, 5,))
        self.assertEqual(result.lshape, (5, 5,))
        self.assertEqual(result.split, None)
        self.assertTrue((result._tensor__array == comparison).all())

        # 1D case, positive offset, data is not split, module-level call
        result = ht.triu(local_ones, k=2)
        comparison = torch.ones((5, 5,)).triu(diagonal=2)
        self.assertIsInstance(result, ht.tensor)
        self.assertEqual(result.shape, (5, 5,))
        self.assertEqual(result.lshape, (5, 5,))
        self.assertEqual(result.split, None)
        self.assertTrue((result._tensor__array == comparison).all())

        # 1D case, negative offset, data is not split, module-level call
        result = ht.triu(local_ones, k=-2)
        comparison = torch.ones((5, 5,)).triu(diagonal=-2)
        self.assertIsInstance(result, ht.tensor)
        self.assertEqual(result.shape, (5, 5,))
        self.assertEqual(result.lshape, (5, 5,))
        self.assertEqual(result.split, None)
        self.assertTrue((result._tensor__array == comparison).all())

        local_ones = ht.ones((4, 5,))

        # 2D case, no offset, data is not split, method
        result = local_ones.triu()
        comparison = torch.ones((4, 5,)).triu()
        self.assertIsInstance(result, ht.tensor)
        self.assertEqual(result.shape, (4, 5,))
        self.assertEqual(result.lshape, (4, 5,))
        self.assertEqual(result.split, None)
        self.assertTrue((result._tensor__array == comparison).all())

        # 2D case, positive offset, data is not split, method
        result = local_ones.triu(k=2)
        comparison = torch.ones((4, 5,)).triu(diagonal=2)
        self.assertIsInstance(result, ht.tensor)
        self.assertEqual(result.shape, (4, 5,))
        self.assertEqual(result.lshape, (4, 5,))
        self.assertEqual(result.split, None)
        self.assertTrue((result._tensor__array == comparison).all())

        # 2D case, negative offset, data is not split, method
        result = local_ones.triu(k=-2)
        comparison = torch.ones((4, 5,)).triu(diagonal=-2)
        self.assertIsInstance(result, ht.tensor)
        self.assertEqual(result.shape, (4, 5,))
        self.assertEqual(result.lshape, (4, 5,))
        self.assertEqual(result.split, None)
        self.assertTrue((result._tensor__array == comparison).all())

        local_ones = ht.ones((3, 4, 5, 6))

        # 2D+ case, no offset, data is not split, module-level call
        result = local_ones.triu()
        comparison = torch.ones((5, 6,)).triu()
        self.assertIsInstance(result, ht.tensor)
        self.assertEqual(result.shape, (3, 4, 5, 6,))
        self.assertEqual(result.lshape, (3, 4, 5, 6,))
        self.assertEqual(result.split, None)
        for i in range(3):
            for j in range(4):
                self.assertTrue((result._tensor__array[i, j] == comparison).all())

        # 2D+ case, positive offset, data is not split, module-level call
        result = local_ones.triu(k=2)
        comparison = torch.ones((5, 6,)).triu(diagonal=2)
        self.assertIsInstance(result, ht.tensor)
        self.assertEqual(result.shape, (3, 4, 5, 6,))
        self.assertEqual(result.lshape, (3, 4, 5, 6,))
        self.assertEqual(result.split, None)
        for i in range(3):
            for j in range(4):
                self.assertTrue((result._tensor__array[i, j] == comparison).all())

        # # 2D+ case, negative offset, data is not split, module-level call
        result = local_ones.triu(k=-2)
        comparison = torch.ones((5, 6,)).triu(diagonal=-2)
        self.assertIsInstance(result, ht.tensor)
        self.assertEqual(result.shape, (3, 4, 5, 6,))
        self.assertEqual(result.lshape, (3, 4, 5, 6,))
        self.assertEqual(result.split, None)
        for i in range(3):
            for j in range(4):
                self.assertTrue((result._tensor__array[i, j] == comparison).all())

        distributed_ones = ht.ones((5,), split=0)

        # 1D case, no offset, data is split, method
        result = distributed_ones.triu()
        self.assertIsInstance(result, ht.tensor)
        self.assertEqual(result.shape, (5, 5,))
        self.assertEqual(result.split, 1)
        self.assertEqual(result.lshape[0], 5)
        self.assertLessEqual(result.lshape[1], 5)
        self.assertTrue(result.sum(), 15)
        if result.comm.rank == 0:
            self.assertTrue(result._tensor__array[-1, 0] == 0)
        if result.comm.rank == result.comm.size - 1 and result.comm.size < 6:
            self.assertTrue(result._tensor__array[0, -1] == 1)

        # 1D case, positive offset, data is split, method
        result = distributed_ones.triu(k=2)
        self.assertIsInstance(result, ht.tensor)
        self.assertEqual(result.shape, (5, 5,))
        self.assertEqual(result.split, 1)
        self.assertEqual(result.lshape[0], 5)
        self.assertLessEqual(result.lshape[1], 5)
        self.assertEqual(result.sum(), 6)
        if result.comm.rank == 0:
            self.assertTrue(result._tensor__array[-1, 0] == 0)
        if result.comm.rank == result.comm.size - 1 and result.comm.size < 6:
            self.assertTrue(result._tensor__array[0, -1] == 1)

        # 1D case, negative offset, data is split, method
        result = distributed_ones.triu(k=-2)
        self.assertIsInstance(result, ht.tensor)
        self.assertEqual(result.shape, (5, 5,))
        self.assertEqual(result.split, 1)
        self.assertEqual(result.lshape[0], 5)
        self.assertLessEqual(result.lshape[1], 5)
        self.assertEqual(result.sum(), 22)
        if result.comm.rank == 0:
            self.assertTrue(result._tensor__array[-1, 0] == 0)
        if result.comm.rank == result.comm.size - 1 and result.comm.size < 6:
            self.assertTrue(result._tensor__array[0, -1] == 1)

        distributed_ones = ht.ones((4, 5,), split=0)

        # 2D case, no offset, data is horizontally split, method
        result = distributed_ones.triu()
        self.assertIsInstance(result, ht.tensor)
        self.assertEqual(result.shape, (4, 5,))
        self.assertEqual(result.split, 0)
        self.assertLessEqual(result.lshape[0], 4)
        self.assertEqual(result.lshape[1], 5)
        self.assertEqual(result.sum(), 14)
        if result.comm.rank == 0:
            self.assertTrue(result._tensor__array[0, -1] == 1)
        if result.comm.rank == result.comm.size - 1 and result.comm.size < 5:
            self.assertTrue(result._tensor__array[-1, 0] == 0)

        # # 2D case, positive offset, data is horizontally split, method
        result = distributed_ones.triu(k=2)
        self.assertIsInstance(result, ht.tensor)
        self.assertEqual(result.shape, (4, 5,))
        self.assertEqual(result.split, 0)
        self.assertLessEqual(result.lshape[0], 4)
        self.assertEqual(result.lshape[1], 5)
        self.assertEqual(result.sum(), 6)
        if result.comm.rank == 0:
            self.assertTrue(result._tensor__array[0, -1] == 1)
        if result.comm.rank == result.comm.size - 1 and result.comm.size < 5:
            self.assertTrue(result._tensor__array[-1, 0] == 0)

        # # 2D case, negative offset, data is horizontally split, method
        result = distributed_ones.triu(k=-2)
        self.assertIsInstance(result, ht.tensor)
        self.assertEqual(result.shape, (4, 5,))
        self.assertEqual(result.split, 0)
        self.assertLessEqual(result.lshape[0], 4)
        self.assertEqual(result.lshape[1], 5)
        self.assertEqual(result.sum(), 19)
        if result.comm.rank == 0:
            self.assertTrue(result._tensor__array[0, -1] == 1)
        if result.comm.rank == result.comm.size - 1 and result.comm.size < 5:
            self.assertTrue(result._tensor__array[-1, 0] == 0)

        distributed_ones = ht.ones((4, 5,), split=1)

        # 2D case, no offset, data is vertically split, method
        result = distributed_ones.triu()
        self.assertIsInstance(result, ht.tensor)
        self.assertEqual(result.shape, (4, 5,))
        self.assertEqual(result.split, 1)
        self.assertEqual(result.lshape[0], 4)
        self.assertLessEqual(result.lshape[1], 5)
        self.assertEqual(result.sum(), 14)
        if result.comm.rank == 0:
            self.assertTrue(result._tensor__array[-1, 0] == 0)
        if result.comm.rank == result.comm.size - 1 and result.comm.size < 6:
            self.assertTrue(result._tensor__array[0, -1] == 1)

        # 2D case, positive offset, data is horizontally split, method
        result = distributed_ones.triu(k=2)
        self.assertIsInstance(result, ht.tensor)
        self.assertEqual(result.shape, (4, 5,))
        self.assertEqual(result.split, 1)
        self.assertEqual(result.lshape[0], 4)
        self.assertLessEqual(result.lshape[1], 5)
        self.assertEqual(result.sum(), 6)
        if result.comm.rank == 0:
            self.assertTrue(result._tensor__array[-1, 0] == 0)
        if result.comm.rank == result.comm.size - 1 and result.comm.size < 6:
            self.assertTrue(result._tensor__array[0, -1] == 1)

        # 2D case, negative offset, data is horizontally split, method
        result = distributed_ones.triu(k=-2)
        self.assertIsInstance(result, ht.tensor)
        self.assertEqual(result.shape, (4, 5,))
        self.assertEqual(result.split, 1)
        self.assertEqual(result.lshape[0], 4)
        self.assertLessEqual(result.lshape[1], 5)
        self.assertEqual(result.sum(), 19)
        if result.comm.rank == 0:
            self.assertTrue(result._tensor__array[-1, 0] == 0)
<<<<<<< HEAD
        if result.comm.rank == result.comm.size - 1:
            self.assertTrue(result._tensor__array[0, -1] == 1)
=======
        if result.comm.rank == result.comm.size - 1 and result.comm.size < 6:
            self.assertTrue(result._tensor__array[0, -1] == 1)


>>>>>>> a95eb854
<|MERGE_RESOLUTION|>--- conflicted
+++ resolved
@@ -889,12 +889,5 @@
         self.assertEqual(result.sum(), 19)
         if result.comm.rank == 0:
             self.assertTrue(result._tensor__array[-1, 0] == 0)
-<<<<<<< HEAD
-        if result.comm.rank == result.comm.size - 1:
-            self.assertTrue(result._tensor__array[0, -1] == 1)
-=======
-        if result.comm.rank == result.comm.size - 1 and result.comm.size < 6:
-            self.assertTrue(result._tensor__array[0, -1] == 1)
-
-
->>>>>>> a95eb854
+        if result.comm.rank == result.comm.size - 1 and result.comm.size < 6:
+            self.assertTrue(result._tensor__array[0, -1] == 1)