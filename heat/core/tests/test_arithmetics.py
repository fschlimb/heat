--- conflicted
+++ resolved
@@ -14,14 +14,8 @@
 ])
 v = ht.float32([2, 2])
 v2 = ht.float32([2, 2, 2])
-<<<<<<< HEAD
-T_s = ht.tensor(T1._tensor__array, T1.shape, T1.dtype, 0, None, None)
-Ts = ht.ones((2, 2), split=1)
-otherType = (2, 2)
-=======
 T_s = ht.tensor(T1._tensor__array, T1.shape, T1.dtype, 0, T1.device, T1.comm)
 otherType = (2,2)
->>>>>>> 377bc0f1
 
 
 class TestOperations(unittest.TestCase):
@@ -70,11 +64,7 @@
         with self.assertRaises(ValueError):
             ht.div(T, v2)
         with self.assertRaises(NotImplementedError):
-<<<<<<< HEAD
-            ht.div(T, Ts)
-=======
             ht.sub(T, T_s)
->>>>>>> 377bc0f1
         with self.assertRaises(TypeError):
             ht.div(T, otherType)
         with self.assertRaises(TypeError):
@@ -103,38 +93,6 @@
         with self.assertRaises(TypeError):
             ht.mul('T', 's')
 
-<<<<<<< HEAD
-=======
-    def test_div(self):
-        T_r = ht.float32([
-            [0.5, 1],
-            [1.5, 2]
-        ])
-
-        T_inv = ht.float32([
-            [2, 1],
-            [2/3, 0.5]
-        ])
-
-        self.assertTrue(ht.equal(ht.div(s, s), ht.float32([1.0])))
-        self.assertTrue(ht.equal(ht.div(T, s),T_r))
-        self.assertTrue(ht.equal(ht.div(s, T), T_inv))
-        self.assertTrue(ht.equal(ht.div(T, T1), T_r))
-        self.assertTrue(ht.equal(ht.div(T, v), T_r))
-        self.assertTrue(ht.equal(ht.div(T, s_int), T_r))
-        self.assertTrue(ht.equal(ht.div(T_s, T), T_inv))
-
-
-        with self.assertRaises(ValueError):
-            ht.div(T, v2)
-        with self.assertRaises(NotImplementedError):
-            ht.div(T, T_s)
-        with self.assertRaises(TypeError):
-            ht.div(T, otherType)
-        with self.assertRaises(TypeError):
-            ht.div('T', 's')
-
->>>>>>> 377bc0f1
     def test_pow(self):
         T_r = ht.float32([
             [1, 4],
@@ -185,7 +143,7 @@
         with self.assertRaises(ValueError):
             ht.sub(T, v2)
         with self.assertRaises(NotImplementedError):
-            ht.sub(T, Ts)
+            ht.sub(T, T_s)
         with self.assertRaises(TypeError):
             ht.sub(T, otherType)
         with self.assertRaises(TypeError):
