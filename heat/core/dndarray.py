import numpy as np
import torch
import warnings

from . import arithmetics
from . import devices
from . import exponential
from . import factories
from . import indexing
from . import io
from . import linalg
from . import logical
from . import manipulations
from . import memory
from . import relational
from . import rounding
from . import statistics
from . import tiling
from . import trigonometrics
from . import types

from .communication import MPI
from .stride_tricks import sanitize_axis

warnings.simplefilter("always", ResourceWarning)

__all__ = ["DNDarray"]


class LocalIndex:
    """
    Indexing class for local operations (primarily for lloc function)
    For docs on __getitem__ and __setitem__ see lloc(self)
    """

    def __init__(self, obj):
        self.obj = obj

    def __getitem__(self, key):
        return self.obj[key]

    def __setitem__(self, key, value):
        self.obj[key] = value


class DNDarray:
    def __init__(self, array, gshape, dtype, split, device, comm):
        self.__array = array
        self.__gshape = gshape
        self.__dtype = dtype
        self.__split = split
        self.__device = device
        self.__comm = comm
        self.__tiles = None

        # handle inconsistencies between torch and heat devices
        if (
            isinstance(array, torch.Tensor)
            and isinstance(device, devices.Device)
            and array.device.type != device.device_type
        ):
            self.__array = self.__array.to(devices.sanitize_device(self.__device).torch_device)

    @property
    def comm(self):
        return self.__comm

    @property
    def device(self):
        return self.__device

    @property
    def dtype(self):
        return self.__dtype

    @property
    def gshape(self):
        return self.__gshape

    @property
    def numdims(self):
        return len(self.__gshape)

    @property
    def size(self):
        """
        Returns
        -------
        int: number of total elements of the tensor
        """
        try:
            return np.prod(self.__gshape)
        except TypeError:
            return 1

    @property
    def gnumel(self):
        """
        Returns
        -------
        int: number of total elements of the tensor
        """
        return self.size

    @property
    def lnumel(self):
        """
        Returns
        -------
        int: number of elements of the tensor on each node
        """
        return np.prod(self.__array.shape)

    @property
    def lloc(self):
        """
        Local item setter and getter. i.e. this function operates on a local level and only on the PyTorch tensors
        composing the HeAT DNDarray. This function uses the LocalIndex class.

        Parameters
        ----------
        key : int, slice, list, tuple
            indices of the desired data
        value : all types compatible with pytorch tensors
            optional (if none given then this is a getter function)

        Returns
        -------
        (getter) -> ht.DNDarray with the indices selected at a *local* level
        (setter) -> nothing

        Examples
        --------
        (2 processes)
        >>> a = ht.zeros((4, 5), split=0)
        (1/2) tensor([[0., 0., 0., 0., 0.],
                      [0., 0., 0., 0., 0.]])
        (2/2) tensor([[0., 0., 0., 0., 0.],
                      [0., 0., 0., 0., 0.]])
        >>> a.lloc[1, 0:4]
        (1/2) tensor([0., 0., 0., 0.])
        (2/2) tensor([0., 0., 0., 0.])
        >>> a.lloc[1, 0:4] = torch.arange(1, 5)
        >>> a
        (1/2) tensor([[0., 0., 0., 0., 0.],
                      [1., 2., 3., 4., 0.]])
        (2/2) tensor([[0., 0., 0., 0., 0.],
                      [1., 2., 3., 4., 0.]])
        """
        return LocalIndex(self.__array)

    @property
    def lshape(self):
        """
        Returns
        -------
        tuple : the shape of the data on each node
        """
        return tuple(self.__array.shape)

    @property
    def shape(self):
        """
        Returns
        -------
        tuple : the shape of the tensor as a whole
        """
        return self.__gshape

    @property
    def split(self):
        """
        Returns
        -------
        int : the axis on which the tensor split
        """
        return self.__split

    @property
    def stride(self):
        """
        Returns
        -------
        tuple of ints: steps in each dimension when traversing a tensor.
        torch-like usage: self.stride()
        """
        return self.__array.stride

    @property
    def strides(self):
        """
        Returns
        -------
        tuple of ints: bytes to step in each dimension when traversing a tensor.
        numpy-like usage: self.strides
        """
        steps = list(self._DNDarray__array.stride())
        itemsize = self._DNDarray__array.storage().element_size()
        strides = tuple(step * itemsize for step in steps)
        return strides

    @property
    def T(self, axes=None):
        return linalg.transpose(self, axes)

    @property
    def tiles(self):
        """
        Tiling object is either None or a class defined in the tiling file

        Returns
        -------
        either None or the tiling class object
        """
        return self.__tiles

    def abs(self, out=None, dtype=None):
        """
        Calculate the absolute value element-wise.

        Parameters
        ----------
        out : ht.DNDarray, optional
            A location into which the result is stored. If provided, it must have a shape that the inputs broadcast to.
            If not provided or None, a freshly-allocated array is returned.
        dtype : ht.type, optional
            Determines the data type of the output array. The values are cast to this type with potential loss of
            precision.

        Returns
        -------
        absolute_values : ht.DNDarray
            A tensor containing the absolute value of each element in x.
        """
        return rounding.abs(self, out, dtype)

    def absolute(self, out=None, dtype=None):
        """
        Calculate the absolute value element-wise.

        ht.abs is a shorthand for this function.

        Parameters
        ----------
        out : ht.DNDarray, optional
            A location into which the result is stored. If provided, it must have a shape that the inputs broadcast to.
            If not provided or None, a freshly-allocated array is returned.
        dtype : ht.type, optional
            Determines the data type of the output array. The values are cast to this type with potential loss of
            precision.

        Returns
        -------
        absolute_values : ht.DNDarray
            A tensor containing the absolute value of each element in x.

        """
        return self.abs(out, dtype)

    def __add__(self, other):
        """
        Element-wise addition of another tensor or a scalar to the tensor.
        Takes the second operand (scalar or tensor) whose elements are to be added as argument.

        Parameters
        ----------
        other: tensor or scalar
            The value(s) to be added element-wise to the tensor

        Returns
        -------
        result: ht.DNDarray
            A tensor containing the results of element-wise addition.

        Examples:
        ---------
        >>> import heat as ht
        >>> T1 = ht.float32([[1, 2], [3, 4]])
        >>> T1.__add__(2.0)
        tensor([[3., 4.],
               [5., 6.]])

        >>> T2 = ht.float32([[2, 2], [2, 2]])
        >>> T1.__add__(T2)
        tensor([[3., 4.],
                [5., 6.]])
        """
        return arithmetics.add(self, other)

    def all(self, axis=None, out=None, keepdim=None):
        """
        Test whether all array elements along a given axis evaluate to True.

        Parameters:
        -----------
        axis : None or int or tuple of ints, optional
            Axis or axes along which a logical AND reduction is performed. The default (axis = None) is to perform a
            logical AND over all the dimensions of the input array. axis may be negative, in which case it counts
            from the last to the first axis.
        out : ht.DNDarray, optional
            Alternate output array in which to place the result. It must have the same shape as the expected output
            and its type is preserved.

        Returns:
        --------
        all : ht.DNDarray, bool
            A new boolean or ht.DNDarray is returned unless out is specified, in which case a reference to out is returned.

        Examples:
        ---------
        >>> import heat as ht
        >>> a = ht.random.randn(4,5)
        >>> a
        tensor([[ 0.5370, -0.4117, -3.1062,  0.4897, -0.3231],
                [-0.5005, -1.7746,  0.8515, -0.9494, -0.2238],
                [-0.0444,  0.3388,  0.6805, -1.3856,  0.5422],
                [ 0.3184,  0.0185,  0.5256, -1.1653, -0.1665]])
        >>> x = a < 0.5
        >>> x
        tensor([[0, 1, 1, 1, 1],
                [1, 1, 0, 1, 1],
                [1, 1, 0, 1, 0],
                [1,1, 0, 1, 1]], dtype=torch.uint8)
        >>> x.all()
        tensor([0], dtype=torch.uint8)
        >>> x.all(axis=0)
        tensor([[0, 1, 0, 1, 0]], dtype=torch.uint8)
        >>> x.all(axis=1)
        tensor([[0],
                [0],
                [0],
                [0]], dtype=torch.uint8)

        Write out to predefined buffer:
        >>> out = ht.zeros((1,5))
        >>> x.all(axis=0, out=out)
        >>> out
        tensor([[0, 1, 0, 1, 0]], dtype=torch.uint8)
        """
        return logical.all(self, axis=axis, out=out, keepdim=keepdim)

    def allclose(self, other, rtol=1e-05, atol=1e-08, equal_nan=False):
        """
        Test whether self and other are element-wise equal within a tolerance. Returns True if |self - other| <= atol +
        rtol * |other| for all elements, False otherwise.

        Parameters:
        -----------
        other : ht.DNDarray
            Input tensor to compare to
        atol: float, optional
            Absolute tolerance. Defaults to 1e-08
        rtol: float, optional
            Relative tolerance (with respect to y). Defaults to 1e-05
        equal_nan: bool, optional
            Whether to compare NaN’s as equal. If True, NaN’s in a will be considered equal to NaN’s in b in the output array.

        Returns:
        --------
        allclose : bool
            True if the two tensors are equal within the given tolerance; False otherwise.

        Examples:
        ---------
        >>> a = ht.float32([[2, 2], [2, 2]])
        >>> a.allclose(a)
        True

        >>> b = ht.float32([[2.00005,2.00005],[2.00005,2.00005]])
        >>> a.allclose(b)
        False
        >>> a.allclose(b, atol=1e-04)
        True
        """
        return logical.allclose(self, other, rtol, atol, equal_nan)

    def __and__(self, other):
        """
        Compute the bit-wise AND of self and other arrays element-wise.

        Parameters
        ----------
        other: tensor or scalar
            Only integer and boolean types are handled. If self.shape != other.shape, they must be broadcastable to a common shape (which becomes the shape of the output).

        Returns
        -------
        result: ht.DNDarray
            A tensor containing the results of element-wise AND of self and other.

        Examples:
        ---------
        import heat as ht
        >>> ht.array([13]) & 17
        tensor([1])

        >>> ht.array([14]) & ht.array([13])
        tensor([12])

        >>> ht.array([14,3]) & 13
        tensor([12,  1])

        >>> ht.array([11,7]) & ht.array([4,25])
        tensor([0, 1])

        >>> ht.array([2,5,255]) & ht.array([3,14,16])
        tensor([ 2,  4, 16])

        >>> ht.array([True, True]) & ht.array([False, True])
        tensor([False,  True])
        """
        return arithmetics.bitwise_and(self, other)

    def any(self, axis=None, out=None, keepdim=False):
        """
        Test whether any array element along a given axis evaluates to True.
        The returning tensor is one dimensional unless axis is not None.

        Parameters:
        -----------
        axis : int, optional
            Axis along which a logic OR reduction is performed. With axis=None, the logical OR is performed over all
            dimensions of the tensor.
        out : tensor, optional
            Alternative output tensor in which to place the result. It must have the same shape as the expected output.
            The output is a tensor with dtype=bool.

        Returns:
        --------
        boolean_tensor : tensor of type bool
            Returns a tensor of booleans that are 1, if any non-zero values exist on this axis, 0 otherwise.

        Examples:
        ---------
        >>> import heat as ht
        >>> t = ht.float32([[0.3, 0, 0.5]])
        >>> t.any()
        tensor([1], dtype=torch.uint8)
        >>> t.any(axis=0)
        tensor([[1, 0, 1]], dtype=torch.uint8)
        >>> t.any(axis=1)
        tensor([[1]], dtype=torch.uint8)

        >>> t = ht.int32([[0, 0, 1], [0, 0, 0]])
        >>> res = ht.zeros((1, 3), dtype=ht.bool)
        >>> t.any(axis=0, out=res)
        tensor([[0, 0, 1]], dtype=torch.uint8)
        >>> res
        tensor([[0, 0, 1]], dtype=torch.uint8)
        """
        return logical.any(self, axis=axis, out=out, keepdim=keepdim)

    def argmax(self, axis=None, out=None, **kwargs):
        """
        Returns the indices of the maximum values along an axis.

        Parameters:
        ----------
        x : ht.DNDarray
            Input array.
        axis : int, optional
            By default, the index is into the flattened tensor, otherwise along the specified axis.
        out : array, optional
            If provided, the result will be inserted into this tensor. It should be of the appropriate shape and dtype.

        Returns:
        -------
        index_tensor : ht.DNDarray of ints
            Array of indices into the array. It has the same shape as x.shape with the dimension along axis removed.

        Examples:
        --------
        >>> import heat as ht
        >>> import torch
        >>> torch.manual_seed(1)
        >>> a = ht.random.randn(3,3)
        >>> a
        tensor([[-0.5631, -0.8923, -0.0583],
        [-0.1955, -0.9656,  0.4224],
        [ 0.2673, -0.4212, -0.5107]])
        >>> a.argmax()
        tensor([5])
        >>> a.argmax(axis=0)
        tensor([[2, 2, 1]])
        >>> a.argmax(axis=1)
        tensor([[2],
        [2],
        [0]])
        """
        return statistics.argmax(self, axis=axis, out=out, **kwargs)

    def argmin(self, axis=None, out=None, **kwargs):
        """
        Returns the indices of the minimum values along an axis.

        Parameters:
        ----------
        x : ht.DNDarray
            Input array.
        axis : int, optional
            By default, the index is into the flattened tensor, otherwise along the specified axis.
        out : array, optional
            If provided, the result will be inserted into this tensor. It should be of the appropriate shape and dtype.

        Returns:
        -------
        index_tensor : ht.DNDarray of ints
            Array of indices into the array. It has the same shape as x.shape with the dimension along axis removed.

        Examples
        --------
        >>> import heat as ht
        >>> import torch
        >>> torch.manual_seed(1)
        >>> a = ht.random.randn(3,3)
        >>> a
        tensor([[-0.5631, -0.8923, -0.0583],
        [-0.1955, -0.9656,  0.4224],
        [ 0.2673, -0.4212, -0.5107]])
        >>> a.argmin()
        tensor([4])
        >>> a.argmin(axis=0)
        tensor([[0, 1, 2]])
        >>> a.argmin(axis=1)
        tensor([[1],
                [1],
                [2]])
        """
        return statistics.argmin(self, axis=axis, out=out, **kwargs)

    def astype(self, dtype, copy=True):
        """
        Returns a casted version of this array.

        Parameters
        ----------
        dtype : ht.dtype
            HeAT type to which the array is cast
        copy : bool, optional
            By default the operation returns a copy of this array. If copy is set to false the cast is performed
            in-place and this tensor is returned

        Returns
        -------
        casted_tensor : ht.DNDarray
            casted_tensor is a new tensor of the same shape but with given type of this tensor. If copy is True, the
            same tensor is returned instead.
        """
        dtype = types.canonical_heat_type(dtype)
        casted_array = self.__array.type(dtype.torch_type())
        if copy:
            return DNDarray(casted_array, self.shape, dtype, self.split, self.device, self.comm)

        self.__array = casted_array
        self.__dtype = dtype

        return self

    def average(self, axis=None, weights=None, returned=False):
        """
        Compute the weighted average along the specified axis.

        Parameters
        ----------
        x : ht.tensor
            Tensor containing data to be averaged.

        axis : None or int or tuple of ints, optional
            Axis or axes along which to average x.  The default,
            axis=None, will average over all of the elements of the input tensor.
            If axis is negative it counts from the last to the first axis.

            #TODO Issue #351: If axis is a tuple of ints, averaging is performed on all of the axes
            specified in the tuple instead of a single axis or all the axes as
            before.

        weights : ht.tensor, optional
            An tensor of weights associated with the values in x. Each value in
            x contributes to the average according to its associated weight.
            The weights tensor can either be 1D (in which case its length must be
            the size of x along the given axis) or of the same shape as x.
            If weights=None, then all data in x are assumed to have a
            weight equal to one, the result is equivalent to ht.mean(x).

        returned : bool, optional
            Default is False. If True, the tuple (average, sum_of_weights)
            is returned, otherwise only the average is returned.
            If weights=None, sum_of_weights is equivalent to the number of
            elements over which the average is taken.

        Returns
        -------
        average, [sum_of_weights] : ht.tensor or tuple of ht.tensors
            Return the average along the specified axis. When returned=True,
            return a tuple with the average as the first element and the sum
            of the weights as the second element. sum_of_weights is of the
            same type as `average`.

        Raises
        ------
        ZeroDivisionError
            When all weights along axis are zero.

        TypeError
            When the length of 1D weights is not the same as the shape of x
            along axis.


        Examples
        --------
        >>> data = ht.arange(1,5, dtype=float)
        >>> data
        tensor([1., 2., 3., 4.])
        >>> data.average()
        tensor(2.5000)
        >>> ht.arange(1,11, dtype=float).average(weights=ht.arange(10,0,-1))
        tensor([4.])
        >>> data = ht.array([[0, 1],
                             [2, 3],
                            [4, 5]], dtype=float, split=1)
        >>> weights = ht.array([1./4, 3./4])
        >>> data.average(axis=1, weights=weights)
        tensor([0.7500, 2.7500, 4.7500])
        >>> data.average(weights=weights)
        Traceback (most recent call last):
        ...
        TypeError: Axis must be specified when shapes of x and weights differ.
        """
        return statistics.average(self, axis=axis, weights=weights, returned=returned)

    def balance_(self):
        """
        Function for balancing a DNDarray between all nodes. To determine if this is needed use the is_balanced function.
        If the DNDarray is already balanced this function will do nothing. This function modifies the DNDarray itself and will not return anything.

        Examples
        --------
        >>> a = ht.zeros((10, 2), split=0)
        >>> a[:, 0] = ht.arange(10)
        >>> b = a[3:]
        [0/2] tensor([[3., 0.],
        [1/2] tensor([[4., 0.],
                      [5., 0.],
                      [6., 0.]])
        [2/2] tensor([[7., 0.],
                      [8., 0.],
                      [9., 0.]])
        >>> b.balance_()
        >>> print(b.gshape, b.lshape)
        [0/2] (7, 2) (1, 2)
        [1/2] (7, 2) (3, 2)
        [2/2] (7, 2) (3, 2)
        >>> b
        [0/2] tensor([[3., 0.],
                     [4., 0.],
                     [5., 0.]])
        [1/2] tensor([[6., 0.],
                      [7., 0.]])
        [2/2] tensor([[8., 0.],
                      [9., 0.]])
        >>> print(b.gshape, b.lshape)
        [0/2] (7, 2) (3, 2)
        [1/2] (7, 2) (2, 2)
        [2/2] (7, 2) (2, 2)
        """
        if self.is_balanced():
            return
        self.redistribute_()

    def __bool__(self):
        """
        Boolean scalar casting.

        Returns
        -------
        casted : bool
            The corresponding bool scalar value
        """
        return self.__cast(bool)

    def __cast(self, cast_function):
        """
        Implements a generic cast function for HeAT DNDarray objects.

        Parameters
        ----------
        cast_function : function
            The actual cast function, e.g. 'float' or 'int'

        Raises
        ------
        TypeError
            If the DNDarray object cannot be converted into a scalar.

        Returns
        -------
        casted : scalar
            The corresponding casted scalar value
        """
        if np.prod(self.shape) == 1:
            if self.split is None:
                return cast_function(self.__array)

            is_empty = np.prod(self.__array.shape) == 0
            root = self.comm.allreduce(0 if is_empty else self.comm.rank, op=MPI.SUM)

            return self.comm.bcast(None if is_empty else cast_function(self.__array), root=root)

        raise TypeError("only size-1 arrays can be converted to Python scalars")

    def ceil(self, out=None):
        """
        Return the ceil of the input, element-wise.

        The ceil of the scalar x is the smallest integer i, such that i >= x. It is often denoted as :math:`\\lceil x \\rceil`.

        Parameters
        ----------
        out : ht.DNDarray or None, optional
            A location in which to store the results. If provided, it must have a broadcastable shape. If not provided
            or set to None, a fresh tensor is allocated.

        Returns
        -------
        ceiled : ht.DNDarray
            A tensor of the same shape as x, containing the ceiled valued of each element in this tensor. If out was
            provided, ceiled is a reference to it.

        Returns
        -------
        ceiled : ht.DNDarray
            A tensor of the same shape as x, containing the floored valued of each element in this tensor. If out was
            provided, ceiled is a reference to it.

        Examples
        --------
        >>> ht.arange(-2.0, 2.0, 0.4).ceil()
        tensor([-2., -1., -1., -0., -0., -0.,  1.,  1.,  2.,  2.])
        """
        return rounding.ceil(self, out)

    def clip(self, a_min, a_max, out=None):
        """
        Parameters
        ----------
        a_min : scalar or None
            Minimum value. If None, clipping is not performed on lower interval edge. Not more than one of a_min and
            a_max may be None.
        a_max : scalar or None
            Maximum value. If None, clipping is not performed on upper interval edge. Not more than one of a_min and
            a_max may be None.
        out : ht.DNDarray, optional
            The results will be placed in this array. It may be the input array for in-place clipping. out must be of
            the right shape to hold the output. Its type is preserved.

        Returns
        -------
        clipped_values : ht.DNDarray
            A tensor with the elements of this tensor, but where values < a_min are replaced with a_min, and those >
            a_max with a_max.
        """
        return rounding.clip(self, a_min, a_max, out)

    def __complex__(self):
        """
        Complex scalar casting.

        Returns
        -------
        casted : complex
            The corresponding complex scalar value
        """
        return self.__cast(complex)

    def copy(self):
        """
        Return an array copy of the given object.

        Returns
        -------
        copied : ht.DNDarray
            A copy of the original
        """
        return memory.copy(self)

    def cos(self, out=None):
        """
        Return the trigonometric cosine, element-wise.

        Parameters
        ----------
        out : ht.DNDarray or None, optional
            A location in which to store the results. If provided, it must have a broadcastable shape. If not provided
            or set to None, a fresh tensor is allocated.

        Returns
        -------
        cosine : ht.DNDarray
            A tensor of the same shape as x, containing the trigonometric cosine of each element in this tensor.
            Negative input elements are returned as nan. If out was provided, square_roots is a reference to it.

        Examples
        --------
        >>> ht.arange(-6, 7, 2).cos()
        tensor([ 0.9602, -0.6536, -0.4161,  1.0000, -0.4161, -0.6536,  0.9602])
        """
        return trigonometrics.cos(self, out)

    def cosh(self, out=None):
        """
        Return the hyperbolic cosine, element-wise.

        Parameters
        ----------
        x : ht.DNDarray
            The value for which to compute the hyperbolic cosine.
        out : ht.DNDarray or None, optional
            A location in which to store the results. If provided, it must have a broadcastable shape. If not provided
            or set to None, a fresh tensor is allocated.

        Returns
        -------
        hyperbolic cosine : ht.DNDarray
            A tensor of the same shape as x, containing the hyperbolic cosine of each element in this tensor.
            Negative input elements are returned as nan. If out was provided, square_roots is a reference to it.

        Examples
        --------
        >>> ht.cosh(ht.arange(-6, 7, 2))
        tensor([201.7156,  27.3082,   3.7622,   1.0000,   3.7622,  27.3082, 201.7156])
        """
        return trigonometrics.cosh(self, out)

    def cpu(self):
        """
        Returns a copy of this object in main memory. If this object is already in main memory, then no copy is
        performed and the original object is returned.

        Returns
        -------
        tensor_on_device : ht.DNDarray
            A copy of this object on the CPU.
        """
        self.__array = self.__array.cpu()
        self.__device = devices.cpu
        return self

    def create_lshape_map(self):
        """
        Generate a 'map' of the lshapes of the data on all processes.
        Units -> (process rank, lshape)

        Returns
        -------
        lshape_map : torch.Tensor
            Units -> (process rank, lshape)
        """
        lshape_map = torch.zeros(
            (self.comm.size, len(self.gshape)), dtype=int, device=self.device.torch_device
        )
        lshape_map[self.comm.rank, :] = torch.tensor(self.lshape, device=self.device.torch_device)
        self.comm.Allreduce(MPI.IN_PLACE, lshape_map, MPI.SUM)
        return lshape_map

    def create_square_diag_tiles(self, tiles_per_proc=None):
        """
        Create the tiles for the DNDarray as defined by the tiling.SquareDiagTiles class. These
        tiles can be accessed as a property. For more imformation on these tiles see
        :func:`SquareDiagTiles <tiling.SquareDaigTiles>`.

        Parameters
        ----------
        tiles_per_proc : int, optional
            Default = 2 (see :func:`SquareDiagTiles <tiling.SquareDaigTiles>`)
            the number of divisions per process,

        Returns
        -------
        None
        """
        self.__tiles = tiling.SquareDiagTiles(
            self, tiles_per_proc=tiles_per_proc
        )  # type: tiling.SquareDiagTiles

    def __eq__(self, other):
        """
        Element-wise rich comparison of equality with values from second operand (scalar or tensor)
        Takes the second operand (scalar or tensor) to which to compare the first tensor as argument.

        Parameters
        ----------
        other: tensor or scalar
            The value(s) to which to compare equality

        Returns
        -------
        result: ht.DNDarray
            DNDarray holding 1 for all elements in which values of self are equal to values of other, 0 for all other
            elements

        Examples:
        ---------
        >>> import heat as ht
        >>> T1 = ht.float32([[1, 2],[3, 4]])
        >>> T1.__eq__(3.0)
        tensor([[0, 0],
                [1, 0]])

        >>> T2 = ht.float32([[2, 2], [2, 2]])
        >>> T1.__eq__(T2)
        tensor([[0, 1],
                [0, 0]])
        """
        return relational.eq(self, other)

    def isclose(self, other, rtol=1e-05, atol=1e-08, equal_nan=False):
        """
        Parameters:
        -----------

        x, y : tensor
            Input tensors to compare.
        rtol : float
            The relative tolerance parameter.
        atol : float
            The absolute tolerance parameter.
        equal_nan : bool
            Whether to compare NaN’s as equal. If True, NaN’s in x will be considered equal to NaN’s in y in the output array.

        Returns:
        --------

        isclose : boolean tensor of where a and b are equal within the given tolerance.
            If both x and y are scalars, returns a single boolean value.
        """
        return logical.isclose(self, other, rtol, atol, equal_nan)

    def exp(self, out=None):
        """
        Calculate the exponential of all elements in the input array.

        Parameters
        ----------
        out : ht.DNDarray or None, optional
            A location in which to store the results. If provided, it must have a broadcastable shape. If not provided
            or set to None, a fresh tensor is allocated.

        Returns
        -------
        exponentials : ht.DNDarray
            A tensor of the same shape as x, containing the positive exponentials of each element in this tensor. If out
            was provided, logarithms is a reference to it.

        Examples
        --------
        >>> ht.arange(5).exp()
        tensor([ 1.0000,  2.7183,  7.3891, 20.0855, 54.5981])
        """
        return exponential.exp(self, out)

    def expm1(self, out=None):
        """
        Calculate exp(x) - 1 for all elements in the array.

        Parameters
        ----------
        out : ht.DNDarray or None, optional
            A location in which to store the results. If provided, it must have a broadcastable shape. If not provided
            or set to None, a fresh tensor is allocated.

        Returns
        -------
        exponentials : ht.DNDarray
            A tensor of the same shape as x, containing the positive exponentials minus one of each element in this tensor. If out
            was provided, logarithms is a reference to it.

        Examples
        --------
        >>> ht.arange(5).exp() + 1.
        tensor([ 1.0000,  2.7183,  7.3891, 20.0855, 54.5981])
        """
        return exponential.expm1(self, out)

    def exp2(self, out=None):
        """
        Calculate the exponential of all elements in the input array.

        Parameters
        ----------
        out : ht.DNDarray or None, optional
            A location in which to store the results. If provided, it must have a broadcastable shape. If not provided
            or set to None, a fresh tensor is allocated.

        Returns
        -------
        exponentials : ht.DNDarray
            A tensor of the same shape as x, containing the positive exponentials of each element in this tensor. If out
            was provided, logarithms is a reference to it.

        Examples
        --------
        >>> ht.exp2(ht.arange(5))
        tensor([ 1.,  2.,  4.,  8., 16.], dtype=torch.float64)
        """
        return exponential.exp2(self, out)

    def expand_dims(self, axis):
        """
        Expand the shape of an array.

        Insert a new axis that will appear at the axis position in the expanded array shape.

        Parameters
        ----------
        axis : int
            Position in the expanded axes where the new axis is placed.

        Returns
        -------
        res : ht.DNDarray
            Output array. The number of dimensions is one greater than that of the input array.

        Raises
        ------
        ValueError
            If the axis is not in range of the axes.

        Examples
        --------
        >>> x = ht.array([1,2])
        >>> x.shape
        (2,)

        >>> y = ht.expand_dims(x, axis=0)
        >>> y
        array([[1, 2]])
        >>> y.shape
        (1, 2)

        y = ht.expand_dims(x, axis=1)
        >>> y
        array([[1],
               [2]])
        >>> y.shape
        (2, 1)
        """
        return manipulations.expand_dims(self, axis)

    def __float__(self):
        """
        Float scalar casting.

        Returns
        -------
        casted : float
            The corresponding float scalar value
        """
        return self.__cast(float)

    def floor(self, out=None):
        """
        Return the floor of the input, element-wise.

        The floor of the scalar x is the largest integer i, such that i <= x. It is often denoted as :math:`\\lfloor x
        \\rfloor`.

        Parameters
        ----------
        out : ht.DNDarray or None, optional
            A location in which to store the results. If provided, it must have a broadcastable shape. If not provided
            or set to None, a fresh tensor is allocated.

        Returns
        -------
        floored : ht.DNDarray
            A tensor of the same shape as x, containing the floored valued of each element in this tensor. If out was
            provided, floored is a reference to it.

        Examples
        --------
        >>> ht.floor(ht.arange(-2.0, 2.0, 0.4))
        tensor([-2., -2., -2., -1., -1.,  0.,  0.,  0.,  1.,  1.])
        """
        return rounding.floor(self, out)

    def __floordiv__(self, other):
        """
        Element-wise floor division (i.e. result is rounded int (floor))
        of the tensor by another tensor or scalar. Takes the first tensor by which it divides the second
        not-heat-typed-parameter.

        Parameters
        ----------
        other: tensor or scalar
            The second operand by whose values is divided

        Return
        ------
        result: ht.tensor
            A tensor containing the results of element-wise floor division (integer values) of t1 by t2.

        Examples:
        ---------
        >>> import heat as ht
        >>> T1 = ht.float32([[1.7, 2.0], [1.9, 4.2]])
        >>> T1 // 1
        tensor([[1., 2.],
                [1., 4.]])
        >>> T2 = ht.float32([1.5, 2.5])
        >>> T1 // T2
        tensor([[1., 0.],
                [1., 1.]])
        """
        return arithmetics.floordiv(self, other)

    def fabs(self, out=None):
        """
        Calculate the absolute value element-wise and return floating-point tensor.
        This function exists besides abs==absolute since it will be needed in case complex numbers will be introduced in the future.

        Parameters
        ----------
        out : ht.tensor, optional
            A location into which the result is stored. If provided, it must have a shape that the inputs broadcast to.
            If not provided or None, a freshly-allocated array is returned.

        Returns
        -------
        absolute_values : ht.tensor
            A tensor containing the absolute value of each element in x.
        """
        return rounding.fabs(self, out)

    def fill_diagonal(self, value):
        """
        Fill the main diagonal of a 2D dndarray . This function modifies the input tensor in-place, and returns the input tensor.

        Parameters
        ----------
        value : float
            The value to be placed in the dndarrays main diagonal

        Returns
        -------
        out : ht.DNDarray
            The modified input tensor with value along the diagonal

        """
        # Todo: make this 3D/nD
        if len(self.shape) != 2:
            raise ValueError("Only 2D tensors supported at the moment")

        if self.split is not None and self.comm.is_distributed:
            counts, displ, _ = self.comm.counts_displs_shape(self.shape, self.split)
            k = min(self.shape[0], self.shape[1])
            for p in range(self.comm.size):
                if displ[p] > k:
                    break
                proc = p
            if self.comm.rank <= proc:
                indices = (
                    displ[self.comm.rank],
                    displ[self.comm.rank + 1] if (self.comm.rank + 1) != self.comm.size else k,
                )
                if self.split == 0:
                    self._DNDarray__array[:, indices[0] : indices[1]] = self._DNDarray__array[
                        :, indices[0] : indices[1]
                    ].fill_diagonal_(value)
                elif self.split == 1:
                    self._DNDarray__array[indices[0] : indices[1], :] = self._DNDarray__array[
                        indices[0] : indices[1], :
                    ].fill_diagonal_(value)

        else:
            self._DNDarray__array = self._DNDarray__array.fill_diagonal_(value)

        return self

    def __ge__(self, other):
        """
        Element-wise rich comparison of relation "greater than or equal" with values from second operand (scalar or
        tensor).
        Takes the second operand (scalar or tensor) to which to compare the first tensor as argument.

        Parameters
        ----------
        other: tensor or scalar
            The value(s) to which to compare elements from tensor

        Returns
        -------
        result: ht.DNDarray
            DNDarray holding 1 for all elements in which values in self are greater than or equal to values of other
            (x1 >= x2), 0 for all other elements

        Examples
        -------
        >>> import heat as ht
        >>> T1 = ht.float32([[1, 2],[3, 4]])
        >>> T1.__ge__(3.0)
        tensor([[0, 0],
                [1, 1]], dtype=torch.uint8)
        >>> T2 = ht.float32([[2, 2], [2, 2]])
        >>> T1.__ge__(T2)
        tensor([[0, 1],
                [1, 1]], dtype=torch.uint8)
        """
        return relational.ge(self, other)

    def __getitem__(self, key):
        """
        Global getter function for ht.DNDarrays

        Parameters
        ----------
        key : int, slice, tuple, list
            indices to get from the tensor.

        Returns
        -------
        result : ht.DNDarray
            getter returns a new ht.DNDarray composed of the elements of the original tensor selected by the indices
            given. This does *NOT* redistribute or rebalance the resulting tensor. If the selection of values is
            unbalanced then the resultant tensor is also unbalanced!
            To redistributed the tensor use balance() (issue #187)

        Examples
        --------
        (2 processes)
        >>> a = ht.arange(10, split=0)
        (1/2) >>> tensor([0, 1, 2, 3, 4], dtype=torch.int32)
        (2/2) >>> tensor([5, 6, 7, 8, 9], dtype=torch.int32)
        >>> a[1:6]
        (1/2) >>> tensor([1, 2, 3, 4], dtype=torch.int32)
        (2/2) >>> tensor([5], dtype=torch.int32)

        >>> a = ht.zeros((4,5), split=0)
        (1/2) >>> tensor([[0., 0., 0., 0., 0.],
                          [0., 0., 0., 0., 0.]])
        (2/2) >>> tensor([[0., 0., 0., 0., 0.],
                          [0., 0., 0., 0., 0.]])
        >>> a[1:4, 1]
        (1/2) >>> tensor([0.])
        (2/2) >>> tensor([0., 0.])
        """

        l_dtype = self.dtype.torch_type()
        if isinstance(key, DNDarray) and key.gshape[-1] != len(self.gshape):
            key = tuple(x.item() for x in key)

        if not self.is_distributed():

            if not self.comm.size == 1:
                if isinstance(key, DNDarray) and key.gshape[-1] == len(self.gshape):
                    # this will return a 1D array as the shape cannot be determined automatically
                    arr = self.__array[key._DNDarray__array[..., 0], key._DNDarray__array[..., 1]]
                    return DNDarray(
                        arr, tuple(arr.shape), self.dtype, self.split, self.device, self.comm
                    )
                else:
                    return DNDarray(
                        self.__array[key],
                        tuple(self.__array[key].shape),
                        self.dtype,
                        self.split,
                        self.device,
                        self.comm,
                    )
            else:
                if isinstance(key, DNDarray) and key.gshape[-1] == len(self.gshape):
                    # this will return a 1D array as the shape cannot be determined automatically
                    arr = self.__array[key._DNDarray__array[..., 0], key._DNDarray__array[..., 1]]
                    return DNDarray(arr, tuple(arr.shape), self.dtype, 0, self.device, self.comm)

                else:
                    gout = tuple(self.__array[key].shape)
                    if self.split is not None and self.split >= len(gout):
                        new_split = len(gout) - 1 if len(gout) - 1 >= 0 else None
                    else:
                        new_split = self.split

                    return DNDarray(
                        self.__array[key], gout, self.dtype, new_split, self.device, self.comm
                    )

        else:

            _, _, chunk_slice = self.comm.chunk(self.shape, self.split)
            chunk_start = chunk_slice[self.split].start
            chunk_end = chunk_slice[self.split].stop
            chunk_set = set(range(chunk_start, chunk_end))

            arr = torch.Tensor()

            # if a singular index is given and the tensor is split
            if isinstance(key, int):
                gout = [0] * (len(self.gshape) - 1)
                if key < 0:
                    key += self.numdims
                # handle the reduction of the split to accommodate for the reduced dimension
                if self.split >= len(gout):
                    new_split = len(gout) - 1 if len(gout) - 1 > 0 else 0
                elif self.split > 0:
                    new_split = self.split - 1
                else:
                    new_split = self.split

                # only need to adjust the key if split==0
                if key in range(chunk_start, chunk_end) and self.split == 0:
                    gout = list(self.__array[key - chunk_start].shape)
                    arr = self.__array[key - chunk_start]
                elif self.split != 0:
                    _, _, chunk_slice2 = self.comm.chunk(self.shape, self.split)
                    # need to test if the given axis is on the node and then get the shape
                    if key in range(chunk_slice2[0].start, chunk_slice2[0].stop):
                        arr = self.__array[key]
                        gout = list(arr.shape)
                else:  # arr is empty and gout is zeros
                    warnings.warn(
                        "This process (rank: {}) is without data after slicing, running the .balance_() function is recommended".format(
                            self.comm.rank
                        ),
                        ResourceWarning,
                    )

            # multi-argument gets are passed as tuples by python
            elif isinstance(key, (tuple, list)):
                gout = [0] * len(self.gshape)
                # handle the dimensional reduction for integers
                ints = sum([isinstance(it, int) for it in key])
                gout = gout[: len(gout) - ints]
                if self.split >= len(gout):
                    new_split = len(gout) - 1 if len(gout) - 1 > 0 else 0
                else:
                    new_split = self.split

                # handle empty list
                if len(key) == 0:
                    arr = self.__array[key]
                    gout = list(arr.shape)
                # if a slice is given in the split direction
                # below allows for the split given to contain Nones
                elif isinstance(key[self.split], slice):
                    key_stop = key[self.split].stop
                    if key_stop is not None and key_stop < 0:
                        key_stop = self.gshape[self.split] + key[self.split].stop
                    key_set = set(
                        range(
                            key[self.split].start if key[self.split].start is not None else 0,
                            key_stop if key_stop is not None else self.gshape[self.split],
                            key[self.split].step if key[self.split].step else 1,
                        )
                    )
                    key = list(key)
                    overlap = list(key_set & chunk_set)
                    if overlap:  # if the slice is requesting data on the nodes
                        overlap.sort()
                        hold = [x - chunk_start for x in overlap]
                        key[self.split] = slice(min(hold), max(hold) + 1, key[self.split].step)
                        arr = self.__array[tuple(key)]
                        gout = list(arr.shape)
                else:
                    # if the given axes are not splits (must be ints OR LISTS for python)
                    # this means the whole slice is on one node
                    if isinstance(key, list):
                        indices = key
                    else:
                        indices = key[self.split]
                    key = list(key)
                    if isinstance(indices, list):
                        if len(indices) == 0:
                            arr = self.__array[key]
                            gout = list(arr.shape)
                        else:
                            indices = [
                                index + self.gshape[self.split] if index < 0 else index
                                for index in indices
                            ]
                            sorted_key_along_split = sorted(indices)
                            if sorted_key_along_split[0] in range(
                                chunk_start, chunk_end
                            ) and sorted_key_along_split[-1] in range(chunk_start, chunk_end):
                                indices = [index - chunk_start for index in indices]
                                arr = self.__array[indices]
                                gout = list(arr.shape)

                    elif isinstance(key[self.split], int):
                        key[self.split] = (
                            key[self.split] + self.gshape[self.split]
                            if key[self.split] < 0
                            else key[self.split]
                        )
                        if key[self.split] in range(chunk_start, chunk_end):
                            key[self.split] = key[self.split] - chunk_start
                            arr = self.__array[tuple(key)]
                            gout = list(arr.shape)
                    if 0 in arr.shape:
                        # arr is empty
                        # gout is all 0s and is the proper shape
                        warnings.warn(
                            "This process (rank: {}) is without data after slicing, running the .balance_() function is recommended".format(
                                self.comm.rank
                            ),
                            ResourceWarning,
                        )

            # if the given axes are only a slice
            elif isinstance(key, slice) and self.split == 0:
                gout = [0] * len(self.gshape)
                # reduce the dims if the slices are only one element in length
                start = key.start if key.start is not None else 0
                stop = key.stop if key.stop is not None else self.gshape[0]
                step = key.step if key.step is not None else 1

                if self.split >= len(gout):
                    new_split = len(gout) - 1 if len(gout) - 1 > 0 else 0
                else:
                    new_split = self.split
                key_set = set(range(start, stop, step))
                overlap = list(key_set & chunk_set)
                if overlap:
                    overlap.sort()
                    hold = [x - chunk_start for x in overlap]
                    key = slice(min(hold), max(hold) + 1, step)
                    arr = self.__array[key]
                    gout = list(arr.shape)
                else:
                    warnings.warn(
                        "This process (rank: {}) is without data after slicing, "
                        "running the .balance_() function is recommended".format(self.comm.rank),
                        ResourceWarning,
                    )
                    # arr is empty
                    # gout is all 0s and is the proper shape

            elif isinstance(key, DNDarray) and key.gshape[-1] == len(self.gshape):
                # this is for a list of values
                # it will return a 1D DNDarray of the elements on each node which are in the key (will be split in the 0th dimension
                key.lloc[..., self.split] -= chunk_start
                key_new = [key._DNDarray__array[..., i] for i in range(len(self.gshape))]
                arr = self.__array[tuple(key_new)]
                gout = list(arr.shape)
                new_split = 0

            else:  # handle other cases not accounted for (one is a slice is given and the split != 0)
                gout = [0] * len(self.gshape)

                if self.split >= len(gout):
                    new_split = len(gout) - 1 if len(gout) - 1 > 0 else 0
                else:
                    new_split = self.split

                gout = list(self.__array[key].shape)
                arr = self.__array[key]

            for e, _ in enumerate(gout):
                if e == new_split:
                    gout[e] = self.comm.allreduce(gout[e], MPI.SUM)
                else:
                    gout[e] = self.comm.allreduce(gout[e], MPI.MAX)

            return DNDarray(
                arr.type(l_dtype),
                gout if isinstance(gout, tuple) else tuple(gout),
                self.dtype,
                new_split,
                self.device,
                self.comm,
            )

    if torch.cuda.device_count() > 0:

        def gpu(self):
            """
            Returns a copy of this object in GPU memory. If this object is already in GPU memory, then no copy is
            performed and the original object is returned.

            Returns
            -------
            tensor_on_device : ht.DNDarray
                A copy of this object on the GPU.
            """
            self.__array = self.__array.cuda(devices.gpu.torch_device)
            self.__device = devices.gpu
            return self

    def __gt__(self, other):
        """
        Element-wise rich comparison of relation "greater than" with values from second operand (scalar or tensor)
        Takes the second operand (scalar or tensor) to which to compare the first tensor as argument.

        Parameters
        ----------
        other: tensor or scalar
            The value(s) to which to compare elements from tensor

        Returns
        -------
        result: ht.DNDarray
            DNDarray holding 1 for all elements in which values in self are greater than values of other (x1 > x2),
            0 for all other elements

         Examples
         -------
         >>> import heat as ht
         >>> T1 = ht.float32([[1, 2],[3, 4]])
         >>> T1.__gt__(3.0)
         tensor([[0, 0],
                 [0, 1]], dtype=torch.uint8)

         >>> T2 = ht.float32([[2, 2], [2, 2]])
         >>> T1.__gt__(T2)
         tensor([[0, 0],
                 [1, 1]], dtype=torch.uint8)

        """
        return relational.gt(self, other)

    def __int__(self):
        """
        Integer scalar casting.

        Returns
        -------
        casted : int
            The corresponding float scalar value
        """
        return self.__cast(int)

    def __invert__(self):
        """
        Bit-wise inversion, or bit-wise NOT, element-wise.

        Returns
        -------
        result: ht.DNDarray
            A tensor containing the results of element-wise inversion.
        """
        return arithmetics.invert(self)

    def is_balanced(self):
        """
        Determine if a DNDarray is balanced evenly (or as evenly as possible) across all nodes

        Returns
        -------
        balanced : bool
            True if balanced, False if not
        """
        _, _, chk = self.comm.chunk(self.shape, self.split)
        test_lshape = tuple([x.stop - x.start for x in chk])
        balanced = 1 if test_lshape == self.lshape else 0

        out = self.comm.allreduce(balanced, MPI.SUM)
        return True if out == self.comm.size else False

    def is_distributed(self):
        """
        Determines whether the data of this tensor is distributed across multiple processes.

        Returns
        -------
        is_distributed : bool
            Whether the data of the tensor is distributed across multiple processes
        """
        return self.split is not None and self.comm.is_distributed()

    def item(self):
        """
        Returns the only element of a 1-element tensor. Mirror of the pytorch command by the same name
        If size of tensor is >1 element, then a ValueError is raised (by pytorch)

        Example
        -------
        >>> import heat as ht
        >>> x = ht.zeros((1))
        >>> x.item()
        0.0
        """
        return self.__array.item()

    def __le__(self, other):
        """
        Element-wise rich comparison of relation "less than or equal" with values from second operand (scalar or tensor)
        Takes the second operand (scalar or tensor) to which to compare the first tensor as argument.

        Parameters
        ----------
        other: tensor or scalar
            The value(s) to which to compare elements from tensor

        Returns
        -------
        result: ht.DNDarray
            DNDarray holding 1 for all elements in which values in self are less than or equal to values of other (x1 <= x2),
            0 for all other elements

        Examples
        -------
        >>> import heat as ht
        >>> T1 = ht.float32([[1, 2],[3, 4]])
        >>> T1.__le__(3.0)
        tensor([[1, 1],
                [1, 0]], dtype=torch.uint8)

        >>> T2 = ht.float32([[2, 2], [2, 2]])
        >>> T1.__le__(T2)
        tensor([[1, 1],
                [0, 0]], dtype=torch.uint8)

        """
        return relational.le(self, other)

    def __len__(self):
        """
        The length of the DNDarray, i.e. the number of items in the first dimension.

        Returns
        -------
        length : int
            The number of items in the first dimension
        """
        return self.shape[0]

    def log(self, out=None):
        """
        Natural logarithm, element-wise.

        The natural logarithm log is the inverse of the exponential function, so that log(exp(x)) = x. The natural
        logarithm is logarithm in base e.

        Parameters
        ----------
        out : ht.DNDarray or None, optional
            A location in which to store the results. If provided, it must have a broadcastable shape. If not provided
            or set to None, a fresh tensor is allocated.

        Returns
        -------
        logarithms : ht.DNDarray
            A tensor of the same shape as x, containing the positive logarithms of each element in this tensor.
            Negative input elements are returned as nan. If out was provided, logarithms is a reference to it.

        Examples
        --------
        >>> ht.arange(5).log()
        tensor([  -inf, 0.0000, 0.6931, 1.0986, 1.3863])
        """
        return exponential.log(self, out)

    def log2(self, out=None):
        """
        log base 2, element-wise.

        Parameters
        ----------
        self : ht.DNDarray
            The value for which to compute the logarithm.
        out : ht.DNDarray or None, optional
            A location in which to store the results. If provided, it must have a broadcastable shape. If not provided
            or set to None, a fresh tensor is allocated.

        Returns
        -------
        logarithms : ht.DNDarray
            A tensor of the same shape as x, containing the positive logarithms of each element in this tensor.
            Negative input elements are returned as nan. If out was provided, logarithms is a reference to it.

        Examples
        --------
        >>> ht.log2(ht.arange(5))
        tensor([  -inf, 0.0000, 1.0000, 1.5850, 2.0000])
        """
        return exponential.log2(self, out)

    def log10(self, out=None):
        """
        log base 10, element-wise.

        Parameters
        ----------
        self : ht.DNDarray
            The value for which to compute the logarithm.
        out : ht.DNDarray or None, optional
            A location in which to store the results. If provided, it must have a broadcastable shape. If not provided
            or set to None, a fresh tensor is allocated.

        Returns
        -------
        logarithms : ht.DNDarray
            A tensor of the same shape as x, containing the positive logarithms of each element in this tensor.
            Negative input elements are returned as nan. If out was provided, logarithms is a reference to it.

        Examples
        --------
        >>> ht.log10(ht.arange(5))
        tensor([-inf, 0.0000, 1.0000, 1.5850, 2.0000])
        """
        return exponential.log10(self, out)

    def log1p(self, out=None):
        """
        Return the natural logarithm of one plus the input array, element-wise.

        Parameters
        ----------
        self : ht.DNDarray
            The value for which to compute the logarithm.
        out : ht.DNDarray or None, optional
            A location in which to store the results. If provided, it must have a broadcastable shape. If not provided
            or set to None, a fresh tensor is allocated.

        Returns
        -------
        logarithms : ht.DNDarray
            A tensor of the same shape as x, containing the positive logarithms of each element in this tensor.
            Negative input elements are returned as nan. If out was provided, logarithms is a reference to it.

        Examples
        --------
        >>> ht.log1p(ht.arange(5))
        array([0., 0.69314718, 1.09861229, 1.38629436, 1.60943791])
        """
        return exponential.log1p(self, out)

    def __lshift__(self, other):
        """
        Shift the bits of an integer to the left.

        Parameters
        ----------
        other: scalar or tensor
           number of zero bits to add

        Returns
        -------
        result: ht.NDNarray
           A tensor containing the results of element-wise left shift operation.

        Examples:
        ---------
        >>> ht.array([1, 2, 4]) << 1
        tensor([2, 4, 8])
        """
        return arithmetics.left_shift(self, other)

    def __lt__(self, other):
        """
        Element-wise rich comparison of relation "less than" with values from second operand (scalar or tensor)
        Takes the second operand (scalar or tensor) to which to compare the first tensor as argument.

        Parameters
        ----------
        other: tensor or scalar
            The value(s) to which to compare elements from tensor

        Returns
        -------
        result: ht.DNDarray
            DNDarray holding 1 for all elements in which values in self are less than values of other (x1 < x2),
            0 for all other elements

        Examples
        -------
        >>> import heat as ht
        >>> T1 = ht.float32([[1, 2],[3, 4]])
        >>> T1.__lt__(3.0)
        tensor([[1, 1],
               [0, 0]], dtype=torch.uint8)

        >>> T2 = ht.float32([[2, 2], [2, 2]])
        >>> T1.__lt__(T2)
        tensor([[1, 0],
               [0, 0]], dtype=torch.uint8)

        """
        return relational.lt(self, other)

    def __matmul__(self, other):
        """
        Matrix multiplication of two DNDarrays

        for comment context -> a @ b = c or A @ B = c

        Parameters
        ----------
        a : ht.DNDarray
            2 dimensional: L x P
        b : ht.DNDarray
            2 dimensional: P x Q

        Returns
        -------
        ht.DNDarray
            returns a tensor with the result of a @ b. The split dimension of the returned array is typically the split dimension of a.
            However, if a.split = None then the the c.split will be set as the split dimension of b. If both are None then c.split is also None.
            ** NOTE ** if a is a split vector, then the returned vector will be of shape (1xQ) and will be split in the 1st dimension
            ** NOTE ** if b is a vector and either a or b is split, then the returned vector will be of shape (Lx1) and will be split in the 0th dimension

        References
        ----------
        [1] R. Gu, et al., "Improving Execution Concurrency of Large-scale Matrix Multiplication on Distributed Data-parallel Platforms,"
            IEEE Transactions on Parallel and Distributed Systems, vol 28, no. 9. 2017.
        [2] S. Ryu and D. Kim, "Parallel Huge Matrix Multiplication on a Cluster with GPGPU Accelerators,"
            2018 IEEE International Parallel and Distributed Processing Symposium Workshops (IPDPSW), Vancouver, BC, 2018, pp. 877-882.

        Example
        -------
        >>> a = ht.ones((n, m), split=1)
        >>> a[0] = ht.arange(1, m + 1)
        >>> a[:, -1] = ht.arange(1, n + 1)
        (0/1) tensor([[1., 2.],
                      [1., 1.],
                      [1., 1.],
                      [1., 1.],
                      [1., 1.]])
        (1/1) tensor([[3., 1.],
                      [1., 2.],
                      [1., 3.],
                      [1., 4.],
                      [1., 5.]])
        >>> b = ht.ones((j, k), split=0)
        >>> b[0] = ht.arange(1, k + 1)
        >>> b[:, 0] = ht.arange(1, j + 1)
        (0/1) tensor([[1., 2., 3., 4., 5., 6., 7.],
                      [2., 1., 1., 1., 1., 1., 1.]])
        (1/1) tensor([[3., 1., 1., 1., 1., 1., 1.],
                      [4., 1., 1., 1., 1., 1., 1.]])
        >>> linalg.matmul(a, b)
        (0/1) tensor([[18.,  8.,  9., 10.],
                      [14.,  6.,  7.,  8.],
                      [18.,  7.,  8.,  9.],
                      [22.,  8.,  9., 10.],
                      [26.,  9., 10., 11.]])
        (1/1) tensor([[11., 12., 13.],
                      [ 9., 10., 11.],
                      [10., 11., 12.],
                      [11., 12., 13.],
                      [12., 13., 14.]])
        """
        return linalg.matmul(self, other)

    def max(self, axis=None, out=None, keepdim=None):
        """
        Return the maximum of an array or maximum along an axis.

        Parameters
        ----------
        self : ht.DNDarray
            Input data.

        axis : None or int
            Axis or axes along which to operate. By default, flattened input is used.
        #TODO: out : ht.DNDarray, optional
            Alternative output array in which to place the result. Must be of the same shape and buffer length as the
            expected output.
        #TODO: initial : scalar, optional
            The minimum value of an output element. Must be present to allow computation on empty slice.
        """
        return statistics.max(self, axis=axis, out=out, keepdim=keepdim)

    def mean(self, axis=None):
        """
        Calculates and returns the mean of a tensor.
        If a axis is given, the mean will be taken in that direction.

        Parameters
        ----------
        self : ht.DNDarray
            Values for which the mean is calculated for
        axis : None, Int, iterable
            axis which the mean is taken in.
            Default: None -> mean of all data calculated

        Examples
        --------
        >>> a = ht.random.randn(1,3)
        >>> a
        tensor([[-1.2435,  1.1813,  0.3509]])
        >>> ht.mean(a)
        tensor(0.0962)

        >>> a = ht.random.randn(4,4)
        >>> a
        tensor([[ 0.0518,  0.9550,  0.3755,  0.3564],
                [ 0.8182,  1.2425,  1.0549, -0.1926],
                [-0.4997, -1.1940, -0.2812,  0.4060],
                [-1.5043,  1.4069,  0.7493, -0.9384]])
        >>> ht.mean(a, 1)
        tensor([ 0.4347,  0.7307, -0.3922, -0.0716])
        >>> ht.mean(a, 0)
        tensor([-0.2835,  0.6026,  0.4746, -0.0921])

        >>> a = ht.random.randn(4,4)
        >>> a
        tensor([[ 2.5893,  1.5934, -0.2870, -0.6637],
                [-0.0344,  0.6412, -0.3619,  0.6516],
                [ 0.2801,  0.6798,  0.3004,  0.3018],
                [ 2.0528, -0.1121, -0.8847,  0.8214]])
        >>> ht.mean(a, (0,1))
        tensor(0.4730)

        Returns
        -------
        ht.DNDarray containing the mean/s, if split, then split in the same direction as x.
        """
        return statistics.mean(self, axis)

    def min(self, axis=None, out=None, keepdim=None):
        """
        Return the minimum of an array or minimum along an axis.

        Parameters
        ----------
        self : ht.DNDarray
            Input data.
        axis : None or int
            Axis or axes along which to operate. By default, flattened input is used.
        #TODO: out : ht.DNDarray, optional
            Alternative output array in which to place the result. Must be of the same shape and buffer length as the
            expected output.
        #TODO: initial : scalar, optional
            The maximum value of an output element. Must be present to allow computation on empty slice.
        """
        return statistics.min(self, axis=axis, out=out, keepdim=keepdim)

    def __mod__(self, other):
        """
        Element-wise division remainder of values of self by values of operand other (i.e. self % other), not commutative.
        Takes the two operands (scalar or tensor) whose elements are to be divided (operand 1 by operand 2)
        as arguments.

        Parameters
        ----------
        other: tensor or scalar
            The second operand by whose values it self to be divided.

        Returns
        -------
        result: ht.DNDarray
            A tensor containing the remainder of the element-wise division of self by other.

        Examples:
        ---------
        >>> import heat as ht
        >>> ht.mod(2, 2)
        tensor([0])

        >>> T1 = ht.int32([[1, 2], [3, 4]])
        >>> T2 = ht.int32([[2, 2], [2, 2]])
        >>> T1 % T2
        tensor([[1, 0],
                [1, 0]], dtype=torch.int32)

        >>> s = ht.int32([2])
        >>> s % T1
        tensor([[0, 0]
                [2, 2]], dtype=torch.int32)
        """
        return arithmetics.mod(self, other)

    def modf(self, out=None):
        """
        Return the fractional and integral parts of an array, element-wise.
        The fractional and integral parts are negative if the given number is negative.

        Parameters
        ----------
        x : ht.DNDarray
            Input array
        out : ht.DNDarray, optional
            A location into which the result is stored. If provided, it must have a shape that the inputs broadcast to.
            If not provided or None, a freshly-allocated array is returned.

        Returns
        -------
        tuple(ht.DNDarray: fractionalParts, ht.DNDarray: integralParts)

        fractionalParts : ht.DNDdarray
            Fractional part of x. This is a scalar if x is a scalar.

        integralParts : ht.DNDdarray
            Integral part of x. This is a scalar if x is a scalar.
        """

        return rounding.modf(self, out)

    def __mul__(self, other):
        """
        Element-wise multiplication (not matrix multiplication) with values from second operand (scalar or tensor)
        Takes the second operand (scalar or tensor) whose values to multiply to the first tensor as argument.

        Parameters
        ----------
        other: tensor or scalar
           The value(s) to multiply to the tensor (element-wise)

        Returns
        -------
        result: ht.DNDarray
           A tensor containing the results of element-wise multiplication.

        Examples:
        ---------
        >>> import heat as ht
        >>> T1 = ht.float32([[1, 2], [3, 4]])
        >>> T1.__mul__(3.0)
        tensor([[3., 6.],
            [9., 12.]])

        >>> T2 = ht.float32([[2, 2], [2, 2]])
        >>> T1.__mul__(T2)
        tensor([[2., 4.],
            [6., 8.]])
        """
        return arithmetics.mul(self, other)

    def __ne__(self, other):
        """
        Element-wise rich comparison of non-equality with values from second operand (scalar or tensor)
        Takes the second operand (scalar or tensor) to which to compare the first tensor as argument.

        Parameters
        ----------
        other: tensor or scalar
            The value(s) to which to compare equality

        Returns
        -------
        result: ht.DNDarray
            DNDarray holding 1 for all elements in which values of self are equal to values of other,
            0 for all other elements

        Examples:
        ---------
        >>> import heat as ht
        >>> T1 = ht.float32([[1, 2],[3, 4]])
        >>> T1.__ne__(3.0)
        tensor([[1, 1],
                [0, 1]])

        >>> T2 = ht.float32([[2, 2], [2, 2]])
        >>> T1.__ne__(T2)
        tensor([[1, 0],
                [1, 1]])
        """
        return relational.ne(self, other)

    def nonzero(self):
        """
        Return the indices of the elements that are non-zero. (using torch.nonzero)

        Returns a tuple of arrays, one for each dimension of a, containing the indices of the non-zero elements in that dimension.
        The values in a are always tested and returned in row-major, C-style order. The corresponding non-zero values can be obtained with: a[nonzero(a)].

        Parameters
        ----------
        self: ht.DNDarray

        Returns
        -------
        result: ht.DNDarray
            Indices of elements that are non-zero.
            If 'a' is split then the result is split in the 0th dimension. However, this DNDarray can be UNBALANCED as it contains the indices of the
            non-zero elements on each node.

        Examples
        --------
        >>> x = ht.array([[3, 0, 0], [0, 4, 1], [0, 6, 0]], split=0)
        [0/2] tensor([[3, 0, 0]])
        [1/2] tensor([[0, 4, 1]])
        [2/2] tensor([[0, 6, 0]])
        >>> ht.nonzero(x)
        [0/2] tensor([[0, 0]])
        [1/2] tensor([[1, 1],
        [1/2]         [1, 2]])
        [2/2] tensor([[2, 1]])

        >>> a = ht.array([[1, 2, 3], [4, 5, 6], [7, 8, 9]], split=0)
        [0/1] tensor([[1, 2, 3],
        [0/1]         [4, 5, 6]])
        [1/1] tensor([[7, 8, 9]])
        >>> a > 3
        [0/1] tensor([[0, 0, 0],
        [0/1]         [1, 1, 1]], dtype=torch.uint8)
        [1/1] tensor([[1, 1, 1]], dtype=torch.uint8)
        >>> ht.nonzero(a > 3)
        [0/1] tensor([[1, 0],
        [0/1]         [1, 1],
        [0/1]         [1, 2]])
        [1/1] tensor([[2, 0],
        [1/1]         [2, 1],
        [1/1]         [2, 2]])
        >>> a[ht.nonzero(a > 3)]
        [0/1] tensor([[4, 5, 6]])
        [1/1] tensor([[7, 8, 9]])
        """
        return indexing.nonzero(self)

    def numpy(self):
        """
        Convert heat tensor to numpy tensor. If the tensor is distributed it will be merged beforehand. If the tensor
        resides on the GPU, it will be copied to the CPU first.


        Examples
        --------
        >>> import heat as ht

        T1 = ht.random.randn((10,8))
        T1.numpy()
        """
        dist = manipulations.resplit(self, axis=None)
        return dist._DNDarray__array.cpu().numpy()

    def __or__(self, other):
        """
        Compute the bit-wise OR of two arrays element-wise.

        Parameters
        ----------
        other: tensor or scalar
        Only integer and boolean types are handled. If self.shape != other.shape, they must be broadcastable to a common shape (which becomes the shape of the output).

        Returns
        -------
        result: ht.DNDArray
        A tensor containing the results of element-wise OR of self and other.

        Examples:
        ---------
        import heat as ht
        >>> ht.array([13]) | 16
        tensor([29])

        >>> ht.array([32]) | ht.array([2])
        tensor([34])
        >>> ht.array([33, 4]) | 1
        tensor([33,  5])
        >>> ht.array([33, 4]) | ht.array([1, 2])
        tensor([33,  6])

        >>> ht.array([2, 5, 255]) | ht.array([4, 4, 4])
        tensor([  6,   5, 255])
        >>> ht.array([2, 5, 255, 2147483647], dtype=ht.int32) | ht.array([4, 4, 4, 2147483647], dtype=ht.int32)
        tensor([         6,          5,        255, 2147483647])
        >>> ht.array([True, True]) | ht.array([False, True])
        tensor([ True,  True])
        """
        return arithmetics.bitwise_or(self, other)

    def __pow__(self, other):
        """
        Element-wise exponential function with values from second operand (scalar or tensor)
        Takes the second operand (scalar or tensor) whose values are the exponent to be applied to the first
        tensor as argument.

        Parameters
        ----------
        other: tensor or scalar
           The value(s) in the exponent (element-wise)

        Returns
        -------
        result: ht.DNDarray
           A tensor containing the results of element-wise exponential operation.

        Examples:
        ---------
        >>> import heat as ht

        >>> T1 = ht.float32([[1, 2], [3, 4]])
        >>> T1.__pow__(3.0)
        tensor([[1., 8.],
                [27., 64.]])

        >>> T2 = ht.float32([[3, 3], [2, 2]])
        >>> T1.__pow__(T2)
        tensor([[1., 8.],
                [9., 16.]])
        """
        return arithmetics.pow(self, other)

    def prod(self, axis=None, out=None, keepdim=None):
        """
        Return the product of array elements over a given axis.

        Parameters
        ----------
        axis : None or int or tuple of ints, optional
            Axis or axes along which a product is performed. The default, axis=None, will calculate the product of all
            the elements in the input array. If axis is negative it counts from the last to the first axis.

            If axis is a tuple of ints, a product is performed on all of the axes specified in the tuple instead of a
            single axis or all the axes as before.
        out : ndarray, optional
            Alternative output tensor in which to place the result. It must have the same shape as the expected output,
            but the type of the output values will be cast if necessary.
        keepdims : bool, optional
            If this is set to True, the axes which are reduced are left in the result as dimensions with size one. With
            this option, the result will broadcast correctly against the input array.

        Returns
        -------
        product_along_axis : ht.DNDarray
            An array shaped as a but with the specified axis removed. Returns a reference to out if specified.

        Examples
        --------
        >>> import heat as ht
        >>> ht.array([1.,2.]).prod()
        ht.tensor([2.0])

        >>> ht.tensor([
            [1.,2.],
            [3.,4.]
        ]).prod()
        ht.tensor([24.0])

        >>> ht.array([
            [1.,2.],
            [3.,4.]
        ]).prod(axis=1)
        ht.tensor([  2.,  12.])
        """
        return arithmetics.prod(self, axis, out, keepdim)

    def qr(self, tiles_per_proc=1, calc_q=True, overwrite_a=False):
        """
        Calculates the QR decomposition of a 2D DNDarray. The algorithms are based on the CAQR and TSQR
        algorithms. For more information see the references.

        Parameters
        ----------
        a : DNDarray
            DNDarray which will be decomposed
        tiles_per_proc : int, singlt element torch.Tensor
            optional, default: 1
            number of tiles per process to operate on
        calc_q : bool
            optional, default: True
            whether or not to calculate Q
            if True, function returns (Q, R)
            if False, function returns (None, R)
        overwrite_a : bool
            optional, default: False
            if True, function overwrites the DNDarray a, with R
            if False, a new array will be created for R

        Returns
        -------
        tuple of Q and R
            if calc_q == True, function returns (Q, R)
            if calc_q == False, function returns (None, R)

        References
        ----------
        [0]  W. Zheng, F. Song, L. Lin, and Z. Chen, “Scaling Up Parallel Computation of Tiled QR
                Factorizations by a Distributed Scheduling Runtime System and Analytical Modeling,”
                Parallel Processing Letters, vol. 28, no. 01, p. 1850004, 2018.
        [1] Bilel Hadri, Hatem Ltaief, Emmanuel Agullo, Jack Dongarra. Tile QR Factorization with
                Parallel Panel Processing for Multicore Architectures. 24th IEEE International Parallel
                and DistributedProcessing Symposium (IPDPS 2010), Apr 2010, Atlanta, United States.
                inria-00548899
        [2] Gene H. Golub and Charles F. Van Loan. 1996. Matrix Computations (3rd Ed.).
        """
        return linalg.qr(
            self, tiles_per_proc=tiles_per_proc, calc_q=calc_q, overwrite_a=overwrite_a
        )

    def __repr__(self, *args):
        # TODO: document me
        # TODO: generate none-PyTorch repr
        return self.__array.__repr__(*args)

    def redistribute_(self, lshape_map=None, target_map=None):
        """
        Redistributes the data of the DNDarray *along the split axis* to match the given target map.
        This function does not modify the non-split dimensions of the DNDarray.
        This is an abstraction and extension of the balance function.

        Parameters
        ----------
        lshape_map : torch.Tensor, optional
            The current lshape of processes
            Units -> [rank, lshape]
        target_map : torch.Tensor, optional
            The desired distribution across the processes
            Units -> [rank, target lshape]
            Note: the only important parts of the target map are the values along the split axis,
            values which are not along this axis are there to mimic the shape of the lshape_map

        Returns
        -------
        None, the local shapes of the DNDarray are modified
        Examples
        --------
        >>> st = ht.ones((50, 81, 67), split=2)
        >>> target_map = torch.zeros((st.comm.size, 3), dtype=torch.int)
        >>> target_map[0, 2] = 67
        >>> print(target_map)
        [0/2] tensor([[ 0,  0, 67],
        [0/2]         [ 0,  0,  0],
        [0/2]         [ 0,  0,  0]], dtype=torch.int32)
        [1/2] tensor([[ 0,  0, 67],
        [1/2]         [ 0,  0,  0],
        [1/2]         [ 0,  0,  0]], dtype=torch.int32)
        [2/2] tensor([[ 0,  0, 67],
        [2/2]         [ 0,  0,  0],
        [2/2]         [ 0,  0,  0]], dtype=torch.int32)
        >>> print(st.lshape)
        [0/2] (50, 81, 23)
        [1/2] (50, 81, 22)
        [2/2] (50, 81, 22)
        >>> st.redistribute_(target_map=target_map)
        >>> print(st.lshape)
        [0/2] (50, 81, 67)
        [1/2] (50, 81, 0)
        [2/2] (50, 81, 0)
        """
        if not self.is_distributed():
            return
        snd_dtype = self.dtype.torch_type()
        # units -> {pr, 1st index, 2nd index}
        if lshape_map is None:
            # NOTE: giving an lshape map which is incorrect will result in an incorrect distribution
            lshape_map = self.create_lshape_map()
        else:
            if not isinstance(lshape_map, torch.Tensor):
                raise TypeError(
                    "lshape_map must be a torch.Tensor, currently {}".format(type(lshape_map))
                )
            if lshape_map.shape != (self.comm.size, len(self.gshape)):
                raise ValueError(
                    "lshape_map must have the shape ({}, {}), currently {}".format(
                        self.comm.size, len(self.gshape), lshape_map.shape
                    )
                )

        if target_map is None:  # if no target map is given then it will balance the tensor
            target_map = torch.zeros(
                (self.comm.size, len(self.gshape)), dtype=int, device=self.device.torch_device
            )
            _, _, chk = self.comm.chunk(self.shape, self.split)
            for i in range(len(self.gshape)):
                target_map[self.comm.rank, i] = chk[i].stop - chk[i].start
            self.comm.Allreduce(MPI.IN_PLACE, target_map, MPI.SUM)
        else:
            if not isinstance(target_map, torch.Tensor):
                raise TypeError(
                    "target_map must be a torch.Tensor, currently {}".format(type(target_map))
                )
            if target_map[..., self.split].sum() != self.shape[self.split]:
                raise ValueError(
                    "Sum along the split axis of the target map must be equal to the "
                    "shape in that dimension, currently {}".format(target_map[..., self.split])
                )
            if target_map.shape != (self.comm.size, len(self.gshape)):
                raise ValueError(
                    "target_map must have the shape {}, currently {}".format(
                        (self.comm.size, len(self.gshape)), target_map.shape
                    )
                )

        lshape_cumsum = torch.cumsum(lshape_map[..., self.split], dim=0)
        chunk_cumsum = torch.cat(
            (
                torch.tensor([0], device=self.device.torch_device),
                torch.cumsum(target_map[..., self.split], dim=0),
            ),
            dim=0,
        )
        # need the data start as well for process 0
        for rcv_pr in range(self.comm.size - 1):
            st = chunk_cumsum[rcv_pr].item()
            sp = chunk_cumsum[rcv_pr + 1].item()
            # start pr should be the next process with data
            if lshape_map[rcv_pr, self.split] >= target_map[rcv_pr, self.split]:
                # if there is more data on the process than the start process than start == stop
                st_pr = rcv_pr
                sp_pr = rcv_pr
            else:
                # if there is less data on the process than need to get the data from the next data
                # with data
                # need processes > rcv_pr with lshape > 0
                st_pr = torch.nonzero(lshape_map[rcv_pr:, self.split] > 0)[0].item() + rcv_pr
                hld = torch.nonzero(sp <= lshape_cumsum[rcv_pr:]).flatten() + rcv_pr
                sp_pr = hld[0].item() if hld.numel() > 0 else self.comm.size

            # st_pr and sp_pr are the processes on which the data sits at the beginning
            # need to loop from st_pr to sp_pr + 1 and send the pr
            for snd_pr in range(st_pr, sp_pr + 1):
                if snd_pr == self.comm.size:
                    break
                data_required = abs(sp - st - lshape_map[rcv_pr, self.split].item())
                send_amt = (
                    data_required
                    if data_required <= lshape_map[snd_pr, self.split]
                    else lshape_map[snd_pr, self.split]
                )
                if (sp - st) <= lshape_map[rcv_pr, self.split].item() or snd_pr == rcv_pr:
                    send_amt = 0
                # send amount is the data still needed by recv if that is available on the snd
                if send_amt != 0:
                    self.__redistribute_shuffle(
                        snd_pr=snd_pr, send_amt=send_amt, rcv_pr=rcv_pr, snd_dtype=snd_dtype
                    )
                lshape_cumsum[snd_pr] -= send_amt
                lshape_cumsum[rcv_pr] += send_amt
                lshape_map[rcv_pr, self.split] += send_amt
                lshape_map[snd_pr, self.split] -= send_amt
            if lshape_map[rcv_pr, self.split] > target_map[rcv_pr, self.split]:
                # if there is any data left on the process then send it to the next one
                send_amt = lshape_map[rcv_pr, self.split] - target_map[rcv_pr, self.split]
                self.__redistribute_shuffle(
                    snd_pr=rcv_pr, send_amt=send_amt.item(), rcv_pr=rcv_pr + 1, snd_dtype=snd_dtype
                )
                lshape_cumsum[rcv_pr] -= send_amt
                lshape_cumsum[rcv_pr + 1] += send_amt
                lshape_map[rcv_pr, self.split] -= send_amt
                lshape_map[rcv_pr + 1, self.split] += send_amt

        if any(lshape_map[..., self.split] != target_map[..., self.split]):
            # sometimes need to call the redistribute once more,
            # (in the case that the second to last processes needs to get data from +1 and -1)
            self.redistribute_(lshape_map=lshape_map, target_map=target_map)

    def __redistribute_shuffle(self, snd_pr, send_amt, rcv_pr, snd_dtype):
        """
        Function to abstract the function used during redistribute for shuffling data between
        processes along the split axis

        Parameters
        ----------
        snd_pr : int, single element torch.Tensor
            Sending process
        send_amt : int, single element torch.Tensor
            Amount of data to be sent by the sending process
        rcv_pr : int, single element torch.Tensor
            Recieving process
        snd_dtype : torch.type
            Torch type of the data in question

        Returns
        -------
        None
        """
        rank = self.comm.rank
        send_slice = [slice(None)] * self.numdims
        keep_slice = [slice(None)] * self.numdims
        if rank == snd_pr:
            if snd_pr < rcv_pr:  # data passed to a higher rank (off the bottom)
                send_slice[self.split] = slice(
                    self.lshape[self.split] - send_amt, self.lshape[self.split]
                )
                keep_slice[self.split] = slice(0, self.lshape[self.split] - send_amt)
            if snd_pr > rcv_pr:  # data passed to a lower rank (off the top)
                send_slice[self.split] = slice(0, send_amt)
                keep_slice[self.split] = slice(send_amt, self.lshape[self.split])
            data = self.__array[send_slice].clone()
            self.comm.Send(data, dest=rcv_pr, tag=685)
            self.__array = self.__array[keep_slice]
        if rank == rcv_pr:
            shp = list(self.gshape)
            shp[self.split] = send_amt
            data = torch.zeros(shp, dtype=snd_dtype, device=self.device.torch_device)
            self.comm.Recv(data, source=snd_pr, tag=685)
            if snd_pr < rcv_pr:  # data passed from a lower rank (append to top)
                self.__array = torch.cat((data, self.__array), dim=self.split)
            if snd_pr > rcv_pr:  # data passed from a higher rank (append to bottom)
                self.__array = torch.cat((self.__array, data), dim=self.split)

    def resplit_(self, axis=None):
        """
        In-place option for resplitting a DNDarray.

        Parameters
        ----------
        axis : int, None
            The new split axis, None denotes gathering, an int will set the new split axis

        Returns
        -------
        resplit: ht.DNDarray
            The redistributed tensor. Will overwrite the old DNDarray in memory.

        Examples
        --------
        >>> a = ht.zeros((4, 5,), split=0)
        >>> a.lshape
        (0/2) (2, 5)
        (1/2) (2, 5)
        >>> ht.resplit_(a, None)
        >>> a.split
        None
        >>> a.lshape
        (0/2) (4, 5)
        (1/2) (4, 5)
        >>> a = ht.zeros((4, 5,), split=0)
        >>> a.lshape
        (0/2) (2, 5)
        (1/2) (2, 5)
        >>> ht.resplit_(a, 1)
        >>> a.split
        1
        >>> a.lshape
        (0/2) (4, 3)
        (1/2) (4, 2)
        """
        # sanitize the axis to check whether it is in range
        axis = sanitize_axis(self.shape, axis)

        # early out for unchanged content
        if axis == self.split:
            return self
        if axis is None:
            gathered = torch.empty(
                self.shape, dtype=self.dtype.torch_type(), device=self.device.torch_device
            )
            counts, displs, _ = self.comm.counts_displs_shape(self.shape, self.split)
            self.comm.Allgatherv(self.__array, (gathered, counts, displs), recv_axis=self.split)
            self.__array = gathered
            self.__split = axis
            return self
        # tensor needs be split/sliced locally
        if self.split is None:
            # new_arr = self
            _, _, slices = self.comm.chunk(self.shape, axis)
            temp = self.__array[slices]
            self.__array = torch.empty((1,), device=self.device.torch_device)
            # necessary to clear storage of local __array
            self.__array = temp.clone().detach()
            self.__split = axis
            return self

<<<<<<< HEAD
        tiles = tiling.SplitTiles(self)
        new_tile_locs = tiles.set_tile_locations(
            split=axis, tile_dims=tiles.tile_dimensions, arr=self
        )
        rank = self.comm.rank
        # receive the data with non-blocking, save which process its from
        rcv = {}
        for rpr in range(self.comm.size):
            # need to get where the tiles are on the new one first
            # rpr is the destination
            new_locs = torch.where(new_tile_locs == rpr)
            new_locs = torch.stack([new_locs[i] for i in range(self.numdims)], dim=1)
            for i in range(new_locs.shape[0]):
                key = tuple(new_locs[i].tolist())
                spr = tiles.tile_locations[key].item()
                to_send = tiles[key]
                if spr == rank and spr != rpr:
                    self.comm.Send(to_send.clone(), dest=rpr, tag=rank)
                    del to_send
                elif spr == rpr and rpr == rank:
                    rcv[key] = [None, to_send]
                elif rank == rpr:
                    sz = tiles.get_tile_size(key)
                    buf = torch.zeros(
                        sz, dtype=self.dtype.torch_type(), device=self.device.torch_device
                    )
                    w = self.comm.Irecv(buf=buf, source=spr, tag=spr)
                    rcv[key] = [w, buf]
        dims = list(range(self.numdims))
        del dims[axis]
        sorted_keys = sorted(rcv.keys())
        # todo: reduce the problem to 1D cats for each dimension, then work up
        sz = self.comm.size
        arrays = []
        for prs in range(int(len(sorted_keys) / sz)):
            lp_keys = sorted_keys[prs * sz : (prs + 1) * sz]
            lp_arr = None
            for k in lp_keys:
                if rcv[k][0] is not None:
                    rcv[k][0].wait()
                if lp_arr is None:
                    lp_arr = rcv[k][1]
                else:
                    lp_arr = torch.cat((lp_arr, rcv[k][1]), dim=dims[-1])
                del rcv[k]
            if lp_arr is not None:
                arrays.append(lp_arr)
        del dims[-1]
        # for 4 prs and 4 dims, arrays is now 16 elements long,
        # next need to group the each 4 (sz) and cat in the next dim
        for d in reversed(dims):
            new_arrays = []
            for prs in range(int(len(arrays) / sz)):
                new_arrays.append(torch.cat(arrays[prs * sz : (prs + 1) * sz], dim=d))
            arrays = new_arrays
            del d
        if len(arrays) == 1:
            arrays = arrays[0]

        self.__array = arrays
        self.__split = axis
=======
        # entirely new split axis, need to redistribute
        else:
            _, output_shape, _ = self.comm.chunk(self.shape, axis)
            redistributed = torch.empty(
                output_shape, dtype=self.dtype.torch_type(), device=self.device.torch_device
            )

            send_counts, send_displs, _ = self.comm.counts_displs_shape(self.lshape, axis)
            recv_counts, recv_displs, _ = self.comm.counts_displs_shape(self.shape, self.split)
            self.comm.Alltoallv(
                (self.__array, send_counts, send_displs),
                (redistributed, recv_counts, recv_displs),
                send_axis=axis,
                recv_axis=self.split,
            )

            self.__array = redistributed
            self.__split = axis
>>>>>>> e3e91aaa
        return self

    def __rfloordiv__(self, other):
        """
        Element-wise floor division (i.e. result is rounded int (floor))
        of the not-heat-typed parameter by another tensor. Takes the first operand (scalar or tensor) by which to divide
        as argument.

        Parameters
        ----------
        other: scalar or unknown data-type
            this will be divided by the self-tensor

        Return
        ------
        result: ht.tensor
            A tensor containing the results of element-wise floor division (integer values) of t1 by t2.

        Examples:
        ---------
        >>> import heat as ht
        >>> T = ht.float32([[1.7, 2.0], [1.9, 4.2]])
        >>> 5 // T
        tensor([[2., 2.],
                [2., 1.]])
        """
        return arithmetics.floordiv(other, self)

    def __rmod__(self, other):
        """
        Element-wise division remainder of values of other by values of operand self (i.e. other % self),
        not commutative.
        Takes the two operands (scalar or tensor) whose elements are to be divided (operand 2 by operand 1)
        as arguments.

        Parameters
        ----------
        other: scalar or unknown data-type
            The second operand which values will be divided by self.

        Returns
        -------
        result: ht.tensor
            A tensor containing the remainder of the element-wise division of other by self.

        Examples:
        ---------
        >>> import heat as ht
        >>> T = ht.int32([1, 3])
        >>> 2 % T
        tensor([0, 2], dtype=torch.int32)
        """
        return arithmetics.mod(other, self)

    def round(self, decimals=0, out=None, dtype=None):
        """
        Calculate the rounded value element-wise.

        Parameters
        ----------
        x : ht.DNDarray
            The values for which the compute the rounded value.
        out : ht.DNDarray, optional
            A location into which the result is stored. If provided, it must have a shape that the inputs broadcast to.
            If not provided or None, a freshly-allocated array is returned.
        dtype : ht.type, optional
            Determines the data type of the output array. The values are cast to this type with potential loss of
            precision.

        decimals: int, optional
            Number of decimal places to round to (default: 0).
            If decimals is negative, it specifies the number of positions to the left of the decimal point.

        Returns
        -------
        rounded_values : ht.DNDarray
            A tensor containing the rounded value of each element in x.
        """
        return rounding.round(self, decimals, out, dtype)

    def __rpow__(self, other):
        """
        Element-wise exponential function of second operand (not-heat-typed) with values from first operand (tensor).
        Takes the first operand (tensor) whose values are the exponent to be applied to the second
        scalar or unknown data-type as argument.

        Parameters
        ----------
        other: scalar or unknown data-type
           The value(s) in the base (element-wise)

        Returns
        -------
        result: ht.NDNarray
           A tensor containing the results of element-wise exponential operation.

        Examples:
        ---------
        >>> import heat as ht

        >>> T = ht.float32([[1, 2], [3, 4]])
        >>> 3 ** T
        tensor([[ 3., 9.],
                [27., 81.]])
        """
        return arithmetics.pow(other, self)

    def __rshift__(self, other):
        """
        Shift the bits of an integer to the right.

        Parameters
        ----------
        other: scalar or tensor
           number of bits to remove

        Returns
        -------
        result: ht.NDNarray
           A tensor containing the results of element-wise right shift operation.

        Examples:
        ---------
        >>> ht.array([1, 2, 4]) >> 1
        tensor([0, 1, 2])
        """
        return arithmetics.right_shift(self, other)

    def __rsub__(self, other):
        """
        Element-wise subtraction of another tensor or a scalar from the tensor.
        Takes the first operand (tensor) whose elements are to be subtracted from the second argument
        (scalar or unknown data-type).

        Parameters
        ----------
        other: scalar or unknown data-type
            The value(s) from which the self-tensor will be element wise subtracted.

        Returns
        -------
        result: ht.DNDarray
            A tensor containing the results of element-wise subtraction.

        Examples:
        ---------
        >>> import heat as ht
        >>> T = ht.float32([[1, 2], [3, 4]])
        >>> 5 - T
        tensor([[4., 3.],
                [2., 1.]])
        """
        return arithmetics.sub(other, self)

    def __rtruediv__(self, other):
        """
        Element-wise true division (i.e. result is floating point value rather than rounded int (floor))
        of the not-heat-type parameter by another tensor. Takes the first tensor by which it divides the second
        not-heat-typed-parameter.

        Parameters
        ----------
        other: scalar or unknown data-type
            this will be divided by the self-tensor

        Returns
        -------
        result: ht.DNDarray
           A tensor containing the results of element-wise division.

        Examples:
        ---------
        >>> import heat as ht
        >>> T = ht.float32([2,3])
        >>> 2 / T
        tensor([1.0000, 0.6667])
        """
        return arithmetics.div(other, self)

    def save(self, path, *args, **kwargs):
        """
        Save the tensor's data to disk. Attempts to auto-detect the file format by determining the extension.

        Parameters
        ----------
        self : ht.DNDarray
            The tensor holding the data to be stored
        path : str
            Path to the file to be stored.
        args/kwargs : list/dict
            additional options passed to the particular functions.

        Raises
        -------
        ValueError
            If the file extension is not understood or known.

        Examples
        --------
        >>> a = ht.arange(100, split=0)
        >>> a.save('data.h5', 'DATA', mode='a')
        >>> a.save('data.nc', 'DATA', mode='w')
        """
        return io.save(self, path, *args, **kwargs)

    if io.supports_hdf5():

        def save_hdf5(self, path, dataset, mode="w", **kwargs):
            """
            Saves data to an HDF5 file. Attempts to utilize parallel I/O if possible.

            Parameters
            ----------
            path : str
                Path to the HDF5 file to be written.
            dataset : str
                Name of the dataset the data is saved to.
            mode : str, one of 'w', 'a', 'r+'
                File access mode
            kwargs : dict
                additional arguments passed to the created dataset.

            Raises
            -------
            TypeError
                If any of the input parameters are not of correct type.
            ValueError
                If the access mode is not understood.

            Examples
            --------
            >>> ht.arange(100, split=0).save_hdf5('data.h5', dataset='DATA')
            """
            return io.save_hdf5(self, path, dataset, mode, **kwargs)

    if io.supports_netcdf():

        def save_netcdf(self, path, variable, mode="w", **kwargs):
            """
            Saves data to a netCDF4 file. Attempts to utilize parallel I/O if possible.

            Parameters
            ----------
            path : str
                Path to the netCDF4 file to be written.
            variable : str
                Name of the variable the data is saved to.
            mode : str, one of 'w', 'a', 'r+'
                File access mode
            kwargs : dict
                additional arguments passed to the created dataset.

            Raises
            -------
            TypeError
                If any of the input parameters are not of correct type.
            ValueError
                If the access mode is not understood.

            Examples
            --------
            >>> ht.arange(100, split=0).save_netcdf('data.nc', dataset='DATA')
            """
            return io.save_netcdf(self, path, variable, mode, **kwargs)

    def __setitem__(self, key, value):
        """
        Global item setter

        Parameters
        ----------
        key : int, tuple, list, slice
            index/indices to be set
        value: np.scalar, tensor, torch.Tensor
            value to be set to the specified positions in the ht.DNDarray (self)

        Returns
        -------
        Nothing
            The specified element/s (key) of self is set with the value

        Examples
        --------
        (2 processes)
        >>> a = ht.zeros((4,5), split=0)
        (1/2) >>> tensor([[0., 0., 0., 0., 0.],
                          [0., 0., 0., 0., 0.]])
        (2/2) >>> tensor([[0., 0., 0., 0., 0.],
                          [0., 0., 0., 0., 0.]])
        >>> a[1:4, 1] = 1
        >>> a
        (1/2) >>> tensor([[0., 0., 0., 0., 0.],
                          [0., 1., 0., 0., 0.]])
        (2/2) >>> tensor([[0., 1., 0., 0., 0.],
                          [0., 1., 0., 0., 0.]])
        """
        if isinstance(key, DNDarray) and key.gshape[-1] != len(self.gshape):
            key = tuple(x.item() for x in key)
        if not self.is_distributed():
            if isinstance(key, DNDarray) and key.gshape[-1] == len(self.gshape):
                # this is for a list of values
                for i in range(key.gshape[0]):
                    self.__setter((key[i, 0].item(), key[i, 1].item()), value)
            else:
                self.__setter(key, value)
        else:
            if (
                isinstance(value, DNDarray)
                and value.split is not None
                and value.split != self.split
            ):
                raise RuntimeError("split axis of array and the target value are not equal")
            _, _, chunk_slice = self.comm.chunk(self.shape, self.split)
            chunk_start = chunk_slice[self.split].start
            chunk_end = chunk_slice[self.split].stop

            if isinstance(key, int):
                if key < 0:
                    key += self.numdims
                if self.split == 0:
                    if key in range(chunk_start, chunk_end):
                        self.__setter(key - chunk_start, value)
                if self.split > 0:
                    if (
                        self[key].split is not None
                        and isinstance(value, DNDarray)
                        and value.split is None
                    ):
                        value = factories.array(value, split=self[key].split)
                    self.__setter(key, value)
            elif isinstance(key, (tuple, list, torch.Tensor)):
                if isinstance(key[self.split], slice):
                    key = list(key)
                    overlap = list(
                        set(
                            range(
                                key[self.split].start if key[self.split].start is not None else 0,
                                key[self.split].stop
                                if key[self.split].stop is not None
                                else self.gshape[self.split],
                                key[self.split].step if key[self.split].step is not None else 1,
                            )
                        )
                        & set(range(chunk_start, chunk_end))
                    )
                    if overlap:
                        overlap.sort()
                        hold = [x - chunk_start for x in overlap]
                        key[self.split] = slice(min(hold), max(hold) + 1, key[self.split].step)
                        try:
                            self.__setter(tuple(key), value[overlap])
                        except TypeError as te:
                            if str(te) != "'int' object is not subscriptable":
                                raise TypeError(te)
                            self.__setter(tuple(key), value)
                        except IndexError:
                            self.__setter(tuple(key), value)

                elif key[self.split] in range(chunk_start, chunk_end):
                    key = list(key)
                    key[self.split] = key[self.split] - chunk_start
                    self.__setter(tuple(key), value)

                elif key[self.split] < 0:
                    key = list(key)
                    if self.gshape[self.split] + key[self.split] in range(chunk_start, chunk_end):
                        key[self.split] = key[self.split] + chunk_end - chunk_start
                        self.__setter(tuple(key), value)

            elif isinstance(key, slice) and self.split == 0:
                overlap = list(set(range(key.start, key.stop)) & set(range(chunk_start, chunk_end)))
                if overlap:
                    overlap.sort()
                    hold = [x - chunk_start for x in overlap]
                    key = slice(min(hold), max(hold) + 1, key.step)
                    self.__setter(key, value)

            elif isinstance(key, DNDarray) and key.gshape[-1] == len(self.gshape):
                # this is the case with a list of indices to set
                key = key.copy()
                key.lloc[..., self.split] -= chunk_start
                key_new = [key._DNDarray__array[..., i] for i in range(len(self.gshape))]
                self.__setter(tuple(key_new), value)
            else:
                self.__setter(key, value)

    def __setter(self, key, value):
        if np.isscalar(value):
            self.__array.__setitem__(key, value)
        elif isinstance(value, DNDarray):
            self.__array.__setitem__(key, value.__array)
        elif isinstance(value, torch.Tensor):
            self.__array.__setitem__(key, value.data)
        elif isinstance(value, (list, tuple)):
            value = torch.tensor(value, device=self.device.torch_device)
            self.__array.__setitem__(key, value.data)
        elif isinstance(value, np.ndarray):
            value = torch.from_numpy(value)
            self.__array.__setitem__(key, value.data)
        else:
            raise NotImplementedError("Not implemented for {}".format(value.__class__.__name__))

    def sin(self, out=None):
        """
        Return the trigonometric sine, element-wise.

        Parameters
        ----------
        out : ht.DNDarray or None, optional
            A location in which to store the results. If provided, it must have a broadcastable shape. If not provided
            or set to None, a fresh tensor is allocated.

        Returns
        -------
        sine : ht.DNDarray
            A tensor of the same shape as x, containing the trigonometric sine of each element in this tensor.
            Negative input elements are returned as nan. If out was provided, square_roots is a reference to it.

        Examples
        --------
        >>> ht.arange(-6, 7, 2).sin()
        tensor([ 0.2794,  0.7568, -0.9093,  0.0000,  0.9093, -0.7568, -0.2794])
        """
        return trigonometrics.sin(self, out)

    def sinh(self, out=None):
        """
        Return the hyperbolic sine, element-wise.

        Parameters
        ----------
        x : ht.DNDarray
            The value for which to compute the hyperbolic sine.
        out : ht.DNDarray or None, optional
            A location in which to store the results. If provided, it must have a broadcastable shape. If not provided
            or set to None, a fresh tensor is allocated.

        Returns
        -------
        hyperbolic sine : ht.DNDarray
            A tensor of the same shape as x, containing the trigonometric sine of each element in this tensor.
            Negative input elements are returned as nan. If out was provided, square_roots is a reference to it.

        Examples
        --------
        >>> ht.sinh(ht.arange(-6, 7, 2))
        tensor([[-201.7132,  -27.2899,   -3.6269,    0.0000,    3.6269,   27.2899,  201.7132])
        """
        return trigonometrics.sinh(self, out)

    def sqrt(self, out=None):
        """
        Return the non-negative square-root of the tensor element-wise.

        Parameters
        ----------
        out : ht.DNDarray or None, optional
            A location in which to store the results. If provided, it must have a broadcastable shape. If not provided
            or set to None, a fresh tensor is allocated.

        Returns
        -------
        square_roots : ht.DNDarray
            A tensor of the same shape as x, containing the positive square-root of each element in this tensor.
            Negative input elements are returned as nan. If out was provided, square_roots is a reference to it.

        Examples
        --------
        >>> ht.arange(5).sqrt()
        tensor([0.0000, 1.0000, 1.4142, 1.7321, 2.0000])
        >>> ht.arange(-5, 0).sqrt()
        tensor([nan, nan, nan, nan, nan])
        """
        return exponential.sqrt(self, out)

    def squeeze(self, axis=None):
        """
        Remove single-dimensional entries from the shape of a tensor.

        Parameters:
        -----------
        x : ht.tensor
            Input data.

        axis : None or int or tuple of ints, optional
               Selects a subset of the single-dimensional entries in the shape.
               If axis is None, all single-dimensional entries will be removed from the shape.
               If an axis is selected with shape entry greater than one, a ValueError is raised.



        Returns:
        --------
        squeezed : ht.tensor
                   The input tensor, but with all or a subset of the dimensions of length 1 removed.


        Examples:
        >>> import heat as ht
        >>> import torch
        >>> torch.manual_seed(1)
        <torch._C.Generator object at 0x115704ad0>
        >>> a = ht.random.randn(1,3,1,5)
        >>> a
        tensor([[[[ 0.2673, -0.4212, -0.5107, -1.5727, -0.1232]],

                [[ 3.5870, -1.8313,  1.5987, -1.2770,  0.3255]],

                [[-0.4791,  1.3790,  2.5286,  0.4107, -0.9880]]]])
        >>> a.shape
        (1, 3, 1, 5)
        >>> a.squeeze().shape
        (3, 5)
        >>> a.squeeze
        tensor([[ 0.2673, -0.4212, -0.5107, -1.5727, -0.1232],
                [ 3.5870, -1.8313,  1.5987, -1.2770,  0.3255],
                [-0.4791,  1.3790,  2.5286,  0.4107, -0.9880]])
        >>> a.squeeze(axis=0).shape
        (3, 1, 5)
        >>> a.squeeze(axis=-2).shape
        (1, 3, 5)
        >>> a.squeeze(axis=1).shape
        Traceback (most recent call last):
        ...
        ValueError: Dimension along axis 1 is not 1 for shape (1, 3, 1, 5)
        """
        return manipulations.squeeze(self, axis)

    def std(self, axis=None, ddof=0, **kwargs):
        """
        Calculates and returns the standard deviation of a tensor with the bessel correction
        If a axis is given, the variance will be taken in that direction.

        Parameters
        ----------
        x : ht.DNDarray
            Values for which the std is calculated for
        axis : None, Int
            axis which the mean is taken in.
            Default: None -> std of all data calculated
            NOTE -> if multidemensional var is implemented in pytorch, this can be an iterable. Only thing which muse be changed is the raise
        ddof : int, optional
            Delta Degrees of Freedom: the denominator implicitely used in the calculation is N - ddof, where N
            represents the number of elements. Default: ddof=0. If ddof=1, the Bessel correction will be applied.
            Setting ddof > 1 raises a NotImplementedError.


        Examples
        --------
        >>> a = ht.random.randn(1,3)
        >>> a
        tensor([[ 0.3421,  0.5736, -2.2377]])
        >>> a.std()
        tensor(1.2742)
        >>> a = ht.random.randn(4,4)
        >>> a
        tensor([[-1.0206,  0.3229,  1.1800,  1.5471],
                [ 0.2732, -0.0965, -0.1087, -1.3805],
                [ 0.2647,  0.5998, -0.1635, -0.0848],
                [ 0.0343,  0.1618, -0.8064, -0.1031]])
        >>> ht.std(a, 0, ddof=1)
        tensor([0.6157, 0.2918, 0.8324, 1.1996])
        >>> ht.std(a, 1, ddof=1)
        tensor([1.1405, 0.7236, 0.3506, 0.4324])
        >>> ht.std(a, 1)
        tensor([0.9877, 0.6267, 0.3037, 0.3745])

        Returns
        -------
        ht.DNDarray containing the std/s, if split, then split in the same direction as x.
        """
        return statistics.std(self, axis, ddof=ddof, **kwargs)

    def __str__(self, *args):
        # TODO: document me
        # TODO: generate none-PyTorch str
        return self.__array.__str__(*args)

    def __sub__(self, other):
        """
        Element-wise subtraction of another tensor or a scalar from the tensor.
        Takes the second operand (scalar or tensor) whose elements are to be subtracted  as argument.

        Parameters
        ----------
        other: tensor or scalar
            The value(s) to be subtracted element-wise from the tensor

        Returns
        -------
        result: ht.DNDarray
            A tensor containing the results of element-wise subtraction.

        Examples:
        ---------
        >>> import heat as ht
        >>> T1 = ht.float32([[1, 2], [3, 4]])
        >>> T1.__sub__(2.0)
        tensor([[ 1.,  0.],
                [-1., -2.]])

        >>> T2 = ht.float32([[2, 2], [2, 2]])
        >>> T1.__sub__(T2)
        tensor([[-1., 0.],
                [1., 2.]])
        """
        return arithmetics.sub(self, other)

    def sum(self, axis=None, out=None, keepdim=None):
        """
        Sum of array elements over a given axis.

        Parameters
        ----------
        axis : None or int or tuple of ints, optional
            Axis along which a sum is performed. The default, axis=None, will sum
            all of the elements of the input array. If axis is negative it counts
            from the last to the first axis.

            If axis is a tuple of ints, a sum is performed on all of the axes specified
            in the tuple instead of a single axis or all the axes as before.

         Returns
         -------
         sum_along_axis : ht.DNDarray
             An array with the same shape as self.__array except for the specified axis which
             becomes one, e.g. a.shape = (1,2,3) => ht.ones((1,2,3)).sum(axis=1).shape = (1,1,3)

        Examples
        --------
        >>> ht.ones(2).sum()
        tensor([2.])

        >>> ht.ones((3,3)).sum()
        tensor([9.])

        >>> ht.ones((3,3)).astype(ht.int).sum()
        tensor([9])

        >>> ht.ones((3,2,1)).sum(axis=-3)
        tensor([[[3.],
                 [3.]]])
        """
        return arithmetics.sum(self, axis=axis, out=out, keepdim=keepdim)

    def tan(self, out=None):
        """
        Compute tangent element-wise.

        Equivalent to ht.sin(x) / ht.cos(x) element-wise.

        Parameters
        ----------
        x : ht.DNDarray
            The value for which to compute the trigonometric tangent.
        out : ht.DNDarray or None, optional
            A location in which to store the results. If provided, it must have a broadcastable shape. If not provided
            or set to None, a fresh tensor is allocated.

        Returns
        -------
        tangent : ht.DNDarray
            A tensor of the same shape as x, containing the trigonometric tangent of each element in this tensor.

        Examples
        --------
        >>> ht.arange(-6, 7, 2).tan()
        tensor([ 0.29100619, -1.15782128,  2.18503986,  0., -2.18503986, 1.15782128, -0.29100619])
        """
        return trigonometrics.tan(self, out)

    def tanh(self, out=None):
        """
        Return the hyperbolic tangent, element-wise.

        Returns
        -------
        hyperbolic tangent : ht.DNDarray
            A tensor of the same shape as x, containing the hyperbolic tangent of each element in this tensor.

        Examples
        --------
        >>> ht.tanh(ht.arange(-6, 7, 2))
        tensor([-1.0000, -0.9993, -0.9640,  0.0000,  0.9640,  0.9993,  1.0000])
        """
        return trigonometrics.tanh(self, out)

    def transpose(self, axes=None):
        """
        Permute the dimensions of an array.

        Parameters
        ----------
        axes : None or list of ints, optional
            By default, reverse the dimensions, otherwise permute the axes according to the values given.

        Returns
        -------
        p : ht.DNDarray
            a with its axes permuted.

        Examples
        --------
        >>> a = ht.array([[1, 2], [3, 4]])
        >>> a
        tensor([[1, 2],
                [3, 4]])
        >>> a.transpose()
        tensor([[1, 3],
                [2, 4]])
        >>> a.transpose((1, 0))
        tensor([[1, 3],
                [2, 4]])
        >>> a.transpose(1, 0)
        tensor([[1, 3],
                [2, 4]])

        >>> x = ht.ones((1, 2, 3))
        >>> ht.transpose(x, (1, 0, 2)).shape
        (2, 1, 3)
        """
        return linalg.transpose(self, axes)

    def tril(self, k=0):
        """
        Returns the lower triangular part of the tensor, the other elements of the result tensor are set to 0.

        The lower triangular part of the tensor is defined as the elements on and below the diagonal.

        The argument k controls which diagonal to consider. If k=0, all elements on and below the main diagonal are
        retained. A positive value includes just as many diagonals above the main diagonal, and similarly a negative
        value excludes just as many diagonals below the main diagonal.

        Parameters
        ----------
        k : int, optional
            Diagonal above which to zero elements. k=0 (default) is the main diagonal, k<0 is below and k>0 is above.

        Returns
        -------
        lower_triangle : ht.DNDarray
            Lower triangle of the input tensor.
        """
        return linalg.tril(self, k)

    def triu(self, k=0):
        """
        Returns the upper triangular part of the tensor, the other elements of the result tensor are set to 0.

        The upper triangular part of the tensor is defined as the elements on and below the diagonal.

        The argument k controls which diagonal to consider. If k=0, all elements on and below the main diagonal are
        retained. A positive value includes just as many diagonals above the main diagonal, and similarly a negative
        value excludes just as many diagonals below the main diagonal.

        Parameters
        ----------
        k : int, optional
            Diagonal above which to zero elements. k=0 (default) is the main diagonal, k<0 is below and k>0 is above.

        Returns
        -------
        upper_triangle : ht.DNDarray
            Upper triangle of the input tensor.
        """
        return linalg.triu(self, k)

    def __truediv__(self, other):
        """
        Element-wise true division (i.e. result is floating point value rather than rounded int (floor))
        of the tensor by another tensor or scalar. Takes the second operand (scalar or tensor) by which to divide
        as argument.

        Parameters
        ----------
        other: tensor or scalar
           The value(s) by which to divide the tensor (element-wise)

        Returns
        -------
        result: ht.DNDarray
           A tensor containing the results of element-wise division.

        Examples:
        ---------
        >>> import heat as ht
        >>> ht.div(2.0, 2.0)
        tensor([1.])
        >>> T1 = ht.float32([[1, 2],[3, 4]])
        >>> T2 = ht.float32([[2, 2], [2, 2]])
        >>> T1 / T2
        tensor([[0.5000, 1.0000],
                [1.5000, 2.0000]])
        >>> s = 2.0
        >>> ht.div(T1, s)
        tensor([[0.5000, 1.0000],
                [1.5, 2.0000]])
        """
        return arithmetics.div(self, other)

    def trunc(self, out=None):
        """
        Return the trunc of the input, element-wise.

        The truncated value of the scalar x is the nearest integer i which is closer to zero than x is. In short, the
        fractional part of the signed number x is discarded.

        Parameters
        ----------
        out : ht.DNDarray or None, optional
            A location in which to store the results. If provided, it must have a broadcastable shape. If not provided
            or set to None, a fresh tensor is allocated.

        Returns
        -------
        trunced : ht.DNDarray
            A tensor of the same shape as x, containing the trunced valued of each element in this tensor. If out was
            provided, trunced is a reference to it.

        Returns
        -------
        trunced : ht.DNDarray
            A tensor of the same shape as x, containing the floored valued of each element in this tensor. If out was
            provided, trunced is a reference to it.

        Examples
        --------
        >>> ht.trunc(ht.arange(-2.0, 2.0, 0.4))
        tensor([-2., -1., -1., -0., -0.,  0.,  0.,  0.,  1.,  1.])
        """
        return rounding.trunc(self, out)

    def unique(self, sorted=False, return_inverse=False, axis=None):
        """
        Finds and returns the unique elements of the tensor.

        Works most effective if axis != self.split.

        Parameters
        ----------
        sorted : bool
            Whether the found elements should be sorted before returning as output.
        return_inverse:
            Whether to also return the indices for where elements in the original input ended up in the returned
            unique list.
        axis : int
            Axis along which unique elements should be found. Default to None, which will return a one dimensional list of
            unique values.

        Returns
        -------
        res : ht.DNDarray
            Output array. The unique elements. Elements are distributed the same way as the input tensor.
        inverse_indices : torch.tensor (optional)
            If return_inverse is True, this tensor will hold the list of inverse indices

        Examples
        --------
        >>> x = ht.array([[3, 2], [1, 3]])
        >>> x.unique(x, sorted=True)
        array([1, 2, 3])

        >>> x.unique(x, sorted=True, axis=0)
        array([[1, 3],
               [2, 3]])

        >>> x.unique(x, sorted=True, axis=1)
        array([[2, 3],
               [3, 1]])
        """
        return manipulations.unique(self, sorted, return_inverse, axis)

    def var(self, axis=None, ddof=0, **kwargs):
        """
        Calculates and returns the variance of a tensor.
        If a axis is given, the variance will be taken in that direction.

        Parameters
        ----------
        x : ht.DNDarray
            Values for which the variance is calculated for
        axis : None, Int
            axis which the variance is taken in.
            Default: None -> var of all data calculated
            NOTE -> if multidemensional var is implemented in pytorch, this can be an iterable. Only thing which muse be changed is the raise
        ddof : int, optional
            Delta Degrees of Freedom: the denominator implicitely used in the calculation is N - ddof, where N
            represents the number of elements. Default: ddof=0. If ddof=1, the Bessel correction will be applied.
            Setting ddof > 1 raises a NotImplementedError.

        Notes on ddof (from numpy)
        --------------------------
        The variance is the average of the squared deviations from the mean, i.e., var = mean(abs(x - x.mean())**2).
        The mean is normally calculated as x.sum() / N, where N = len(x). If, however, ddof is specified, the divisor
        N - ddof is used instead. In standard statistical practice, ddof=1 provides an unbiased estimator of the
        variance of a hypothetical infinite population. ddof=0 provides a maximum likelihood estimate of the variance
        for normally distributed variables.


        Examples
        --------
        >>> a = ht.random.randn(1,3)
        >>> a
        tensor([[-1.9755,  0.3522,  0.4751]])
        >>> a.var()
        tensor(1.2710)

        >>> a = ht.random.randn(4,4)
        >>> a
        tensor([[-0.8665, -2.6848, -0.0215, -1.7363],
                [ 0.5886,  0.5712,  0.4582,  0.5323],
                [ 1.9754,  1.2958,  0.5957,  0.0418],
                [ 0.8196, -1.2911, -0.2026,  0.6212]])
        >>> ht.var(a, 1, ddof=1)
        tensor([1.3092, 0.0034, 0.7061, 0.9217])
        >>> ht.var(a, 0, ddof=1)
        tensor([1.3624, 3.2563, 0.1447, 1.2042])
        >>> ht.var(a, 0)
        tensor([1.0218, 2.4422, 0.1085, 0.9032])

        Returns
        -------
        ht.DNDarray containing the var/s, if split, then split in the same direction as x.
        """
        return statistics.var(self, axis, ddof=ddof, **kwargs)

    def __xor__(self, other):
        """
        Compute the bit-wise XOR of two arrays element-wise.

        Parameters
        ----------
        other: tensor or scalar
        Only integer and boolean types are handled. If self.shape != other.shape, they must be broadcastable to a common shape (which becomes the shape of the output).

        Returns
        -------
        result: ht.DNDArray
        A tensor containing the results of element-wise OR of self and other.

        Examples:
        ---------
        import heat as ht
        >>> ht.array([13]) ^ 17
        tensor([28])

        >>> ht.array([31]) ^ ht.array([5])
        tensor([26])
        >>> ht.array[31,3] ^ 5
        tensor([26,  6])

        >>> ht.array([31,3]) ^ ht.array([5,6])
        tensor([26,  5])
        >>> ht.array([True, True]) ^ ht.array([False, True])
        tensor([ True, False])
        """
        return arithmetics.bitwise_xor(self, other)

    """
    This ensures that commutative arithmetic operations work no matter on which side the heat-tensor is placed.

    Examples
    --------
    >>> import heat as ht
    >>> T = ht.float32([[1., 2.], [3., 4.,]])
    >>> T + 1
    tensor([[2., 3.],
            [4., 5.]])
    >>> 1 + T
    tensor([[2., 3.],
        [4., 5.]])
    """
    __radd__ = __add__
    __rmul__ = __mul__<|MERGE_RESOLUTION|>--- conflicted
+++ resolved
@@ -2533,7 +2533,6 @@
             self.__split = axis
             return self
 
-<<<<<<< HEAD
         tiles = tiling.SplitTiles(self)
         new_tile_locs = tiles.set_tile_locations(
             split=axis, tile_dims=tiles.tile_dimensions, arr=self
@@ -2595,26 +2594,6 @@
 
         self.__array = arrays
         self.__split = axis
-=======
-        # entirely new split axis, need to redistribute
-        else:
-            _, output_shape, _ = self.comm.chunk(self.shape, axis)
-            redistributed = torch.empty(
-                output_shape, dtype=self.dtype.torch_type(), device=self.device.torch_device
-            )
-
-            send_counts, send_displs, _ = self.comm.counts_displs_shape(self.lshape, axis)
-            recv_counts, recv_displs, _ = self.comm.counts_displs_shape(self.shape, self.split)
-            self.comm.Alltoallv(
-                (self.__array, send_counts, send_displs),
-                (redistributed, recv_counts, recv_displs),
-                send_axis=axis,
-                recv_axis=self.split,
-            )
-
-            self.__array = redistributed
-            self.__split = axis
->>>>>>> e3e91aaa
         return self
 
     def __rfloordiv__(self, other):
