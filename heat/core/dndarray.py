import numpy as np
import torch
import warnings

from . import arithmetics
from . import devices
from . import exponential
from . import factories
from . import indexing
from . import io
from . import linalg
from . import logical
from . import manipulations
from . import memory
from . import relational
from . import rounding
from . import statistics
from . import trigonometrics
from . import types

from .communication import MPI
from .stride_tricks import sanitize_axis

warnings.simplefilter("always", ResourceWarning)

__all__ = ["DNDarray"]


class LocalIndex:
    """
    Indexing class for local operations (primarily for lloc function)
    For docs on __getitem__ and __setitem__ see lloc(self)
    """

    def __init__(self, obj):
        self.obj = obj

    def __getitem__(self, key):
        return self.obj[key]

    def __setitem__(self, key, value):
        self.obj[key] = value


class DNDarray:
    def __init__(self, array, gshape, dtype, split, device, comm):
        self.__array = array
        self.__gshape = gshape
        self.__dtype = dtype
        self.__split = split
        self.__device = device
        self.__comm = comm

        if (
            isinstance(self.__array, torch.Tensor)
            and isinstance(device, devices.Device)
            and self.__array.device.type not in self.__device.torch_device
        ):
            self.__array = self.__array.to(devices.sanitize_device(self.__device).torch_device)

    @property
    def comm(self):
        return self.__comm

    @property
    def device(self):
        return self.__device

    @property
    def dtype(self):
        return self.__dtype

    @property
    def gshape(self):
        return self.__gshape

    @property
    def numdims(self):
        return len(self.__gshape)

    @property
    def size(self):
        """
        Returns
        -------
        int: number of total elements of the tensor
        """
        try:
            return np.prod(self.__gshape)
        except TypeError:
            return 1

    @property
    def gnumel(self):
        """
        Returns
        -------
        int: number of total elements of the tensor
        """
        return self.size

    @property
    def lnumel(self):
        """
        Returns
        -------
        int: number of elements of the tensor on each node
        """
        return np.prod(self.__array.shape)

    @property
    def lloc(self):
        """
        Local item setter and getter. i.e. this function operates on a local level and only on the PyTorch tensors
        composing the HeAT DNDarray. This function uses the LocalIndex class.

        Parameters
        ----------
        key : int, slice, list, tuple
            indices of the desired data
        value : all types compatible with pytorch tensors
            optional (if none given then this is a getter function)

        Returns
        -------
        (getter) -> ht.DNDarray with the indices selected at a *local* level
        (setter) -> nothing

        Examples
        --------
        (2 processes)
        >>> a = ht.zeros((4, 5), split=0)
        (1/2) tensor([[0., 0., 0., 0., 0.],
                      [0., 0., 0., 0., 0.]])
        (2/2) tensor([[0., 0., 0., 0., 0.],
                      [0., 0., 0., 0., 0.]])
        >>> a.lloc[1, 0:4]
        (1/2) tensor([0., 0., 0., 0.])
        (2/2) tensor([0., 0., 0., 0.])
        >>> a.lloc[1, 0:4] = torch.arange(1, 5)
        >>> a
        (1/2) tensor([[0., 0., 0., 0., 0.],
                      [1., 2., 3., 4., 0.]])
        (2/2) tensor([[0., 0., 0., 0., 0.],
                      [1., 2., 3., 4., 0.]])
        """
        return LocalIndex(self.__array)

    @property
    def lshape(self):
        """
        Returns
        -------
        tuple : the shape of the data on each node
        """
        return tuple(self.__array.shape)

    @property
    def shape(self):
        """
        Returns
        -------
        tuple : the shape of the tensor as a whole
        """
        return self.__gshape

    @property
    def split(self):
        """
        Returns
        -------
        int : the axis on which the tensor split
        """
        return self.__split

    @property
    def T(self, axes=None):
        return linalg.transpose(self, axes)

    def item(self):
        """
        Returns the only element of a 1-element tensor. Mirror of the pytorch command by the same name
        If size of tensor is >1 element, then a ValueError is raised (by pytorch)

        Example
        -------
        >>> import heat as ht
        >>> x = ht.zeros((1))
        >>> x.item()
        0.0
        """
        return self.__array.item()

    def abs(self, out=None, dtype=None):
        """
        Calculate the absolute value element-wise.

        Parameters
        ----------
        out : ht.DNDarray, optional
            A location into which the result is stored. If provided, it must have a shape that the inputs broadcast to.
            If not provided or None, a freshly-allocated array is returned.
        dtype : ht.type, optional
            Determines the data type of the output array. The values are cast to this type with potential loss of
            precision.

        Returns
        -------
        absolute_values : ht.DNDarray
            A tensor containing the absolute value of each element in x.
        """
        return rounding.abs(self, out, dtype)

    def absolute(self, out=None, dtype=None):
        """
        Calculate the absolute value element-wise.

        ht.abs is a shorthand for this function.

        Parameters
        ----------
        out : ht.DNDarray, optional
            A location into which the result is stored. If provided, it must have a shape that the inputs broadcast to.
            If not provided or None, a freshly-allocated array is returned.
        dtype : ht.type, optional
            Determines the data type of the output array. The values are cast to this type with potential loss of
            precision.

        Returns
        -------
        absolute_values : ht.DNDarray
            A tensor containing the absolute value of each element in x.

        """
        return self.abs(out, dtype)

    def __add__(self, other):
        """
        Element-wise addition of another tensor or a scalar to the tensor.
        Takes the second operand (scalar or tensor) whose elements are to be added as argument.

        Parameters
        ----------
        other: tensor or scalar
            The value(s) to be added element-wise to the tensor

        Returns
        -------
        result: ht.DNDarray
            A tensor containing the results of element-wise addition.

        Examples:
        ---------
        >>> import heat as ht
        >>> T1 = ht.float32([[1, 2], [3, 4]])
        >>> T1.__add__(2.0)
        tensor([[3., 4.],
               [5., 6.]])

        >>> T2 = ht.float32([[2, 2], [2, 2]])
        >>> T1.__add__(T2)
        tensor([[3., 4.],
                [5., 6.]])
        """
        return arithmetics.add(self, other)

    def all(self, axis=None, out=None, keepdim=None):
        """
        Test whether all array elements along a given axis evaluate to True.

        Parameters:
        -----------
        axis : None or int or tuple of ints, optional
            Axis or axes along which a logical AND reduction is performed. The default (axis = None) is to perform a
            logical AND over all the dimensions of the input array. axis may be negative, in which case it counts
            from the last to the first axis.
        out : ht.DNDarray, optional
            Alternate output array in which to place the result. It must have the same shape as the expected output
            and its type is preserved.

        Returns:
        --------
        all : ht.DNDarray, bool
            A new boolean or ht.DNDarray is returned unless out is specified, in which case a reference to out is returned.

        Examples:
        ---------
        >>> import heat as ht
        >>> a = ht.random.randn(4,5)
        >>> a
        tensor([[ 0.5370, -0.4117, -3.1062,  0.4897, -0.3231],
                [-0.5005, -1.7746,  0.8515, -0.9494, -0.2238],
                [-0.0444,  0.3388,  0.6805, -1.3856,  0.5422],
                [ 0.3184,  0.0185,  0.5256, -1.1653, -0.1665]])
        >>> x = a < 0.5
        >>> x
        tensor([[0, 1, 1, 1, 1],
                [1, 1, 0, 1, 1],
                [1, 1, 0, 1, 0],
                [1,1, 0, 1, 1]], dtype=torch.uint8)
        >>> x.all()
        tensor([0], dtype=torch.uint8)
        >>> x.all(axis=0)
        tensor([[0, 1, 0, 1, 0]], dtype=torch.uint8)
        >>> x.all(axis=1)
        tensor([[0],
                [0],
                [0],
                [0]], dtype=torch.uint8)

        Write out to predefined buffer:
        >>> out = ht.zeros((1,5))
        >>> x.all(axis=0, out=out)
        >>> out
        tensor([[0, 1, 0, 1, 0]], dtype=torch.uint8)
        """
        return logical.all(self, axis=axis, out=out, keepdim=keepdim)

    def allclose(self, other, rtol=1e-05, atol=1e-08, equal_nan=False):
        """
        Test whether self and other are element-wise equal within a tolerance. Returns True if |self - other| <= atol +
        rtol * |other| for all elements, False otherwise.

        Parameters:
        -----------
        other : ht.DNDarray
            Input tensor to compare to
        atol: float, optional
            Absolute tolerance. Defaults to 1e-08
        rtol: float, optional
            Relative tolerance (with respect to y). Defaults to 1e-05
        equal_nan: bool, optional
            Whether to compare NaN’s as equal. If True, NaN’s in a will be considered equal to NaN’s in b in the output array.

        Returns:
        --------
        allclose : bool
            True if the two tensors are equal within the given tolerance; False otherwise.

        Examples:
        ---------
        >>> a = ht.float32([[2, 2], [2, 2]])
        >>> a.allclose(a)
        True

        >>> b = ht.float32([[2.00005,2.00005],[2.00005,2.00005]])
        >>> a.allclose(b)
        False
        >>> a.allclose(b, atol=1e-04)
        True
        """
        return logical.allclose(self, other, rtol, atol, equal_nan)

    def __and__(self, other):
        """
        Compute the bit-wise AND of self and other arrays element-wise.

        Parameters
        ----------
        other: tensor or scalar
            Only integer and boolean types are handled. If self.shape != other.shape, they must be broadcastable to a common shape (which becomes the shape of the output).

        Returns
        -------
        result: ht.DNDarray
            A tensor containing the results of element-wise AND of self and other.

        Examples:
        ---------
        import heat as ht
        >>> ht.array([13]) & 17
        tensor([1])

        >>> ht.array([14]) & ht.array([13])
        tensor([12])

        >>> ht.array([14,3]) & 13
        tensor([12,  1])

        >>> ht.array([11,7]) & ht.array([4,25])
        tensor([0, 1])

        >>> ht.array([2,5,255]) & ht.array([3,14,16])
        tensor([ 2,  4, 16])

        >>> ht.array([True, True]) & ht.array([False, True])
        tensor([False,  True])
        """
        return arithmetics.bitwise_and(self, other)

    def any(self, axis=None, out=None, keepdim=False):
        """
        Test whether any array element along a given axis evaluates to True.
        The returning tensor is one dimensional unless axis is not None.

        Parameters:
        -----------
        axis : int, optional
            Axis along which a logic OR reduction is performed. With axis=None, the logical OR is performed over all
            dimensions of the tensor.
        out : tensor, optional
            Alternative output tensor in which to place the result. It must have the same shape as the expected output.
            The output is a tensor with dtype=bool.

        Returns:
        --------
        boolean_tensor : tensor of type bool
            Returns a tensor of booleans that are 1, if any non-zero values exist on this axis, 0 otherwise.

        Examples:
        ---------
        >>> import heat as ht
        >>> t = ht.float32([[0.3, 0, 0.5]])
        >>> t.any()
        tensor([1], dtype=torch.uint8)
        >>> t.any(axis=0)
        tensor([[1, 0, 1]], dtype=torch.uint8)
        >>> t.any(axis=1)
        tensor([[1]], dtype=torch.uint8)

        >>> t = ht.int32([[0, 0, 1], [0, 0, 0]])
        >>> res = ht.zeros((1, 3), dtype=ht.bool)
        >>> t.any(axis=0, out=res)
        tensor([[0, 0, 1]], dtype=torch.uint8)
        >>> res
        tensor([[0, 0, 1]], dtype=torch.uint8)
        """
        return logical.any(self, axis=axis, out=out, keepdim=keepdim)

    def argmax(self, axis=None, out=None, **kwargs):
        """
        Returns the indices of the maximum values along an axis.

        Parameters:
        ----------
        x : ht.DNDarray
            Input array.
        axis : int, optional
            By default, the index is into the flattened tensor, otherwise along the specified axis.
        out : array, optional
            If provided, the result will be inserted into this tensor. It should be of the appropriate shape and dtype.

        Returns:
        -------
        index_tensor : ht.DNDarray of ints
            Array of indices into the array. It has the same shape as x.shape with the dimension along axis removed.

        Examples:
        --------
        >>> import heat as ht
        >>> import torch
        >>> torch.manual_seed(1)
        >>> a = ht.random.randn(3,3)
        >>> a
        tensor([[-0.5631, -0.8923, -0.0583],
        [-0.1955, -0.9656,  0.4224],
        [ 0.2673, -0.4212, -0.5107]])
        >>> a.argmax()
        tensor([5])
        >>> a.argmax(axis=0)
        tensor([[2, 2, 1]])
        >>> a.argmax(axis=1)
        tensor([[2],
        [2],
        [0]])
        """
        return statistics.argmax(self, axis=axis, out=out, **kwargs)

    def argmin(self, axis=None, out=None, **kwargs):
        """
        Returns the indices of the minimum values along an axis.

        Parameters:
        ----------
        x : ht.DNDarray
            Input array.
        axis : int, optional
            By default, the index is into the flattened tensor, otherwise along the specified axis.
        out : array, optional
            If provided, the result will be inserted into this tensor. It should be of the appropriate shape and dtype.

        Returns:
        -------
        index_tensor : ht.DNDarray of ints
            Array of indices into the array. It has the same shape as x.shape with the dimension along axis removed.

        Examples
        --------
        >>> import heat as ht
        >>> import torch
        >>> torch.manual_seed(1)
        >>> a = ht.random.randn(3,3)
        >>> a
        tensor([[-0.5631, -0.8923, -0.0583],
        [-0.1955, -0.9656,  0.4224],
        [ 0.2673, -0.4212, -0.5107]])
        >>> a.argmin()
        tensor([4])
        >>> a.argmin(axis=0)
        tensor([[0, 1, 2]])
        >>> a.argmin(axis=1)
        tensor([[1],
                [1],
                [2]])
        """
        return statistics.argmin(self, axis=axis, out=out, **kwargs)

    def astype(self, dtype, copy=True):
        """
        Returns a casted version of this array.

        Parameters
        ----------
        dtype : ht.dtype
            HeAT type to which the array is cast
        copy : bool, optional
            By default the operation returns a copy of this array. If copy is set to false the cast is performed
            in-place and this tensor is returned

        Returns
        -------
        casted_tensor : ht.DNDarray
            casted_tensor is a new tensor of the same shape but with given type of this tensor. If copy is True, the
            same tensor is returned instead.
        """
        dtype = types.canonical_heat_type(dtype)
        casted_array = self.__array.type(dtype.torch_type())
        if copy:
            return DNDarray(casted_array, self.shape, dtype, self.split, self.device, self.comm)

        self.__array = casted_array
        self.__dtype = dtype

        return self

    def average(self, axis=None, weights=None, returned=False):
        """
        Compute the weighted average along the specified axis.

        Parameters
        ----------
        x : ht.tensor
            Tensor containing data to be averaged.

        axis : None or int or tuple of ints, optional
            Axis or axes along which to average x.  The default,
            axis=None, will average over all of the elements of the input tensor.
            If axis is negative it counts from the last to the first axis.

            #TODO Issue #351: If axis is a tuple of ints, averaging is performed on all of the axes
            specified in the tuple instead of a single axis or all the axes as
            before.

        weights : ht.tensor, optional
            An tensor of weights associated with the values in x. Each value in
            x contributes to the average according to its associated weight.
            The weights tensor can either be 1D (in which case its length must be
            the size of x along the given axis) or of the same shape as x.
            If weights=None, then all data in x are assumed to have a
            weight equal to one, the result is equivalent to ht.mean(x).

        returned : bool, optional
            Default is False. If True, the tuple (average, sum_of_weights)
            is returned, otherwise only the average is returned.
            If weights=None, sum_of_weights is equivalent to the number of
            elements over which the average is taken.

        Returns
        -------
        average, [sum_of_weights] : ht.tensor or tuple of ht.tensors
            Return the average along the specified axis. When returned=True,
            return a tuple with the average as the first element and the sum
            of the weights as the second element. sum_of_weights is of the
            same type as `average`.

        Raises
        ------
        ZeroDivisionError
            When all weights along axis are zero.

        TypeError
            When the length of 1D weights is not the same as the shape of x
            along axis.


        Examples
        --------
        >>> data = ht.arange(1,5, dtype=float)
        >>> data
        tensor([1., 2., 3., 4.])
        >>> data.average()
        tensor(2.5000)
        >>> ht.arange(1,11, dtype=float).average(weights=ht.arange(10,0,-1))
        tensor([4.])
        >>> data = ht.array([[0, 1],
                             [2, 3],
                            [4, 5]], dtype=float, split=1)
        >>> weights = ht.array([1./4, 3./4])
        >>> data.average(axis=1, weights=weights)
        tensor([0.7500, 2.7500, 4.7500])
        >>> data.average(weights=weights)
        Traceback (most recent call last):
        ...
        TypeError: Axis must be specified when shapes of x and weights differ.
        """
        return statistics.average(self, axis=axis, weights=weights, returned=returned)

    def balance_(self):
        """
        Function for balancing a DNDarray between all nodes. To determine if this is needed use the is_balanced function.
        If the DNDarray is already balanced this function will do nothing. This function modifies the DNDarray itself and will not return anything.

        Examples
        --------
        >>> a = ht.zeros((10, 2), split=0)
        >>> a[:, 0] = ht.arange(10)
        >>> b = a[3:]
        [0/2] tensor([[3., 0.],
        [1/2] tensor([[4., 0.],
                      [5., 0.],
                      [6., 0.]])
        [2/2] tensor([[7., 0.],
                      [8., 0.],
                      [9., 0.]])
        >>> b.balance_()
        >>> print(b.gshape, b.lshape)
        [0/2] (7, 2) (1, 2)
        [1/2] (7, 2) (3, 2)
        [2/2] (7, 2) (3, 2)
        >>> b
        [0/2] tensor([[3., 0.],
                     [4., 0.],
                     [5., 0.]])
        [1/2] tensor([[6., 0.],
                      [7., 0.]])
        [2/2] tensor([[8., 0.],
                      [9., 0.]])
        >>> print(b.gshape, b.lshape)
        [0/2] (7, 2) (3, 2)
        [1/2] (7, 2) (2, 2)
        [2/2] (7, 2) (2, 2)
        """
        if self.is_balanced():
            return
        snd_dtype = self.dtype.torch_type()
        # units -> {pr, 1st index, 2nd index}
        lshape_map = torch.zeros((self.comm.size, len(self.gshape)), dtype=int)
        lshape_map[self.comm.rank, :] = torch.Tensor(self.lshape)
        lshape_map_comm = self.comm.Iallreduce(MPI.IN_PLACE, lshape_map, MPI.SUM)

        chunk_map = torch.zeros((self.comm.size, len(self.gshape)), dtype=int)
        _, _, chk = self.comm.chunk(self.shape, self.split)
        for i in range(len(self.gshape)):
            chunk_map[self.comm.rank, i] = chk[i].stop - chk[i].start
        chunk_map_comm = self.comm.Iallreduce(MPI.IN_PLACE, chunk_map, MPI.SUM)

        lshape_map_comm.wait()
        chunk_map_comm.wait()
        lshape_cumsum = torch.cumsum(lshape_map[..., self.split], dim=0)
        chunk_cumsum = torch.cat(
            (torch.tensor([0]), torch.cumsum(chunk_map[..., self.split], dim=0)), dim=0
        )
        data_start = torch.nonzero(lshape_map[..., self.split])
        data_start = data_start[0].item() if data_start.numel() > 0 else 0
        # need the data start as well for process 0
        for rcv_pr in range(self.comm.size):
            st = chunk_cumsum[rcv_pr].item()
            sp = chunk_cumsum[rcv_pr + 1].item()
            hld = torch.nonzero(st <= lshape_cumsum[rcv_pr:]).flatten() + rcv_pr
            st_pr = hld[0].item() if hld.numel() > 0 else -1
            st_pr = st_pr if rcv_pr != 0 else data_start
            hld = torch.nonzero(sp <= lshape_cumsum[rcv_pr:]).flatten() + rcv_pr
            sp_pr = hld[0].item() if hld.numel() > 0 else self.comm.size
            # st_pr and sp_pr are the processes on which the data sits at the beginning
            # need to loop from st_pr to sp_pr + 1 and send the pr
            for snd_pr in range(st_pr, sp_pr + 1):
                if snd_pr == self.comm.size:
                    break
                data_required = abs(sp - st - lshape_map[rcv_pr, self.split].item())
                send_amt = (
                    data_required
                    if data_required <= lshape_map[snd_pr, self.split]
                    else lshape_map[snd_pr, self.split]
                )
                if (sp - st) <= lshape_map[rcv_pr, self.split].item() or snd_pr == rcv_pr:
                    send_amt = 0
                # send amount is the data still needed by recv if that is available on the snd
                if send_amt != 0:
                    self.__balance_shuffle(
                        snd_pr=snd_pr, send_amt=send_amt, rcv_pr=rcv_pr, snd_dtype=snd_dtype
                    )
                lshape_cumsum[snd_pr] -= send_amt
                lshape_cumsum[rcv_pr] += send_amt
                lshape_map[rcv_pr, self.split] += send_amt
                lshape_map[snd_pr, self.split] -= send_amt
            if lshape_map[rcv_pr, self.split] > chunk_map[rcv_pr, self.split]:
                # if there is any data left on the process then send it to the next one
                send_amt = lshape_map[rcv_pr, self.split] - chunk_map[rcv_pr, self.split]
                self.__balance_shuffle(
                    snd_pr=rcv_pr, send_amt=send_amt, rcv_pr=rcv_pr + 1, snd_dtype=snd_dtype
                )
                lshape_cumsum[rcv_pr] -= send_amt
                lshape_cumsum[rcv_pr + 1] += send_amt
                lshape_map[rcv_pr, self.split] -= send_amt
                lshape_map[rcv_pr + 1, self.split] += send_amt

<<<<<<< HEAD
                    if self.comm.rank == pr and snt:
                        shp = list(self.gshape)
                        shp[self.split] = snt
                        data = torch.zeros(shp, dtype=sl_dtype, device=self.device.torch_device)
                        self.comm.Recv(data, source=spr, tag=pr + self.comm.size + spr)
                        self.__array = torch.cat((self.__array, data), dim=self.split)
                    lshape_map[pr, self.split] += snt
                    lshape_map[spr, self.split] -= snt

        if self.is_balanced():
            return
=======
    def __balance_shuffle(self, snd_pr, send_amt, rcv_pr, snd_dtype):
        """
        Function to abstract the function used during balance for shuffling data between processes
>>>>>>> e637fc76

        Parameters
        ----------
        snd_pr : int, single element torch.Tensor
            Sending process
        send_amt : int, single element torch.Tensor
            Amount of data to be sent by the sending process
        rcv_pr : int, single element torch.Tensor
            Recieving process
        snd_dtype : torch.type
            Torch type of the data in question

        Returns
        -------
        None
        """
        rank = self.comm.rank
        send_slice = [slice(None)] * self.numdims
        keep_slice = [slice(None)] * self.numdims
        if rank == snd_pr:
            if snd_pr < rcv_pr:  # data passed to a higher rank (off the bottom)
                send_slice[self.split] = slice(
                    self.lshape[self.split] - send_amt, self.lshape[self.split]
                )
<<<<<<< HEAD
                if send_amt:
                    if self.comm.rank == pr:  # send data to the next process
                        send_slice[self.split] = slice(
                            self.lshape[self.split] - send_amt, self.lshape[self.split]
                        )
                        keep_slice[self.split] = slice(0, self.lshape[self.split] - send_amt)

                        self.comm.Send(
                            self.__array[send_slice].clone(),
                            dest=pr + 1,
                            tag=pr + self.comm.size + pr + 1,
                        )
                        self.__array = self.__array[keep_slice].clone()

                    if self.comm.rank == pr + 1:  # receive data on the next process
                        shp = list(self.gshape)
                        shp[self.split] = send_amt
                        data = torch.zeros(shp, dtype=sl_dtype, device=self.device.torch_device)
                        self.comm.Recv(data, source=pr, tag=pr + self.comm.size + pr + 1)
                        self.__array = torch.cat((data, self.__array), dim=self.split)
                    lshape_map[pr, self.split] -= send_amt
                    lshape_map[pr + 1, self.split] += send_amt
=======
                keep_slice[self.split] = slice(0, self.lshape[self.split] - send_amt)
            if snd_pr > rcv_pr:  # data passed to a lower rank (off the top)
                send_slice[self.split] = slice(0, send_amt)
                keep_slice[self.split] = slice(send_amt, self.lshape[self.split])
            data = self.__array[send_slice].clone()
            self.comm.Send(data, dest=rcv_pr, tag=685)
            self.__array = self.__array[keep_slice]
        if rank == rcv_pr:
            shp = list(self.gshape)
            shp[self.split] = send_amt
            data = torch.zeros(shp, dtype=snd_dtype)
            self.comm.Recv(data, source=snd_pr, tag=685)
            if snd_pr < rcv_pr:  # data passed from a lower rank (append to top)
                self.__array = torch.cat((data, self.__array), dim=self.split)
            if snd_pr > rcv_pr:  # data passed from a higher rank (append to bottom)
                self.__array = torch.cat((self.__array, data), dim=self.split)
>>>>>>> e637fc76

    def __bool__(self):
        """
        Boolean scalar casting.

        Returns
        -------
        casted : bool
            The corresponding bool scalar value
        """
        return self.__cast(bool)

    def __cast(self, cast_function):
        """
        Implements a generic cast function for HeAT DNDarray objects.

        Parameters
        ----------
        cast_function : function
            The actual cast function, e.g. 'float' or 'int'

        Raises
        ------
        TypeError
            If the DNDarray object cannot be converted into a scalar.

        Returns
        -------
        casted : scalar
            The corresponding casted scalar value
        """
        if np.prod(self.shape) == 1:
            if self.split is None:
                return cast_function(self.__array)

            is_empty = np.prod(self.__array.shape) == 0
            root = self.comm.allreduce(0 if is_empty else self.comm.rank, op=MPI.SUM)

            return self.comm.bcast(None if is_empty else cast_function(self.__array), root=root)

        raise TypeError("only size-1 arrays can be converted to Python scalars")

    def ceil(self, out=None):
        """
        Return the ceil of the input, element-wise.

        The ceil of the scalar x is the smallest integer i, such that i >= x. It is often denoted as :math:`\\lceil x \\rceil`.

        Parameters
        ----------
        out : ht.DNDarray or None, optional
            A location in which to store the results. If provided, it must have a broadcastable shape. If not provided
            or set to None, a fresh tensor is allocated.

        Returns
        -------
        ceiled : ht.DNDarray
            A tensor of the same shape as x, containing the ceiled valued of each element in this tensor. If out was
            provided, ceiled is a reference to it.

        Returns
        -------
        ceiled : ht.DNDarray
            A tensor of the same shape as x, containing the floored valued of each element in this tensor. If out was
            provided, ceiled is a reference to it.

        Examples
        --------
        >>> ht.arange(-2.0, 2.0, 0.4).ceil()
        tensor([-2., -1., -1., -0., -0., -0.,  1.,  1.,  2.,  2.])
        """
        return rounding.ceil(self, out)

    def trunc(self, out=None):
        """
        Return the trunc of the input, element-wise.

        The truncated value of the scalar x is the nearest integer i which is closer to zero than x is. In short, the
        fractional part of the signed number x is discarded.

        Parameters
        ----------
        out : ht.DNDarray or None, optional
            A location in which to store the results. If provided, it must have a broadcastable shape. If not provided
            or set to None, a fresh tensor is allocated.

        Returns
        -------
        trunced : ht.DNDarray
            A tensor of the same shape as x, containing the trunced valued of each element in this tensor. If out was
            provided, trunced is a reference to it.

        Returns
        -------
        trunced : ht.DNDarray
            A tensor of the same shape as x, containing the floored valued of each element in this tensor. If out was
            provided, trunced is a reference to it.

        Examples
        --------
        >>> ht.trunc(ht.arange(-2.0, 2.0, 0.4))
        tensor([-2., -1., -1., -0., -0.,  0.,  0.,  0.,  1.,  1.])
        """
        return rounding.trunc(self, out)

    def clip(self, a_min, a_max, out=None):
        """
        Parameters
        ----------
        a_min : scalar or None
            Minimum value. If None, clipping is not performed on lower interval edge. Not more than one of a_min and
            a_max may be None.
        a_max : scalar or None
            Maximum value. If None, clipping is not performed on upper interval edge. Not more than one of a_min and
            a_max may be None.
        out : ht.DNDarray, optional
            The results will be placed in this array. It may be the input array for in-place clipping. out must be of
            the right shape to hold the output. Its type is preserved.

        Returns
        -------
        clipped_values : ht.DNDarray
            A tensor with the elements of this tensor, but where values < a_min are replaced with a_min, and those >
            a_max with a_max.
        """
        return rounding.clip(self, a_min, a_max, out)

    def __complex__(self):
        """
        Complex scalar casting.

        Returns
        -------
        casted : complex
            The corresponding complex scalar value
        """
        return self.__cast(complex)

    def copy(self):
        """
        Return an array copy of the given object.

        Returns
        -------
        copied : ht.DNDarray
            A copy of the original
        """
        return memory.copy(self)

    def cos(self, out=None):
        """
        Return the trigonometric cosine, element-wise.

        Parameters
        ----------
        out : ht.DNDarray or None, optional
            A location in which to store the results. If provided, it must have a broadcastable shape. If not provided
            or set to None, a fresh tensor is allocated.

        Returns
        -------
        cosine : ht.DNDarray
            A tensor of the same shape as x, containing the trigonometric cosine of each element in this tensor.
            Negative input elements are returned as nan. If out was provided, square_roots is a reference to it.

        Examples
        --------
        >>> ht.arange(-6, 7, 2).cos()
        tensor([ 0.9602, -0.6536, -0.4161,  1.0000, -0.4161, -0.6536,  0.9602])
        """
        return trigonometrics.cos(self, out)

    def cosh(self, out=None):
        """
        Return the hyperbolic cosine, element-wise.

        Parameters
        ----------
        x : ht.DNDarray
            The value for which to compute the hyperbolic cosine.
        out : ht.DNDarray or None, optional
            A location in which to store the results. If provided, it must have a broadcastable shape. If not provided
            or set to None, a fresh tensor is allocated.

        Returns
        -------
        hyperbolic cosine : ht.DNDarray
            A tensor of the same shape as x, containing the hyperbolic cosine of each element in this tensor.
            Negative input elements are returned as nan. If out was provided, square_roots is a reference to it.

        Examples
        --------
        >>> ht.cosh(ht.arange(-6, 7, 2))
        tensor([201.7156,  27.3082,   3.7622,   1.0000,   3.7622,  27.3082, 201.7156])
        """
        return trigonometrics.cosh(self, out)

    def cpu(self):
        """
        Returns a copy of this object in main memory. If this object is already in main memory, then no copy is
        performed and the original object is returned.

        Returns
        -------
        tensor_on_device : ht.DNDarray
            A copy of this object on the CPU.
        """
        self.__array = self.__array.cpu()
        return self

    def __floordiv__(self, other):
        """
        Element-wise floor division (i.e. result is rounded int (floor))
        of the tensor by another tensor or scalar. Takes the first tensor by which it divides the second
        not-heat-typed-parameter.

        Parameters
        ----------
        other: tensor or scalar
            The second operand by whose values is divided

        Return
        ------
        result: ht.tensor
            A tensor containing the results of element-wise floor division (integer values) of t1 by t2.

        Examples:
        ---------
        >>> import heat as ht
        >>> T1 = ht.float32([[1.7, 2.0], [1.9, 4.2]])
        >>> T1 // 1
        tensor([[1., 2.],
                [1., 4.]])
        >>> T2 = ht.float32([1.5, 2.5])
        >>> T1 // T2
        tensor([[1., 0.],
                [1., 1.]])
        """
        return arithmetics.floordiv(self, other)

    def __eq__(self, other):
        """
        Element-wise rich comparison of equality with values from second operand (scalar or tensor)
        Takes the second operand (scalar or tensor) to which to compare the first tensor as argument.

        Parameters
        ----------
        other: tensor or scalar
            The value(s) to which to compare equality

        Returns
        -------
        result: ht.DNDarray
            DNDarray holding 1 for all elements in which values of self are equal to values of other, 0 for all other
            elements

        Examples:
        ---------
        >>> import heat as ht
        >>> T1 = ht.float32([[1, 2],[3, 4]])
        >>> T1.__eq__(3.0)
        tensor([[0, 0],
                [1, 0]])

        >>> T2 = ht.float32([[2, 2], [2, 2]])
        >>> T1.__eq__(T2)
        tensor([[0, 1],
                [0, 0]])
        """
        return relational.eq(self, other)

    def __matmul__(self, other):
        """
        Matrix multiplication of two DNDarrays

        for comment context -> a @ b = c or A @ B = c

        Parameters
        ----------
        a : ht.DNDarray
            2 dimensional: L x P
        b : ht.DNDarray
            2 dimensional: P x Q

        Returns
        -------
        ht.DNDarray
            returns a tensor with the result of a @ b. The split dimension of the returned array is typically the split dimension of a.
            However, if a.split = None then the the c.split will be set as the split dimension of b. If both are None then c.split is also None.
            ** NOTE ** if a is a split vector, then the returned vector will be of shape (1xQ) and will be split in the 1st dimension
            ** NOTE ** if b is a vector and either a or b is split, then the returned vector will be of shape (Lx1) and will be split in the 0th dimension

        References
        ----------
        [1] R. Gu, et al., "Improving Execution Concurrency of Large-scale Matrix Multiplication on Distributed Data-parallel Platforms,"
            IEEE Transactions on Parallel and Distributed Systems, vol 28, no. 9. 2017.
        [2] S. Ryu and D. Kim, "Parallel Huge Matrix Multiplication on a Cluster with GPGPU Accelerators,"
            2018 IEEE International Parallel and Distributed Processing Symposium Workshops (IPDPSW), Vancouver, BC, 2018, pp. 877-882.

        Example
        -------
        >>> a = ht.ones((n, m), split=1)
        >>> a[0] = ht.arange(1, m + 1)
        >>> a[:, -1] = ht.arange(1, n + 1)
        (0/1) tensor([[1., 2.],
                      [1., 1.],
                      [1., 1.],
                      [1., 1.],
                      [1., 1.]])
        (1/1) tensor([[3., 1.],
                      [1., 2.],
                      [1., 3.],
                      [1., 4.],
                      [1., 5.]])
        >>> b = ht.ones((j, k), split=0)
        >>> b[0] = ht.arange(1, k + 1)
        >>> b[:, 0] = ht.arange(1, j + 1)
        (0/1) tensor([[1., 2., 3., 4., 5., 6., 7.],
                      [2., 1., 1., 1., 1., 1., 1.]])
        (1/1) tensor([[3., 1., 1., 1., 1., 1., 1.],
                      [4., 1., 1., 1., 1., 1., 1.]])
        >>> linalg.matmul(a, b)
        (0/1) tensor([[18.,  8.,  9., 10.],
                      [14.,  6.,  7.,  8.],
                      [18.,  7.,  8.,  9.],
                      [22.,  8.,  9., 10.],
                      [26.,  9., 10., 11.]])
        (1/1) tensor([[11., 12., 13.],
                      [ 9., 10., 11.],
                      [10., 11., 12.],
                      [11., 12., 13.],
                      [12., 13., 14.]])
        """
        return linalg.matmul(self, other)

    def mean(self, axis=None):
        """
        Calculates and returns the mean of a tensor.
        If a axis is given, the mean will be taken in that direction.

        Parameters
        ----------
        self : ht.DNDarray
            Values for which the mean is calculated for
        axis : None, Int, iterable
            axis which the mean is taken in.
            Default: None -> mean of all data calculated

        Examples
        --------
        >>> a = ht.random.randn(1,3)
        >>> a
        tensor([[-1.2435,  1.1813,  0.3509]])
        >>> ht.mean(a)
        tensor(0.0962)

        >>> a = ht.random.randn(4,4)
        >>> a
        tensor([[ 0.0518,  0.9550,  0.3755,  0.3564],
                [ 0.8182,  1.2425,  1.0549, -0.1926],
                [-0.4997, -1.1940, -0.2812,  0.4060],
                [-1.5043,  1.4069,  0.7493, -0.9384]])
        >>> ht.mean(a, 1)
        tensor([ 0.4347,  0.7307, -0.3922, -0.0716])
        >>> ht.mean(a, 0)
        tensor([-0.2835,  0.6026,  0.4746, -0.0921])

        >>> a = ht.random.randn(4,4)
        >>> a
        tensor([[ 2.5893,  1.5934, -0.2870, -0.6637],
                [-0.0344,  0.6412, -0.3619,  0.6516],
                [ 0.2801,  0.6798,  0.3004,  0.3018],
                [ 2.0528, -0.1121, -0.8847,  0.8214]])
        >>> ht.mean(a, (0,1))
        tensor(0.4730)

        Returns
        -------
        ht.DNDarray containing the mean/s, if split, then split in the same direction as x.
        """
        return statistics.mean(self, axis)

    def exp(self, out=None):
        """
        Calculate the exponential of all elements in the input array.

        Parameters
        ----------
        out : ht.DNDarray or None, optional
            A location in which to store the results. If provided, it must have a broadcastable shape. If not provided
            or set to None, a fresh tensor is allocated.

        Returns
        -------
        exponentials : ht.DNDarray
            A tensor of the same shape as x, containing the positive exponentials of each element in this tensor. If out
            was provided, logarithms is a reference to it.

        Examples
        --------
        >>> ht.arange(5).exp()
        tensor([ 1.0000,  2.7183,  7.3891, 20.0855, 54.5981])
        """
        return exponential.exp(self, out)

    def expm1(self, out=None):
        """
        Calculate exp(x) - 1 for all elements in the array.

        Parameters
        ----------
        out : ht.DNDarray or None, optional
            A location in which to store the results. If provided, it must have a broadcastable shape. If not provided
            or set to None, a fresh tensor is allocated.

        Returns
        -------
        exponentials : ht.DNDarray
            A tensor of the same shape as x, containing the positive exponentials minus one of each element in this tensor. If out
            was provided, logarithms is a reference to it.

        Examples
        --------
        >>> ht.arange(5).exp() + 1.
        tensor([ 1.0000,  2.7183,  7.3891, 20.0855, 54.5981])
        """
        return exponential.expm1(self, out)

    def exp2(self, out=None):
        """
        Calculate the exponential of all elements in the input array.

        Parameters
        ----------
        out : ht.DNDarray or None, optional
            A location in which to store the results. If provided, it must have a broadcastable shape. If not provided
            or set to None, a fresh tensor is allocated.

        Returns
        -------
        exponentials : ht.DNDarray
            A tensor of the same shape as x, containing the positive exponentials of each element in this tensor. If out
            was provided, logarithms is a reference to it.

        Examples
        --------
        >>> ht.exp2(ht.arange(5))
        tensor([ 1.,  2.,  4.,  8., 16.], dtype=torch.float64)
        """
        return exponential.exp2(self, out)

    def expand_dims(self, axis):
        """
        Expand the shape of an array.

        Insert a new axis that will appear at the axis position in the expanded array shape.

        Parameters
        ----------
        axis : int
            Position in the expanded axes where the new axis is placed.

        Returns
        -------
        res : ht.DNDarray
            Output array. The number of dimensions is one greater than that of the input array.

        Raises
        ------
        ValueError
            If the axis is not in range of the axes.

        Examples
        --------
        >>> x = ht.array([1,2])
        >>> x.shape
        (2,)

        >>> y = ht.expand_dims(x, axis=0)
        >>> y
        array([[1, 2]])
        >>> y.shape
        (1, 2)

        y = ht.expand_dims(x, axis=1)
        >>> y
        array([[1],
               [2]])
        >>> y.shape
        (2, 1)
        """
        return manipulations.expand_dims(self, axis)

    def __float__(self):
        """
        Float scalar casting.

        Returns
        -------
        casted : float
            The corresponding float scalar value
        """
        return self.__cast(float)

    def floor(self, out=None):
        """
        Return the floor of the input, element-wise.

        The floor of the scalar x is the largest integer i, such that i <= x. It is often denoted as :math:`\\lfloor x
        \\rfloor`.

        Parameters
        ----------
        out : ht.DNDarray or None, optional
            A location in which to store the results. If provided, it must have a broadcastable shape. If not provided
            or set to None, a fresh tensor is allocated.

        Returns
        -------
        floored : ht.DNDarray
            A tensor of the same shape as x, containing the floored valued of each element in this tensor. If out was
            provided, floored is a reference to it.

        Examples
        --------
        >>> ht.floor(ht.arange(-2.0, 2.0, 0.4))
        tensor([-2., -2., -2., -1., -1.,  0.,  0.,  0.,  1.,  1.])
        """
        return rounding.floor(self, out)

    def fabs(self, out=None):
        """
        Calculate the absolute value element-wise and return floating-point tensor.
        This function exists besides abs==absolute since it will be needed in case complex numbers will be introduced in the future.

        Parameters
        ----------
        out : ht.tensor, optional
            A location into which the result is stored. If provided, it must have a shape that the inputs broadcast to.
            If not provided or None, a freshly-allocated array is returned.

        Returns
        -------
        absolute_values : ht.tensor
            A tensor containing the absolute value of each element in x.
        """
        return rounding.fabs(self, out)

    def __ge__(self, other):
        """
        Element-wise rich comparison of relation "greater than or equal" with values from second operand (scalar or
        tensor).
        Takes the second operand (scalar or tensor) to which to compare the first tensor as argument.

        Parameters
        ----------
        other: tensor or scalar
            The value(s) to which to compare elements from tensor

        Returns
        -------
        result: ht.DNDarray
            DNDarray holding 1 for all elements in which values in self are greater than or equal to values of other
            (x1 >= x2), 0 for all other elements

        Examples
        -------
        >>> import heat as ht
        >>> T1 = ht.float32([[1, 2],[3, 4]])
        >>> T1.__ge__(3.0)
        tensor([[0, 0],
                [1, 1]], dtype=torch.uint8)
        >>> T2 = ht.float32([[2, 2], [2, 2]])
        >>> T1.__ge__(T2)
        tensor([[0, 1],
                [1, 1]], dtype=torch.uint8)
        """
        return relational.ge(self, other)

    def __getitem__(self, key):
        """
        Global getter function for ht.DNDarrays

        Parameters
        ----------
        key : int, slice, tuple, list
            indices to get from the tensor.

        Returns
        -------
        result : ht.DNDarray
            getter returns a new ht.DNDarray composed of the elements of the original tensor selected by the indices
            given. This does *NOT* redistribute or rebalance the resulting tensor. If the selection of values is
            unbalanced then the resultant tensor is also unbalanced!
            To redistributed the tensor use balance() (issue #187)

        Examples
        --------
        (2 processes)
        >>> a = ht.arange(10, split=0)
        (1/2) >>> tensor([0, 1, 2, 3, 4], dtype=torch.int32)
        (2/2) >>> tensor([5, 6, 7, 8, 9], dtype=torch.int32)
        >>> a[1:6]
        (1/2) >>> tensor([1, 2, 3, 4], dtype=torch.int32)
        (2/2) >>> tensor([5], dtype=torch.int32)

        >>> a = ht.zeros((4,5), split=0)
        (1/2) >>> tensor([[0., 0., 0., 0., 0.],
                          [0., 0., 0., 0., 0.]])
        (2/2) >>> tensor([[0., 0., 0., 0., 0.],
                          [0., 0., 0., 0., 0.]])
        >>> a[1:4, 1]
        (1/2) >>> tensor([0.])
        (2/2) >>> tensor([0., 0.])
        """
        l_dtype = self.dtype.torch_type()
        if isinstance(key, DNDarray) and key.gshape[-1] != len(self.gshape):
            key = tuple(x.item() for x in key)

        if not self.is_distributed():
            if not self.comm.size == 1:
                if isinstance(key, DNDarray) and key.gshape[-1] == len(self.gshape):
                    # this will return a 1D array as the shape cannot be determined automatically
                    arr = self.__array[key._DNDarray__array[..., 0], key._DNDarray__array[..., 1]]
                    return DNDarray(
                        arr, tuple(arr.shape), self.dtype, self.split, self.device, self.comm
                    )
                else:
                    return DNDarray(
                        self.__array[key],
                        tuple(self.__array[key].shape),
                        self.dtype,
                        self.split,
                        self.device,
                        self.comm,
                    )
            else:
                if isinstance(key, DNDarray) and key.gshape[-1] == len(self.gshape):
                    # this will return a 1D array as the shape cannot be determined automatically
                    arr = self.__array[key._DNDarray__array[..., 0], key._DNDarray__array[..., 1]]
                    return DNDarray(arr, tuple(arr.shape), self.dtype, 0, self.device, self.comm)

                else:
                    gout = tuple(self.__array[key].shape)
                    if self.split is not None and self.split >= len(gout):
                        new_split = len(gout) - 1 if len(gout) - 1 > 0 else 0
                    else:
                        new_split = self.split

                    return DNDarray(
                        self.__array[key], gout, self.dtype, new_split, self.device, self.comm
                    )

        else:
            _, _, chunk_slice = self.comm.chunk(self.shape, self.split)
            chunk_start = chunk_slice[self.split].start
            chunk_end = chunk_slice[self.split].stop
            chunk_set = set(range(chunk_start, chunk_end))

            arr = torch.Tensor()

            # if a sigular index is given and the tensor is split
            if isinstance(key, int):
                gout = [0] * (len(self.gshape) - 1)
                if key < 0:
                    key += self.numdims
                # handle the reduction of the split to accommodate for the reduced dimension
                if self.split >= len(gout):
                    new_split = len(gout) - 1 if len(gout) - 1 > 0 else 0
                elif self.split > 0:
                    new_split = self.split - 1
                else:
                    new_split = self.split

                # only need to adjust the key if split==0
                if key in range(chunk_start, chunk_end) and self.split == 0:
                    gout = list(self.__array[key - chunk_start].shape)
                    arr = self.__array[key - chunk_start]
                elif self.split != 0:
                    _, _, chunk_slice2 = self.comm.chunk(self.shape, self.split)
                    # need to test if the given axis is on the node and then get the shape
                    if key in range(chunk_slice2[0].start, chunk_slice2[0].stop):
                        arr = self.__array[key]
                        gout = list(arr.shape)
                else:  # arr is empty and gout is zeros
                    warnings.warn(
                        "This process (rank: {}) is without data after slicing, running the .balance_() function is recommended".format(
                            self.comm.rank
                        ),
                        ResourceWarning,
                    )

            # multi-argument gets are passed as tuples by python
            elif isinstance(key, (tuple, list)):
                gout = [0] * len(self.gshape)
                # handle the dimensional reduction for integers
                ints = sum([isinstance(it, int) for it in key])
                gout = gout[: len(gout) - ints]

                if self.split >= len(gout):
                    new_split = len(gout) - 1 if len(gout) - 1 > 0 else 0
                else:
                    new_split = self.split

                # if a slice is given in the split direction
                # below allows for the split given to contain Nones
                if isinstance(key[self.split], slice):
                    key_stop = key[self.split].stop
                    if key_stop is not None and key_stop < 0:
                        key_stop = self.gshape[self.split] + key[self.split].stop
                    key_set = set(
                        range(
                            key[self.split].start if key[self.split].start is not None else 0,
                            key_stop if key_stop is not None else self.gshape[self.split],
                            key[self.split].step if key[self.split].step else 1,
                        )
                    )
                    key = list(key)
                    overlap = list(key_set & chunk_set)
                    if overlap:  # if the slice is requesting data on the nodes
                        overlap.sort()
                        hold = [x - chunk_start for x in overlap]
                        key[self.split] = slice(min(hold), max(hold) + 1, key[self.split].step)
                        arr = self.__array[tuple(key)]
                        gout = list(arr.shape)

                # if the given axes are not splits (must be ints for python)
                # this means the whole slice is on one node
                elif key[self.split] in range(chunk_start, chunk_end):
                    key = list(key)
                    key[self.split] = key[self.split] - chunk_start
                    arr = self.__array[tuple(key)]
                    gout = list(arr.shape)
                elif key[self.split] < 0 and self.gshape[self.split] + key[self.split] in range(
                    chunk_start, chunk_end
                ):
                    key = list(key)
                    key[self.split] = key[self.split] + chunk_end - chunk_start
                    arr = self.__array[tuple(key)]
                    gout = list(arr.shape)
                else:
                    warnings.warn(
                        "This process (rank: {}) is without data after slicing, running the .balance_() function is recommended".format(
                            self.comm.rank
                        ),
                        ResourceWarning,
                    )
                    # arr is empty
                    # gout is all 0s and is the proper shape

            # if the given axes are only a slice
            elif isinstance(key, slice) and self.split == 0:
                gout = [0] * len(self.gshape)
                # reduce the dims if the slices are only one element in length
                start = key.start if key.start is not None else 0
                stop = key.stop if key.stop is not None else self.gshape[0]
                step = key.step if key.step is not None else 1

                if self.split >= len(gout):
                    new_split = len(gout) - 1 if len(gout) - 1 > 0 else 0
                else:
                    new_split = self.split
                key_set = set(range(start, stop, step))
                overlap = list(key_set & chunk_set)
                if overlap:
                    overlap.sort()
                    hold = [x - chunk_start for x in overlap]
                    key = slice(min(hold), max(hold) + 1, step)
                    arr = self.__array[key]
                    gout = list(arr.shape)
                else:
                    warnings.warn(
                        "This process (rank: {}) is without data after slicing, running the .balance_() function is recommended".format(
                            self.comm.rank
                        ),
                        ResourceWarning,
                    )
                    # arr is empty
                    # gout is all 0s and is the proper shape

            elif isinstance(key, DNDarray) and key.gshape[-1] == len(self.gshape):
                # this is for a list of values
                # it will return a 1D DNDarray of the elements on each node which are in the key (will be split in the 0th dimension
                key.lloc[..., self.split] -= chunk_start
                key_new = [key._DNDarray__array[..., i] for i in range(len(self.gshape))]
                arr = self.__array[tuple(key_new)]
                gout = list(arr.shape)
                new_split = 0

            else:  # handle other cases not accounted for (one is a slice is given and the split != 0)
                gout = [0] * len(self.gshape)

                if self.split >= len(gout):
                    new_split = len(gout) - 1 if len(gout) - 1 > 0 else 0
                else:
                    new_split = self.split

                gout = list(self.__array[key].shape)
                arr = self.__array[key]

            for e, _ in enumerate(gout):
                if e == new_split:
                    gout[e] = self.comm.allreduce(gout[e], MPI.SUM)
                else:
                    gout[e] = self.comm.allreduce(gout[e], MPI.MAX)

            return DNDarray(
                arr.type(l_dtype),
                gout if isinstance(gout, tuple) else tuple(gout),
                self.dtype,
                new_split,
                self.device,
                self.comm,
            )

    if torch.cuda.device_count() > 0:

        def gpu(self):
            """
            Returns a copy of this object in GPU memory. If this object is already in GPU memory, then no copy is
            performed and the original object is returned.

            Returns
            -------
            tensor_on_device : ht.DNDarray
                A copy of this object on the GPU.
            """
            self.__array = self.__array.cuda(devices.gpu.torch_device)
            return self

    def __gt__(self, other):
        """
        Element-wise rich comparison of relation "greater than" with values from second operand (scalar or tensor)
        Takes the second operand (scalar or tensor) to which to compare the first tensor as argument.

        Parameters
        ----------
        other: tensor or scalar
            The value(s) to which to compare elements from tensor

        Returns
        -------
        result: ht.DNDarray
            DNDarray holding 1 for all elements in which values in self are greater than values of other (x1 > x2),
            0 for all other elements

         Examples
         -------
         >>> import heat as ht
         >>> T1 = ht.float32([[1, 2],[3, 4]])
         >>> T1.__gt__(3.0)
         tensor([[0, 0],
                 [0, 1]], dtype=torch.uint8)

         >>> T2 = ht.float32([[2, 2], [2, 2]])
         >>> T1.__gt__(T2)
         tensor([[0, 0],
                 [1, 1]], dtype=torch.uint8)

        """
        return relational.gt(self, other)

    def __int__(self):
        """
        Integer scalar casting.

        Returns
        -------
        casted : int
            The corresponding float scalar value
        """
        return self.__cast(int)

    def is_balanced(self):
        """
        Determine if a DNDarray is balanced evenly (or as evenly as possible) across all nodes

        Returns
        -------
        balanced : bool
            True if balanced, False if not
        """
        _, _, chk = self.comm.chunk(self.shape, self.split)
        test_lshape = tuple([x.stop - x.start for x in chk])
        balanced = 1 if test_lshape == self.lshape else 0

        out = self.comm.allreduce(balanced, MPI.SUM)
        return True if out == self.comm.size else False

    def is_distributed(self):
        """
        Determines whether the data of this tensor is distributed across multiple processes.

        Returns
        -------
        is_distributed : bool
            Whether the data of the tensor is distributed across multiple processes
        """
        return self.split is not None and self.comm.is_distributed()

    def __le__(self, other):
        """
        Element-wise rich comparison of relation "less than or equal" with values from second operand (scalar or tensor)
        Takes the second operand (scalar or tensor) to which to compare the first tensor as argument.

        Parameters
        ----------
        other: tensor or scalar
            The value(s) to which to compare elements from tensor

        Returns
        -------
        result: ht.DNDarray
            DNDarray holding 1 for all elements in which values in self are less than or equal to values of other (x1 <= x2),
            0 for all other elements

        Examples
        -------
        >>> import heat as ht
        >>> T1 = ht.float32([[1, 2],[3, 4]])
        >>> T1.__le__(3.0)
        tensor([[1, 1],
                [1, 0]], dtype=torch.uint8)

        >>> T2 = ht.float32([[2, 2], [2, 2]])
        >>> T1.__le__(T2)
        tensor([[1, 1],
                [0, 0]], dtype=torch.uint8)

        """
        return relational.le(self, other)

    def __len__(self):
        """
        The length of the DNDarray, i.e. the number of items in the first dimension.

        Returns
        -------
        length : int
            The number of items in the first dimension
        """
        return self.shape[0]

    def log(self, out=None):
        """
        Natural logarithm, element-wise.

        The natural logarithm log is the inverse of the exponential function, so that log(exp(x)) = x. The natural
        logarithm is logarithm in base e.

        Parameters
        ----------
        out : ht.DNDarray or None, optional
            A location in which to store the results. If provided, it must have a broadcastable shape. If not provided
            or set to None, a fresh tensor is allocated.

        Returns
        -------
        logarithms : ht.DNDarray
            A tensor of the same shape as x, containing the positive logarithms of each element in this tensor.
            Negative input elements are returned as nan. If out was provided, logarithms is a reference to it.

        Examples
        --------
        >>> ht.arange(5).log()
        tensor([  -inf, 0.0000, 0.6931, 1.0986, 1.3863])
        """
        return exponential.log(self, out)

    def log2(self, out=None):
        """
        log base 2, element-wise.

        Parameters
        ----------
        self : ht.DNDarray
            The value for which to compute the logarithm.
        out : ht.DNDarray or None, optional
            A location in which to store the results. If provided, it must have a broadcastable shape. If not provided
            or set to None, a fresh tensor is allocated.

        Returns
        -------
        logarithms : ht.DNDarray
            A tensor of the same shape as x, containing the positive logarithms of each element in this tensor.
            Negative input elements are returned as nan. If out was provided, logarithms is a reference to it.

        Examples
        --------
        >>> ht.log2(ht.arange(5))
        tensor([  -inf, 0.0000, 1.0000, 1.5850, 2.0000])
        """
        return exponential.log2(self, out)

    def log10(self, out=None):
        """
        log base 10, element-wise.

        Parameters
        ----------
        self : ht.DNDarray
            The value for which to compute the logarithm.
        out : ht.DNDarray or None, optional
            A location in which to store the results. If provided, it must have a broadcastable shape. If not provided
            or set to None, a fresh tensor is allocated.

        Returns
        -------
        logarithms : ht.DNDarray
            A tensor of the same shape as x, containing the positive logarithms of each element in this tensor.
            Negative input elements are returned as nan. If out was provided, logarithms is a reference to it.

        Examples
        --------
        >>> ht.log10(ht.arange(5))
        tensor([-inf, 0.0000, 1.0000, 1.5850, 2.0000])
        """
        return exponential.log10(self, out)

    def log1p(self, out=None):
        """
        Return the natural logarithm of one plus the input array, element-wise.

        Parameters
        ----------
        self : ht.DNDarray
            The value for which to compute the logarithm.
        out : ht.DNDarray or None, optional
            A location in which to store the results. If provided, it must have a broadcastable shape. If not provided
            or set to None, a fresh tensor is allocated.

        Returns
        -------
        logarithms : ht.DNDarray
            A tensor of the same shape as x, containing the positive logarithms of each element in this tensor.
            Negative input elements are returned as nan. If out was provided, logarithms is a reference to it.

        Examples
        --------
        >>> ht.log1p(ht.arange(5))
        array([0., 0.69314718, 1.09861229, 1.38629436, 1.60943791])
        """
        return exponential.log1p(self, out)

    def __lt__(self, other):
        """
        Element-wise rich comparison of relation "less than" with values from second operand (scalar or tensor)
        Takes the second operand (scalar or tensor) to which to compare the first tensor as argument.

        Parameters
        ----------
        other: tensor or scalar
            The value(s) to which to compare elements from tensor

        Returns
        -------
        result: ht.DNDarray
            DNDarray holding 1 for all elements in which values in self are less than values of other (x1 < x2),
            0 for all other elements

        Examples
        -------
        >>> import heat as ht
        >>> T1 = ht.float32([[1, 2],[3, 4]])
        >>> T1.__lt__(3.0)
        tensor([[1, 1],
               [0, 0]], dtype=torch.uint8)

        >>> T2 = ht.float32([[2, 2], [2, 2]])
        >>> T1.__lt__(T2)
        tensor([[1, 0],
               [0, 0]], dtype=torch.uint8)

        """
        return relational.lt(self, other)

    def max(self, axis=None, out=None, keepdim=None):
        """
        Return the maximum of an array or maximum along an axis.

        Parameters
        ----------
        self : ht.DNDarray
            Input data.

        axis : None or int
            Axis or axes along which to operate. By default, flattened input is used.
        #TODO: out : ht.DNDarray, optional
            Alternative output array in which to place the result. Must be of the same shape and buffer length as the
            expected output.
        #TODO: initial : scalar, optional
            The minimum value of an output element. Must be present to allow computation on empty slice.
        """
        return statistics.max(self, axis=axis, out=out, keepdim=keepdim)

    def min(self, axis=None, out=None, keepdim=None):
        """
        Return the minimum of an array or minimum along an axis.

        Parameters
        ----------
        self : ht.DNDarray
            Input data.
        axis : None or int
            Axis or axes along which to operate. By default, flattened input is used.
        #TODO: out : ht.DNDarray, optional
            Alternative output array in which to place the result. Must be of the same shape and buffer length as the
            expected output.
        #TODO: initial : scalar, optional
            The maximum value of an output element. Must be present to allow computation on empty slice.
        """
        return statistics.min(self, axis=axis, out=out, keepdim=keepdim)

    def __mod__(self, other):
        """
        Element-wise division remainder of values of self by values of operand other (i.e. self % other), not commutative.
        Takes the two operands (scalar or tensor) whose elements are to be divided (operand 1 by operand 2)
        as arguments.

        Parameters
        ----------
        other: tensor or scalar
            The second operand by whose values it self to be divided.

        Returns
        -------
        result: ht.DNDarray
            A tensor containing the remainder of the element-wise division of self by other.

        Examples:
        ---------
        >>> import heat as ht
        >>> ht.mod(2, 2)
        tensor([0])

        >>> T1 = ht.int32([[1, 2], [3, 4]])
        >>> T2 = ht.int32([[2, 2], [2, 2]])
        >>> T1 % T2
        tensor([[1, 0],
                [1, 0]], dtype=torch.int32)

        >>> s = ht.int32([2])
        >>> s % T1
        tensor([[0, 0]
                [2, 2]], dtype=torch.int32)
        """
        return arithmetics.mod(self, other)

    def __mul__(self, other):
        """
        Element-wise multiplication (not matrix multiplication) with values from second operand (scalar or tensor)
        Takes the second operand (scalar or tensor) whose values to multiply to the first tensor as argument.

        Parameters
        ----------
        other: tensor or scalar
           The value(s) to multiply to the tensor (element-wise)

        Returns
        -------
        result: ht.DNDarray
           A tensor containing the results of element-wise multiplication.

        Examples:
        ---------
        >>> import heat as ht
        >>> T1 = ht.float32([[1, 2], [3, 4]])
        >>> T1.__mul__(3.0)
        tensor([[3., 6.],
            [9., 12.]])

        >>> T2 = ht.float32([[2, 2], [2, 2]])
        >>> T1.__mul__(T2)
        tensor([[2., 4.],
            [6., 8.]])
        """
        return arithmetics.mul(self, other)

    def __ne__(self, other):
        """
        Element-wise rich comparison of non-equality with values from second operand (scalar or tensor)
        Takes the second operand (scalar or tensor) to which to compare the first tensor as argument.

        Parameters
        ----------
        other: tensor or scalar
            The value(s) to which to compare equality

        Returns
        -------
        result: ht.DNDarray
            DNDarray holding 1 for all elements in which values of self are equal to values of other,
            0 for all other elements

        Examples:
        ---------
        >>> import heat as ht
        >>> T1 = ht.float32([[1, 2],[3, 4]])
        >>> T1.__ne__(3.0)
        tensor([[1, 1],
                [0, 1]])

        >>> T2 = ht.float32([[2, 2], [2, 2]])
        >>> T1.__ne__(T2)
        tensor([[1, 0],
                [1, 1]])
        """
        return relational.ne(self, other)

    def nonzero(self):
        """
        Return the indices of the elements that are non-zero. (using torch.nonzero)

        Returns a tuple of arrays, one for each dimension of a, containing the indices of the non-zero elements in that dimension.
        The values in a are always tested and returned in row-major, C-style order. The corresponding non-zero values can be obtained with: a[nonzero(a)].

        Parameters
        ----------
        self: ht.DNDarray

        Returns
        -------
        result: ht.DNDarray
            Indices of elements that are non-zero.
            If 'a' is split then the result is split in the 0th dimension. However, this DNDarray can be UNBALANCED as it contains the indices of the
            non-zero elements on each node.

        Examples
        --------
        >>> x = ht.array([[3, 0, 0], [0, 4, 1], [0, 6, 0]], split=0)
        [0/2] tensor([[3, 0, 0]])
        [1/2] tensor([[0, 4, 1]])
        [2/2] tensor([[0, 6, 0]])
        >>> ht.nonzero(x)
        [0/2] tensor([[0, 0]])
        [1/2] tensor([[1, 1],
        [1/2]         [1, 2]])
        [2/2] tensor([[2, 1]])

        >>> a = ht.array([[1, 2, 3], [4, 5, 6], [7, 8, 9]], split=0)
        [0/1] tensor([[1, 2, 3],
        [0/1]         [4, 5, 6]])
        [1/1] tensor([[7, 8, 9]])
        >>> a > 3
        [0/1] tensor([[0, 0, 0],
        [0/1]         [1, 1, 1]], dtype=torch.uint8)
        [1/1] tensor([[1, 1, 1]], dtype=torch.uint8)
        >>> ht.nonzero(a > 3)
        [0/1] tensor([[1, 0],
        [0/1]         [1, 1],
        [0/1]         [1, 2]])
        [1/1] tensor([[2, 0],
        [1/1]         [2, 1],
        [1/1]         [2, 2]])
        >>> a[ht.nonzero(a > 3)]
        [0/1] tensor([[4, 5, 6]])
        [1/1] tensor([[7, 8, 9]])
        """
        return indexing.nonzero(self)

    def numpy(self):
        """
        Convert heat tensor to numpy tensor. If the tensor is distributed it will be merged beforehand. If the tensor
        resides on the GPU, it will be copied to the CPU first.


        Examples
        --------
        >>> import heat as ht

        T1 = ht.random.randn((10,8))
        T1.numpy()
        """
        dist = manipulations.resplit(self, axis=None)
        return dist._DNDarray__array.cpu().numpy()

    def __or__(self, other):
        """
        Compute the bit-wise OR of two arrays element-wise.

        Parameters
        ----------
        other: tensor or scalar
        Only integer and boolean types are handled. If self.shape != other.shape, they must be broadcastable to a common shape (which becomes the shape of the output).

        Returns
        -------
        result: ht.DNDArray
        A tensor containing the results of element-wise OR of self and other.

        Examples:
        ---------
        import heat as ht
        >>> ht.array([13]) | 16
        tensor([29])

        >>> ht.array([32]) | ht.array([2])
        tensor([34])
        >>> ht.array([33, 4]) | 1
        tensor([33,  5])
        >>> ht.array([33, 4]) | ht.array([1, 2])
        tensor([33,  6])

        >>> ht.array([2, 5, 255]) | ht.array([4, 4, 4])
        tensor([  6,   5, 255])
        >>> ht.array([2, 5, 255, 2147483647], dtype=ht.int32) | ht.array([4, 4, 4, 2147483647], dtype=ht.int32)
        tensor([         6,          5,        255, 2147483647])
        >>> ht.array([True, True]) | ht.array([False, True])
        tensor([ True,  True])
        """
        return arithmetics.bitwise_or(self, other)

    def __pow__(self, other):
        """
        Element-wise exponential function with values from second operand (scalar or tensor)
        Takes the second operand (scalar or tensor) whose values are the exponent to be applied to the first
        tensor as argument.

        Parameters
        ----------
        other: tensor or scalar
           The value(s) in the exponent (element-wise)

        Returns
        -------
        result: ht.DNDarray
           A tensor containing the results of element-wise exponential operation.

        Examples:
        ---------
        >>> import heat as ht

        >>> T1 = ht.float32([[1, 2], [3, 4]])
        >>> T1.__pow__(3.0)
        tensor([[1., 8.],
                [27., 64.]])

        >>> T2 = ht.float32([[3, 3], [2, 2]])
        >>> T1.__pow__(T2)
        tensor([[1., 8.],
                [9., 16.]])
        """
        return arithmetics.pow(self, other)

    def prod(self, axis=None, out=None, keepdim=None):
        """
        Return the product of array elements over a given axis.

        Parameters
        ----------
        axis : None or int or tuple of ints, optional
            Axis or axes along which a product is performed. The default, axis=None, will calculate the product of all
            the elements in the input array. If axis is negative it counts from the last to the first axis.

            If axis is a tuple of ints, a product is performed on all of the axes specified in the tuple instead of a
            single axis or all the axes as before.
        out : ndarray, optional
            Alternative output tensor in which to place the result. It must have the same shape as the expected output,
            but the type of the output values will be cast if necessary.
        keepdims : bool, optional
            If this is set to True, the axes which are reduced are left in the result as dimensions with size one. With
            this option, the result will broadcast correctly against the input array.

        Returns
        -------
        product_along_axis : ht.DNDarray
            An array shaped as a but with the specified axis removed. Returns a reference to out if specified.

        Examples
        --------
        >>> import heat as ht
        >>> ht.array([1.,2.]).prod()
        ht.tensor([2.0])

        >>> ht.tensor([
            [1.,2.],
            [3.,4.]
        ]).prod()
        ht.tensor([24.0])

        >>> ht.array([
            [1.,2.],
            [3.,4.]
        ]).prod(axis=1)
        ht.tensor([  2.,  12.])
        """
        return arithmetics.prod(self, axis, out, keepdim)

    def __repr__(self, *args):
        # TODO: document me
        # TODO: generate none-PyTorch repr
        return self.__array.__repr__(*args)

    def resplit_(self, axis=None):
        """
        In-place redistribution of the content of the tensor. Allows to "unsplit" (i.e. gather) all values from all
        nodes as well as the definition of new axis along which the tensor is split without changes to the values.

        WARNING: this operation might involve a significant communication overhead. Use it sparingly and preferably for
        small tensors.

        Parameters
        ----------
        axis : int
            The new split axis, None denotes gathering, an int will set the new split axis

        Returns
        -------
        resplit: ht.DNDarray
            The redistributed tensor

        Examples
        --------
        a = ht.zeros((4, 5,), split=0)
        a.lshape
        (0/2) >>> (2, 5)
        (1/2) >>> (2, 5)
        a.resplit(None)
        a.split
        >>> None
        a.lshape
        (0/2) >>> (4, 5)
        (1/2) >>> (4, 5)

        a = ht.zeros((4, 5,), split=0)
        a.lshape
        (0/2) >>> (2, 5)
        (1/2) >>> (2, 5)
        a.resplit(1)
        a.split
        >>> 1
        a.lshape
        (0/2) >>> (4, 3)
        (1/2) >>> (4, 2)
        """
        # sanitize the axis to check whether it is in range
        axis = sanitize_axis(self.shape, axis)

        # early out for unchanged content
        if axis == self.split:
            return self

        # unsplit the tensor
        if axis is None:
            gathered = torch.empty(
                self.shape, dtype=self.dtype.torch_type(), device=self.device.torch_device
            )

            recv_counts, recv_displs, _ = self.comm.counts_displs_shape(self.shape, self.split)
            self.comm.Allgatherv(
                self.__array, (gathered, recv_counts, recv_displs), recv_axis=self.split
            )

            self.__array = gathered
            self.__split = None

        # tensor needs be split/sliced locally
        elif self.split is None:
            _, _, slices = self.comm.chunk(self.shape, axis)
            temp = self.__array[slices]
            self.__array = torch.empty((1,), device=self.device.torch_device)
            # necessary to clear storage of local __array
            self.__array = temp.clone().detach()
            self.__split = axis

        # entirely new split axis, need to redistribute
        else:
            _, output_shape, _ = self.comm.chunk(self.shape, axis)
            redistributed = torch.empty(
                output_shape, dtype=self.dtype.torch_type(), device=self.device.torch_device
            )

            send_counts, send_displs, _ = self.comm.counts_displs_shape(self.lshape, axis)
            recv_counts, recv_displs, _ = self.comm.counts_displs_shape(self.shape, self.split)
            self.comm.Alltoallv(
                (self.__array, send_counts, send_displs),
                (redistributed, recv_counts, recv_displs),
                send_axis=axis,
                recv_axis=self.split,
            )

            self.__array = redistributed
            self.__split = axis

        return self

    def __rfloordiv__(self, other):
        """
        Element-wise floor division (i.e. result is rounded int (floor))
        of the not-heat-typed parameter by another tensor. Takes the first operand (scalar or tensor) by which to divide
        as argument.

        Parameters
        ----------
        other: scalar or unknown data-type
            this will be divided by the self-tensor

        Return
        ------
        result: ht.tensor
            A tensor containing the results of element-wise floor division (integer values) of t1 by t2.

        Examples:
        ---------
        >>> import heat as ht
        >>> T = ht.float32([[1.7, 2.0], [1.9, 4.2]])
        >>> 5 // T
        tensor([[2., 2.],
                [2., 1.]])
        """
        return arithmetics.floordiv(other, self)

    def __rmod__(self, other):
        """
        Element-wise division remainder of values of other by values of operand self (i.e. other % self),
        not commutative.
        Takes the two operands (scalar or tensor) whose elements are to be divided (operand 2 by operand 1)
        as arguments.

        Parameters
        ----------
        other: scalar or unknown data-type
            The second operand which values will be divided by self.

        Returns
        -------
        result: ht.tensor
            A tensor containing the remainder of the element-wise division of other by self.

        Examples:
        ---------
        >>> import heat as ht
        >>> T = ht.int32([1, 3])
        >>> 2 % T
        tensor([0, 2], dtype=torch.int32)

        """
        return arithmetics.mod(other, self)

    def __rpow__(self, other):
        """
        Element-wise exponential function of second operand (not-heat-typed) with values from first operand (tensor).
        Takes the first operand (tensor) whose values are the exponent to be applied to the second
        scalar or unknown data-type as argument.

        Parameters
        ----------
        other: scalar or unknown data-type
           The value(s) in the base (element-wise)

        Returns
        -------
        result: ht.NDNarray
           A tensor containing the results of element-wise exponential operation.

        Examples:
        ---------
        >>> import heat as ht

        >>> T = ht.float32([[1, 2], [3, 4]])
        >>> 3 ** T
        tensor([[ 3., 9.],
                [27., 81.]])
        """
        return arithmetics.pow(other, self)

    def __rsub__(self, other):
        """
        Element-wise subtraction of another tensor or a scalar from the tensor.
        Takes the first operand (tensor) whose elements are to be subtracted from the second argument
        (scalar or unknown data-type).

        Parameters
        ----------
        other: scalar or unknown data-type
            The value(s) from which the self-tensor will be element wise subtracted.

        Returns
        -------
        result: ht.DNDarray
            A tensor containing the results of element-wise subtraction.

        Examples:
        ---------
        >>> import heat as ht
        >>> T = ht.float32([[1, 2], [3, 4]])
        >>> 5 - T
        tensor([[4., 3.],
                [2., 1.]])
        """
        return arithmetics.sub(other, self)

    def __rtruediv__(self, other):
        """
        Element-wise true division (i.e. result is floating point value rather than rounded int (floor))
        of the not-heat-type parameter by another tensor. Takes the first tensor by which it divides the second
        not-heat-typed-parameter.

        Parameters
        ----------
        other: scalar or unknown data-type
            this will be divided by the self-tensor

        Returns
        -------
        result: ht.DNDarray
           A tensor containing the results of element-wise division.

        Examples:
        ---------
        >>> import heat as ht
        >>> T = ht.float32([2,3])
        >>> 2 / T
        tensor([1.0000, 0.6667])
        """
        return arithmetics.div(other, self)

    def save(self, path, *args, **kwargs):
        """
        Save the tensor's data to disk. Attempts to auto-detect the file format by determining the extension.

        Parameters
        ----------
        self : ht.DNDarray
            The tensor holding the data to be stored
        path : str
            Path to the file to be stored.
        args/kwargs : list/dict
            additional options passed to the particular functions.

        Raises
        -------
        ValueError
            If the file extension is not understood or known.

        Examples
        --------
        >>> a = ht.arange(100, split=0)
        >>> a.save('data.h5', 'DATA', mode='a')
        >>> a.save('data.nc', 'DATA', mode='w')
        """
        return io.save(self, path, *args, **kwargs)

    if io.supports_hdf5():

        def save_hdf5(self, path, dataset, mode="w", **kwargs):
            """
            Saves data to an HDF5 file. Attempts to utilize parallel I/O if possible.

            Parameters
            ----------
            path : str
                Path to the HDF5 file to be written.
            dataset : str
                Name of the dataset the data is saved to.
            mode : str, one of 'w', 'a', 'r+'
                File access mode
            kwargs : dict
                additional arguments passed to the created dataset.

            Raises
            -------
            TypeError
                If any of the input parameters are not of correct type.
            ValueError
                If the access mode is not understood.

            Examples
            --------
            >>> ht.arange(100, split=0).save_hdf5('data.h5', dataset='DATA')
            """
            return io.save_hdf5(self, path, dataset, mode, **kwargs)

    if io.supports_netcdf():

        def save_netcdf(self, path, variable, mode="w", **kwargs):
            """
            Saves data to a netCDF4 file. Attempts to utilize parallel I/O if possible.

            Parameters
            ----------
            path : str
                Path to the netCDF4 file to be written.
            variable : str
                Name of the variable the data is saved to.
            mode : str, one of 'w', 'a', 'r+'
                File access mode
            kwargs : dict
                additional arguments passed to the created dataset.

            Raises
            -------
            TypeError
                If any of the input parameters are not of correct type.
            ValueError
                If the access mode is not understood.

            Examples
            --------
            >>> ht.arange(100, split=0).save_netcdf('data.nc', dataset='DATA')
            """
            return io.save_netcdf(self, path, variable, mode, **kwargs)

    def __setitem__(self, key, value):
        """
        Global item setter

        Parameters
        ----------
        key : int, tuple, list, slice
            index/indices to be set
        value: np.scalar, tensor, torch.Tensor
            value to be set to the specified positions in the ht.DNDarray (self)

        Returns
        -------
        Nothing
            The specified element/s (key) of self is set with the value

        Examples
        --------
        (2 processes)
        >>> a = ht.zeros((4,5), split=0)
        (1/2) >>> tensor([[0., 0., 0., 0., 0.],
                          [0., 0., 0., 0., 0.]])
        (2/2) >>> tensor([[0., 0., 0., 0., 0.],
                          [0., 0., 0., 0., 0.]])
        >>> a[1:4, 1] = 1
        >>> a
        (1/2) >>> tensor([[0., 0., 0., 0., 0.],
                          [0., 1., 0., 0., 0.]])
        (2/2) >>> tensor([[0., 1., 0., 0., 0.],
                          [0., 1., 0., 0., 0.]])
        """
        if isinstance(key, DNDarray) and key.gshape[-1] != len(self.gshape):
            key = tuple(x.item() for x in key)
        if not self.is_distributed():
            if isinstance(key, DNDarray) and key.gshape[-1] == len(self.gshape):
                # this is for a list of values
                for i in range(key.gshape[0]):
                    self.__setter((key[i, 0].item(), key[i, 1].item()), value)
            else:
                self.__setter(key, value)
        else:
            _, _, chunk_slice = self.comm.chunk(self.shape, self.split)
            chunk_start = chunk_slice[self.split].start
            chunk_end = chunk_slice[self.split].stop

            if isinstance(key, int):
                if key < 0:
                    key += self.numdims
                if self.split == 0:
                    if key in range(chunk_start, chunk_end):
                        self.__setter(key - chunk_start, value)
                if self.split > 0:
                    if (
                        self[key].split is not None
                        and isinstance(value, DNDarray)
                        and value.split is None
                    ):
                        value = factories.array(value, split=self[key].split)
                    self.__setter(key, value)
            elif isinstance(key, (tuple, list, torch.Tensor)):
                if isinstance(key[self.split], slice):
                    key = list(key)
                    overlap = list(
                        set(
                            range(
                                key[self.split].start if key[self.split].start is not None else 0,
                                key[self.split].stop
                                if key[self.split].stop is not None
                                else self.gshape[self.split],
                                key[self.split].step if key[self.split].step is not None else 1,
                            )
                        )
                        & set(range(chunk_start, chunk_end))
                    )
                    if overlap:
                        overlap.sort()
                        hold = [x - chunk_start for x in overlap]
                        key[self.split] = slice(min(hold), max(hold) + 1, key[self.split].step)
                        try:
                            self.__setter(tuple(key), value[overlap])
                        except TypeError as te:
                            if str(te) != "'int' object is not subscriptable":
                                raise TypeError(te)
                            self.__setter(tuple(key), value)
                        except IndexError:
                            self.__setter(tuple(key), value)

                elif key[self.split] in range(chunk_start, chunk_end):
                    key = list(key)
                    key[self.split] = key[self.split] - chunk_start
                    self.__setter(tuple(key), value)

                elif key[self.split] < 0:
                    key = list(key)
                    if self.gshape[self.split] + key[self.split] in range(chunk_start, chunk_end):
                        key[self.split] = key[self.split] + chunk_end - chunk_start
                        self.__setter(tuple(key), value)

            elif isinstance(key, slice) and self.split == 0:
                overlap = list(set(range(key.start, key.stop)) & set(range(chunk_start, chunk_end)))
                if overlap:
                    overlap.sort()
                    hold = [x - chunk_start for x in overlap]
                    key = slice(min(hold), max(hold) + 1, key.step)
                    self.__setter(key, value)

            elif isinstance(key, DNDarray) and key.gshape[-1] == len(self.gshape):
                # this is the case with a list of indices to set
                key = key.copy()
                key.lloc[..., self.split] -= chunk_start
                key_new = [key._DNDarray__array[..., i] for i in range(len(self.gshape))]
                self.__setter(tuple(key_new), value)
            else:
                self.__setter(key, value)

    def __setter(self, key, value):
        if np.isscalar(value):
            self.__array.__setitem__(key, value)
        elif isinstance(value, DNDarray):
            self.__array.__setitem__(key, value.__array)
        elif isinstance(value, torch.Tensor):
            self.__array.__setitem__(key, value.data)
        elif isinstance(value, (list, tuple)):
            value = torch.tensor(value, device=self.device.torch_device)
            self.__array.__setitem__(key, value.data)
        elif isinstance(value, np.ndarray):
            value = torch.from_numpy(value)
            self.__array.__setitem__(key, value.data)
        else:
            raise NotImplementedError("Not implemented for {}".format(value.__class__.__name__))

    def sin(self, out=None):
        """
        Return the trigonometric sine, element-wise.

        Parameters
        ----------
        out : ht.DNDarray or None, optional
            A location in which to store the results. If provided, it must have a broadcastable shape. If not provided
            or set to None, a fresh tensor is allocated.

        Returns
        -------
        sine : ht.DNDarray
            A tensor of the same shape as x, containing the trigonometric sine of each element in this tensor.
            Negative input elements are returned as nan. If out was provided, square_roots is a reference to it.

        Examples
        --------
        >>> ht.arange(-6, 7, 2).sin()
        tensor([ 0.2794,  0.7568, -0.9093,  0.0000,  0.9093, -0.7568, -0.2794])
        """
        return trigonometrics.sin(self, out)

    def sinh(self, out=None):
        """
        Return the hyperbolic sine, element-wise.

        Parameters
        ----------
        x : ht.DNDarray
            The value for which to compute the hyperbolic sine.
        out : ht.DNDarray or None, optional
            A location in which to store the results. If provided, it must have a broadcastable shape. If not provided
            or set to None, a fresh tensor is allocated.

        Returns
        -------
        hyperbolic sine : ht.DNDarray
            A tensor of the same shape as x, containing the trigonometric sine of each element in this tensor.
            Negative input elements are returned as nan. If out was provided, square_roots is a reference to it.

        Examples
        --------
        >>> ht.sinh(ht.arange(-6, 7, 2))
        tensor([[-201.7132,  -27.2899,   -3.6269,    0.0000,    3.6269,   27.2899,  201.7132])
        """
        return trigonometrics.sinh(self, out)

    def sqrt(self, out=None):
        """
        Return the non-negative square-root of the tensor element-wise.

        Parameters
        ----------
        out : ht.DNDarray or None, optional
            A location in which to store the results. If provided, it must have a broadcastable shape. If not provided
            or set to None, a fresh tensor is allocated.

        Returns
        -------
        square_roots : ht.DNDarray
            A tensor of the same shape as x, containing the positive square-root of each element in this tensor.
            Negative input elements are returned as nan. If out was provided, square_roots is a reference to it.

        Examples
        --------
        >>> ht.arange(5).sqrt()
        tensor([0.0000, 1.0000, 1.4142, 1.7321, 2.0000])
        >>> ht.arange(-5, 0).sqrt()
        tensor([nan, nan, nan, nan, nan])
        """
        return exponential.sqrt(self, out)

    def squeeze(self, axis=None):
        """
        Remove single-dimensional entries from the shape of a tensor.

        Parameters:
        -----------
        x : ht.tensor
            Input data.

        axis : None or int or tuple of ints, optional
               Selects a subset of the single-dimensional entries in the shape.
               If axis is None, all single-dimensional entries will be removed from the shape.
               If an axis is selected with shape entry greater than one, a ValueError is raised.



        Returns:
        --------
        squeezed : ht.tensor
                   The input tensor, but with all or a subset of the dimensions of length 1 removed.


        Examples:
        >>> import heat as ht
        >>> import torch
        >>> torch.manual_seed(1)
        <torch._C.Generator object at 0x115704ad0>
        >>> a = ht.random.randn(1,3,1,5)
        >>> a
        tensor([[[[ 0.2673, -0.4212, -0.5107, -1.5727, -0.1232]],

                [[ 3.5870, -1.8313,  1.5987, -1.2770,  0.3255]],

                [[-0.4791,  1.3790,  2.5286,  0.4107, -0.9880]]]])
        >>> a.shape
        (1, 3, 1, 5)
        >>> a.squeeze().shape
        (3, 5)
        >>> a.squeeze
        tensor([[ 0.2673, -0.4212, -0.5107, -1.5727, -0.1232],
                [ 3.5870, -1.8313,  1.5987, -1.2770,  0.3255],
                [-0.4791,  1.3790,  2.5286,  0.4107, -0.9880]])
        >>> a.squeeze(axis=0).shape
        (3, 1, 5)
        >>> a.squeeze(axis=-2).shape
        (1, 3, 5)
        >>> a.squeeze(axis=1).shape
        Traceback (most recent call last):
        ...
        ValueError: Dimension along axis 1 is not 1 for shape (1, 3, 1, 5)
        """
        return manipulations.squeeze(self, axis)

    def std(self, axis=None, bessel=True):
        """
        Calculates and returns the standard deviation of a tensor with the bessel correction
        If a axis is given, the variance will be taken in that direction.

        Parameters
        ----------
        x : ht.DNDarray
            Values for which the std is calculated for
        axis : None, Int
            axis which the mean is taken in.
            Default: None -> std of all data calculated
            NOTE -> if multidemensional var is implemented in pytorch, this can be an iterable. Only thing which muse be changed is the raise
        bessel : Bool
            Default: True
            use the bessel correction when calculating the varaince/std
            toggle between unbiased and biased calculation of the std

        Examples
        --------
        >>> a = ht.random.randn(1,3)
        >>> a
        tensor([[ 0.3421,  0.5736, -2.2377]])
        >>> ht.std(a)
        tensor(1.5606)
        >>> a = ht.random.randn(4,4)
        >>> a
        tensor([[-1.0206,  0.3229,  1.1800,  1.5471],
                [ 0.2732, -0.0965, -0.1087, -1.3805],
                [ 0.2647,  0.5998, -0.1635, -0.0848],
                [ 0.0343,  0.1618, -0.8064, -0.1031]])
        >>> ht.std(a, 0)
        tensor([0.6157, 0.2918, 0.8324, 1.1996])
        >>> ht.std(a, 1)
        tensor([1.1405, 0.7236, 0.3506, 0.4324])
        >>> ht.std(a, 1, bessel=False)
        tensor([0.9877, 0.6267, 0.3037, 0.3745])

        Returns
        -------
        ht.DNDarray containing the std/s, if split, then split in the same direction as x.
        """
        return statistics.std(self, axis, bessel=bessel)

    def __str__(self, *args):
        # TODO: document me
        # TODO: generate none-PyTorch str
        return self.__array.__str__(*args)

    def __sub__(self, other):
        """
        Element-wise subtraction of another tensor or a scalar from the tensor.
        Takes the second operand (scalar or tensor) whose elements are to be subtracted  as argument.

        Parameters
        ----------
        other: tensor or scalar
            The value(s) to be subtracted element-wise from the tensor

        Returns
        -------
        result: ht.DNDarray
            A tensor containing the results of element-wise subtraction.

        Examples:
        ---------
        >>> import heat as ht
        >>> T1 = ht.float32([[1, 2], [3, 4]])
        >>> T1.__sub__(2.0)
        tensor([[ 1.,  0.],
                [-1., -2.]])

        >>> T2 = ht.float32([[2, 2], [2, 2]])
        >>> T1.__sub__(T2)
        tensor([[-1., 0.],
                [1., 2.]])
        """
        return arithmetics.sub(self, other)

    def sum(self, axis=None, out=None, keepdim=None):
        """
        Sum of array elements over a given axis.

        Parameters
        ----------
        axis : None or int or tuple of ints, optional
            Axis along which a sum is performed. The default, axis=None, will sum
            all of the elements of the input array. If axis is negative it counts
            from the last to the first axis.

            If axis is a tuple of ints, a sum is performed on all of the axes specified
            in the tuple instead of a single axis or all the axes as before.

         Returns
         -------
         sum_along_axis : ht.DNDarray
             An array with the same shape as self.__array except for the specified axis which
             becomes one, e.g. a.shape = (1,2,3) => ht.ones((1,2,3)).sum(axis=1).shape = (1,1,3)

        Examples
        --------
        >>> ht.ones(2).sum()
        tensor([2.])

        >>> ht.ones((3,3)).sum()
        tensor([9.])

        >>> ht.ones((3,3)).astype(ht.int).sum()
        tensor([9])

        >>> ht.ones((3,2,1)).sum(axis=-3)
        tensor([[[3.],
                 [3.]]])
        """
        return arithmetics.sum(self, axis=axis, out=out, keepdim=keepdim)

    def tan(self, out=None):
        """
        Compute tangent element-wise.

        Equivalent to ht.sin(x) / ht.cos(x) element-wise.

        Parameters
        ----------
        x : ht.DNDarray
            The value for which to compute the trigonometric tangent.
        out : ht.DNDarray or None, optional
            A location in which to store the results. If provided, it must have a broadcastable shape. If not provided
            or set to None, a fresh tensor is allocated.

        Returns
        -------
        tangent : ht.DNDarray
            A tensor of the same shape as x, containing the trigonometric tangent of each element in this tensor.

        Examples
        --------
        >>> ht.arange(-6, 7, 2).tan()
        tensor([ 0.29100619, -1.15782128,  2.18503986,  0., -2.18503986, 1.15782128, -0.29100619])
        """
        return trigonometrics.tan(self, out)

    def tanh(self, out=None):
        """
        Return the hyperbolic tangent, element-wise.

        Returns
        -------
        hyperbolic tangent : ht.DNDarray
            A tensor of the same shape as x, containing the hyperbolic tangent of each element in this tensor.

        Examples
        --------
        >>> ht.tanh(ht.arange(-6, 7, 2))
        tensor([-1.0000, -0.9993, -0.9640,  0.0000,  0.9640,  0.9993,  1.0000])
        """
        return trigonometrics.tanh(self, out)

    def transpose(self, axes=None):
        """
        Permute the dimensions of an array.

        Parameters
        ----------
        axes : None or list of ints, optional
            By default, reverse the dimensions, otherwise permute the axes according to the values given.

        Returns
        -------
        p : ht.DNDarray
            a with its axes permuted.

        Examples
        --------
        >>> a = ht.array([[1, 2], [3, 4]])
        >>> a
        tensor([[1, 2],
                [3, 4]])
        >>> a.transpose()
        tensor([[1, 3],
                [2, 4]])
        >>> a.transpose((1, 0))
        tensor([[1, 3],
                [2, 4]])
        >>> a.transpose(1, 0)
        tensor([[1, 3],
                [2, 4]])

        >>> x = ht.ones((1, 2, 3))
        >>> ht.transpose(x, (1, 0, 2)).shape
        (2, 1, 3)
        """
        return linalg.transpose(self, axes)

    def tril(self, k=0):
        """
        Returns the lower triangular part of the tensor, the other elements of the result tensor are set to 0.

        The lower triangular part of the tensor is defined as the elements on and below the diagonal.

        The argument k controls which diagonal to consider. If k=0, all elements on and below the main diagonal are
        retained. A positive value includes just as many diagonals above the main diagonal, and similarly a negative
        value excludes just as many diagonals below the main diagonal.

        Parameters
        ----------
        k : int, optional
            Diagonal above which to zero elements. k=0 (default) is the main diagonal, k<0 is below and k>0 is above.

        Returns
        -------
        lower_triangle : ht.DNDarray
            Lower triangle of the input tensor.
        """
        return linalg.tril(self, k)

    def triu(self, k=0):
        """
        Returns the upper triangular part of the tensor, the other elements of the result tensor are set to 0.

        The upper triangular part of the tensor is defined as the elements on and below the diagonal.

        The argument k controls which diagonal to consider. If k=0, all elements on and below the main diagonal are
        retained. A positive value includes just as many diagonals above the main diagonal, and similarly a negative
        value excludes just as many diagonals below the main diagonal.

        Parameters
        ----------
        k : int, optional
            Diagonal above which to zero elements. k=0 (default) is the main diagonal, k<0 is below and k>0 is above.

        Returns
        -------
        upper_triangle : ht.DNDarray
            Upper triangle of the input tensor.
        """
        return linalg.triu(self, k)

    def __truediv__(self, other):
        """
        Element-wise true division (i.e. result is floating point value rather than rounded int (floor))
        of the tensor by another tensor or scalar. Takes the second operand (scalar or tensor) by which to divide
        as argument.

        Parameters
        ----------
        other: tensor or scalar
           The value(s) by which to divide the tensor (element-wise)

        Returns
        -------
        result: ht.DNDarray
           A tensor containing the results of element-wise division.

        Examples:
        ---------
        >>> import heat as ht
        >>> ht.div(2.0, 2.0)
        tensor([1.])
        >>> T1 = ht.float32([[1, 2],[3, 4]])
        >>> T2 = ht.float32([[2, 2], [2, 2]])
        >>> T1 / T2
        tensor([[0.5000, 1.0000],
                [1.5000, 2.0000]])
        >>> s = 2.0
        >>> ht.div(T1, s)
        tensor([[0.5000, 1.0000],
                [1.5, 2.0000]])
        """
        return arithmetics.div(self, other)

    def unique(self, sorted=False, return_inverse=False, axis=None):
        """
        Finds and returns the unique elements of the tensor.

        Works most effective if axis != self.split.

        Parameters
        ----------
        sorted : bool
            Whether the found elements should be sorted before returning as output.
        return_inverse:
            Whether to also return the indices for where elements in the original input ended up in the returned
            unique list.
        axis : int
            Axis along which unique elements should be found. Default to None, which will return a one dimensional list of
            unique values.

        Returns
        -------
        res : ht.DNDarray
            Output array. The unique elements. Elements are distributed the same way as the input tensor.
        inverse_indices : torch.tensor (optional)
            If return_inverse is True, this tensor will hold the list of inverse indices

        Examples
        --------
        >>> x = ht.array([[3, 2], [1, 3]])
        >>> x.unique(x, sorted=True)
        array([1, 2, 3])

        >>> x.unique(x, sorted=True, axis=0)
        array([[1, 3],
               [2, 3]])

        >>> x.unique(x, sorted=True, axis=1)
        array([[2, 3],
               [3, 1]])
        """
        return manipulations.unique(self, sorted, return_inverse, axis)

    def var(self, axis=None, bessel=True):
        """
        Calculates and returns the variance of a tensor.
        If a axis is given, the variance will be taken in that direction.

        Parameters
        ----------
        x : ht.DNDarray
            Values for which the variance is calculated for
        axis : None, Int
            axis which the variance is taken in.
            Default: None -> var of all data calculated
            NOTE -> if multidemensional var is implemented in pytorch, this can be an iterable. Only thing which muse be changed is the raise
        bessel : Bool
            Default: True
            use the bessel correction when calculating the varaince/std
            toggle between unbiased and biased calculation of the std

        Examples
        --------
        >>> a = ht.random.randn(1,3)
        >>> a
        tensor([[-1.9755,  0.3522,  0.4751]])
        >>> ht.var(a)
        tensor(1.9065)

        >>> a = ht.random.randn(4,4)
        >>> a
        tensor([[-0.8665, -2.6848, -0.0215, -1.7363],
                [ 0.5886,  0.5712,  0.4582,  0.5323],
                [ 1.9754,  1.2958,  0.5957,  0.0418],
                [ 0.8196, -1.2911, -0.2026,  0.6212]])
        >>> ht.var(a, 1)
        tensor([1.3092, 0.0034, 0.7061, 0.9217])
        >>> ht.var(a, 0)
        tensor([1.3624, 3.2563, 0.1447, 1.2042])
        >>> ht.var(a, 0, bessel=True)
        tensor([1.3624, 3.2563, 0.1447, 1.2042])
        >>> ht.var(a, 0, bessel=False)
        tensor([1.0218, 2.4422, 0.1085, 0.9032])

        Returns
        -------
        ht.DNDarray containing the var/s, if split, then split in the same direction as x.
        """
        return statistics.var(self, axis, bessel=bessel)

    def __xor__(self, other):
        """
        Compute the bit-wise XOR of two arrays element-wise.

        Parameters
        ----------
        other: tensor or scalar
        Only integer and boolean types are handled. If self.shape != other.shape, they must be broadcastable to a common shape (which becomes the shape of the output).

        Returns
        -------
        result: ht.DNDArray
        A tensor containing the results of element-wise OR of self and other.

        Examples:
        ---------
        import heat as ht
        >>> ht.array([13]) ^ 17
        tensor([28])

        >>> ht.array([31]) ^ ht.array([5])
        tensor([26])
        >>> ht.array[31,3] ^ 5
        tensor([26,  6])

        >>> ht.array([31,3]) ^ ht.array([5,6])
        tensor([26,  5])
        >>> ht.array([True, True]) ^ ht.array([False, True])
        tensor([ True, False])
        """
        return arithmetics.bitwise_xor(self, other)

    """
    This ensures that commutative arithmetic operations work no matter on which side the heat-tensor is placed.

    Examples
    --------
    >>> import heat as ht
    >>> T = ht.float32([[1., 2.], [3., 4.,]])
    >>> T + 1
    tensor([[2., 3.],
            [4., 5.]])
    >>> 1 + T
    tensor([[2., 3.],
        [4., 5.]])
    """
    __radd__ = __add__
    __rmul__ = __mul__<|MERGE_RESOLUTION|>--- conflicted
+++ resolved
@@ -704,23 +704,9 @@
                 lshape_map[rcv_pr, self.split] -= send_amt
                 lshape_map[rcv_pr + 1, self.split] += send_amt
 
-<<<<<<< HEAD
-                    if self.comm.rank == pr and snt:
-                        shp = list(self.gshape)
-                        shp[self.split] = snt
-                        data = torch.zeros(shp, dtype=sl_dtype, device=self.device.torch_device)
-                        self.comm.Recv(data, source=spr, tag=pr + self.comm.size + spr)
-                        self.__array = torch.cat((self.__array, data), dim=self.split)
-                    lshape_map[pr, self.split] += snt
-                    lshape_map[spr, self.split] -= snt
-
-        if self.is_balanced():
-            return
-=======
     def __balance_shuffle(self, snd_pr, send_amt, rcv_pr, snd_dtype):
         """
         Function to abstract the function used during balance for shuffling data between processes
->>>>>>> e637fc76
 
         Parameters
         ----------
@@ -745,30 +731,6 @@
                 send_slice[self.split] = slice(
                     self.lshape[self.split] - send_amt, self.lshape[self.split]
                 )
-<<<<<<< HEAD
-                if send_amt:
-                    if self.comm.rank == pr:  # send data to the next process
-                        send_slice[self.split] = slice(
-                            self.lshape[self.split] - send_amt, self.lshape[self.split]
-                        )
-                        keep_slice[self.split] = slice(0, self.lshape[self.split] - send_amt)
-
-                        self.comm.Send(
-                            self.__array[send_slice].clone(),
-                            dest=pr + 1,
-                            tag=pr + self.comm.size + pr + 1,
-                        )
-                        self.__array = self.__array[keep_slice].clone()
-
-                    if self.comm.rank == pr + 1:  # receive data on the next process
-                        shp = list(self.gshape)
-                        shp[self.split] = send_amt
-                        data = torch.zeros(shp, dtype=sl_dtype, device=self.device.torch_device)
-                        self.comm.Recv(data, source=pr, tag=pr + self.comm.size + pr + 1)
-                        self.__array = torch.cat((data, self.__array), dim=self.split)
-                    lshape_map[pr, self.split] -= send_amt
-                    lshape_map[pr + 1, self.split] += send_amt
-=======
                 keep_slice[self.split] = slice(0, self.lshape[self.split] - send_amt)
             if snd_pr > rcv_pr:  # data passed to a lower rank (off the top)
                 send_slice[self.split] = slice(0, send_amt)
@@ -785,7 +747,6 @@
                 self.__array = torch.cat((data, self.__array), dim=self.split)
             if snd_pr > rcv_pr:  # data passed from a higher rank (append to bottom)
                 self.__array = torch.cat((self.__array, data), dim=self.split)
->>>>>>> e637fc76
 
     def __bool__(self):
         """
