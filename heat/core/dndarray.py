--- conflicted
+++ resolved
@@ -72,13 +72,11 @@
         self.__split = split
         self.__device = device
         self.__comm = comm
-<<<<<<< HEAD
         self.__tiles = None
         self.__ishalo = False
         self.__halo_next = None
         self.__halo_prev = None
-=======
->>>>>>> a9d61a56
+
 
         # handle inconsistencies between torch and heat devices
         if (
