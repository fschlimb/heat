--- conflicted
+++ resolved
@@ -7,13 +7,10 @@
 
 __all__ = [
     'add',
-<<<<<<< HEAD
     'bitwise_and',
     'bitwise_or',
     'bitwise_xor',
-=======
     'diff',
->>>>>>> 31dab710
     'div',
     'divide',
     'floordiv',
