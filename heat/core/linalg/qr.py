--- conflicted
+++ resolved
@@ -905,7 +905,6 @@
     for row in range(dcol + 1, tile_rows):
         lp_st_sp = r_tiles.get_start_stop(key=(row, dcol))
         lp_sz = lp_st_sp[1] - lp_st_sp[0], lp_st_sp[3] - lp_st_sp[2]
-        # print("diag", diag_process)
         if rank == diag_process:
             # cat diag tile and loop tile
             loop_tile = r_tiles[row, dcol]
@@ -913,10 +912,6 @@
             # qr
             ql, rl = loop_cat.qr(some=False)
             # send ql to all
-<<<<<<< HEAD
-=======
-            # print(row, "send", ql.shape)
->>>>>>> 3f5a9b49
             r_tiles.arr.comm.Bcast(ql.clone().contiguous(), root=diag_process)
             # set rs
             r_tiles[dcol, dcol] = rl[: diag_sz[0]]
@@ -931,10 +926,6 @@
                 # set lower
                 r_tiles.local_set(key=(row, slice(loc_col + 1, None)), value=hold[diag_sz[0] :])
         elif rank > diag_process:
-<<<<<<< HEAD
-=======
-            # print(row, "recv", lp_sz, "h", [lp_sz[0] + diag_sz[0]] * 2, rank, diag_process)
->>>>>>> 3f5a9b49
             ql = torch.zeros(
                 [lp_sz[0] + diag_sz[0]] * 2,
                 dtype=r_tiles.arr.dtype.torch_type(),
@@ -949,10 +940,6 @@
             # set lower
             r_tiles.local_set(key=(row, slice(0, None)), value=hold[diag_sz[0] :])
         else:
-<<<<<<< HEAD
-=======
-            # print(row, "recv 2", lp_sz, "h", [lp_sz[0] + diag_sz[0]] * 2, rank, diag_process)
->>>>>>> 3f5a9b49
             ql = torch.zeros(
                 [lp_sz[0] + diag_sz[0]] * 2,
                 dtype=r_tiles.arr.dtype.torch_type(),
