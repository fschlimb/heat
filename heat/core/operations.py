import builtins
import numpy as np
import torch
import warnings

from .communication import MPI, MPI_WORLD
from . import factories
from . import stride_tricks
from .dndarray import DNDarray
from . import types
from .types import datatype

__all__ = []
__BOOLEAN_OPS = [MPI.LAND, MPI.LOR, MPI.BAND, MPI.BOR]


def __binary_op(operation, t1, t2) -> DNDarray:
    """
    Generic wrapper for element-wise binary operations of two operands (either can be tensor or scalar).
    Takes the operation function and the two operands involved in the operation as arguments.

    Parameters
    ----------
    operation : function
        The operation to be performed. Function that performs operation elements-wise on the involved tensors,
        e.g. add values from other to self

    t1: DNDarray or scalar
        The first operand involved in the operation,

    t2: DNDarray or scalar
        The second operand involved in the operation,
    """
    if np.isscalar(t1):
        try:
            t1 = factories.array([t1])
        except (ValueError, TypeError):
            raise TypeError("Data type not supported, input was {}".format(type(t1)))

        if np.isscalar(t2):
            try:
                t2 = factories.array([t2])
            except (ValueError, TypeError):
                raise TypeError(
                    "Only numeric scalars are supported, but input was {}".format(type(t2))
                )
            output_shape = (1,)
            output_split = None
            output_device = None
            output_comm = MPI_WORLD
<<<<<<< HEAD
        elif isinstance(t2, DNDarray):
            t1.gpu() if t2.device.device_type == "gpu" else t1.cpu()
=======
        elif isinstance(t2, dndarray.DNDarray):
            t1 = t1.gpu() if t2.device.device_type == "gpu" else t1.cpu()
>>>>>>> f4fb25f8

            output_shape = t2.shape
            output_split = t2.split
            output_device = t2.device
            output_comm = t2.comm
        else:
            raise TypeError(
                "Only tensors and numeric scalars are supported, but input was {}".format(type(t2))
            )

        if t1.dtype != t2.dtype:
            t1 = t1.astype(t2.dtype)

    elif isinstance(t1, DNDarray):
        if np.isscalar(t2):
            try:
                t2 = factories.array([t2], device=t1.device)
                output_shape = t1.shape
                output_split = t1.split
                output_device = t1.device
                output_comm = t1.comm
            except (ValueError, TypeError):
                raise TypeError("Data type not supported, input was {}".format(type(t2)))

        elif isinstance(t2, DNDarray):
            if t1.split is None:
                t1 = factories.array(
                    t1, split=t2.split, copy=False, comm=t1.comm, device=t1.device, ndmin=-t2.ndim
                )
            elif t2.split is None:
                t2 = factories.array(
                    t2, split=t1.split, copy=False, comm=t2.comm, device=t2.device, ndmin=-t1.ndim
                )
            elif t1.split != t2.split:
                # It is NOT possible to perform binary operations on tensors with different splits, e.g. split=0
                # and split=1
                raise NotImplementedError("Not implemented for other splittings")

            output_shape = stride_tricks.broadcast_shape(t1.shape, t2.shape)
            output_split = t1.split
            output_device = t1.device
            output_comm = t1.comm

            # ToDo: Fine tuning in case of comm.size>t1.shape[t1.split]. Send torch tensors only to ranks, that will hold data.
            if t1.split is not None:
                if t1.shape[t1.split] == 1 and t1.comm.is_distributed():
                    warnings.warn(
                        "Broadcasting requires transferring data of first operator between MPI ranks!"
                    )
                    if t1.comm.rank > 0:
                        t1._DNDarray__array = torch.zeros(
                            t1.shape, dtype=t1.dtype.torch_type(), device=t1.device.torch_device
                        )
                    t1.comm.Bcast(t1)

            if t2.split is not None:
                if t2.shape[t2.split] == 1 and t2.comm.is_distributed():
                    warnings.warn(
                        "Broadcasting requires transferring data of second operator between MPI ranks!"
                    )
                    if t2.comm.rank > 0:
                        t2._DNDarray__array = torch.zeros(
                            t2.shape, dtype=t2.dtype.torch_type(), device=t2.device.torch_device
                        )
                    t2.comm.Bcast(t2)

        else:
            raise TypeError(
                "Only tensors and numeric scalars are supported, but input was {}".format(type(t2))
            )
    else:
        raise NotImplementedError("Not implemented for non scalar")

    promoted_type = types.promote_types(t1.dtype, t2.dtype).torch_type()
    if t1.split is not None:
        if len(t1.lshape) > t1.split and t1.lshape[t1.split] == 0:
            result = t1._DNDarray__array.type(promoted_type)
        else:
            result = operation(
                t1._DNDarray__array.type(promoted_type), t2._DNDarray__array.type(promoted_type)
            )
    elif t2.split is not None:

        if len(t2.lshape) > t2.split and t2.lshape[t2.split] == 0:
            result = t2._DNDarray__array.type(promoted_type)
        else:
            result = operation(
                t1._DNDarray__array.type(promoted_type), t2._DNDarray__array.type(promoted_type)
            )
    else:
        result = operation(
            t1._DNDarray__array.type(promoted_type), t2._DNDarray__array.type(promoted_type)
        )

    if not isinstance(result, torch.Tensor):
        result = torch.tensor(result)

    return DNDarray(
        result, output_shape, types.heat_type_of(result), output_split, output_device, output_comm
    )


def __cum_op(x, partial_op, exscan_op, final_op, neutral, axis, dtype, out) -> DNDarray:
    """
    Generic wrapper for cumulative operations, i.e. cumsum(), cumprod(). Performs a three-stage cumulative operation. First, a partial
    cumulative operation is performed node-local that is combined into a global cumulative result via an MPI_Op and a final local
    reduction add or mul operation.

    Parameters
    ----------
    x : DNDarray
        The heat DNDarray on which to perform the cumulative operation
    partial_op: function
        The function performing a partial cumulative operation on the process-local data portion, e.g. cumsum().
    exscan_op: mpi4py.MPI.Op
        The MPI operator for performing the exscan based on the results returned by the partial_op function.
    final_op: function
        The local operation for the final result, e.g. add() for cumsum().
    neutral: scalar
        Neutral element for the cumulative operation, i.e. an element that does not change the reductions operations
        result.
    axis: int
        The axis direction of the cumulative operation
    dtype: datatype
        The type of the result tensor.
    out: DNDarray, optional
        The explicitly returned output tensor.

    Raises
    ------
    TypeError
        If the input or optional output parameter are not of type ht.DNDarray
    ValueError
        If the shape of the optional output parameters does not match the shape of the input
    NotImplementedError
        Numpy's behaviour of axis is None is not supported as of now
    RuntimeError
        If the split or device parameters do not match the parameters of the input
    """
    # perform sanitation
    if not isinstance(x, DNDarray):
        raise TypeError("expected x to be a ht.DNDarray, but was {}".format(type(x)))
    if out is not None and not isinstance(out, DNDarray):
        raise TypeError("expected out to be None or an ht.DNDarray, but was {}".format(type(out)))

    if axis is None:
        raise NotImplementedError("axis = None is not supported")
    axis = stride_tricks.sanitize_axis(x.shape, axis)

    if dtype is not None:
        dtype = types.canonical_heat_type(dtype)

    if out is not None:
        if out.shape != x.shape:
            raise ValueError("out and a have different shapes {} != {}".format(out.shape, x.shape))
        if out.split != x.split:
            raise RuntimeError(
                "out and a have different splits {} != {}".format(out.split, x.split)
            )
        if out.device != x.device:
            raise RuntimeError(
                "out and a have different devices {} != {}".format(out.device, x.device)
            )
        dtype = out.dtype

    cumop = partial_op(
        x._DNDarray__array,
        axis,
        out=None if out is None else out._DNDarray__array,
        dtype=None if dtype is None else dtype.torch_type(),
    )

    if x.split is not None and axis == x.split:
        indices = torch.tensor([cumop.shape[axis] - 1])
        send = (
            torch.index_select(cumop, axis, indices)
            if indices[0] >= 0
            else torch.full(
                cumop.shape[:axis] + torch.Size([1]) + cumop.shape[axis + 1 :],
                neutral,
                dtype=cumop.dtype,
            )
        )
        recv = torch.full(
            cumop.shape[:axis] + torch.Size([1]) + cumop.shape[axis + 1 :],
            neutral,
            dtype=cumop.dtype,
        )

        x.comm.Exscan(send, recv, exscan_op)
        final_op(cumop, recv, out=cumop)

    if out is not None:
        return out

    return factories.array(
        cumop, dtype=x.dtype if dtype is None else dtype, is_split=x.split, device=x.device
    )


def __local_op(operation, x, out, no_cast=False, **kwargs) -> DNDarray:
    """
    Generic wrapper for local operations, which do not require communication. Accepts the actual operation function as
    argument and takes only care of buffer allocation/writing. This function is intended to work on an element-wise bases

    Parameters
    ----------
    operation : function
        A function implementing the element-wise local operation, e.g. torch.sqrt
    x : DNDarray
        The value for which to compute 'operation'.
    no_cast : bool
        Flag to avoid casting to floats
    out : DNDarray, optional
        A location in which to store the results. If provided, it must have a broadcastable shape. If not provided or
        set to None, a fresh tensor is allocated.

    Warning
    -------
    The gshape of the result DNDarray will be the same as that of x

    Raises
    -------
    TypeError
        If the input is not a tensor or the output is not a tensor or None.
    """
    # perform sanitation
    if not isinstance(x, DNDarray):
        raise TypeError("expected x to be a ht.DNDarray, but was {}".format(type(x)))
    if out is not None and not isinstance(out, DNDarray):
        raise TypeError("expected out to be None or an ht.DNDarray, but was {}".format(type(out)))

    # infer the output type of the tensor
    # we need floating point numbers here, due to PyTorch only providing sqrt() implementation for float32/64
    if not no_cast:
        promoted_type = types.promote_types(x.dtype, types.float32)
        torch_type = promoted_type.torch_type()
    else:
        torch_type = x._DNDarray__array.dtype

    # no defined output tensor, return a freshly created one
    if out is None:
        result = operation(x._DNDarray__array.type(torch_type), **kwargs)
        return DNDarray(
            result, x.gshape, types.canonical_heat_type(result.dtype), x.split, x.device, x.comm
        )

    # output buffer writing requires a bit more work
    # we need to determine whether the operands are broadcastable and the multiple of the broadcasting
    # reason: manually repetition for each dimension as PyTorch does not conform to numpy's broadcast semantic
    # PyTorch always recreates the input shape and ignores broadcasting for too large buffers
    broadcast_shape = stride_tricks.broadcast_shape(x.lshape, out.lshape)
    padded_shape = (1,) * (len(broadcast_shape) - len(x.lshape)) + x.lshape
    multiples = [int(a / b) for a, b in zip(broadcast_shape, padded_shape)]
    needs_repetition = builtins.any(multiple > 1 for multiple in multiples)

    # do an inplace operation into a provided buffer
    casted = x._DNDarray__array.type(torch_type)
    operation(
        casted.repeat(multiples) if needs_repetition else casted, out=out._DNDarray__array, **kwargs
    )

    return out


def __reduce_op(x, partial_op, reduction_op, neutral=None, **kwargs) -> DNDarray:
    """
    Generic wrapper for reduction operations, e.g. sum(), prod() etc. Performs a two-stage reduction. First, a partial
    reduction is performed node-local that is combined into a global reduction result via an MPI_Op.

    Parameters
    ----------
    x : DNDarray
        The DNDarray on which to perform the reduction operation

    partial_op: function
        The function performing a partial reduction on the process-local data portion, e.g. sum() for implementing a
        distributed mean() operation.

    reduction_op: mpi4py.MPI.Op
        The MPI operator for performing the full reduction based on the results returned by the partial_op function.

    neutral: scalar
        Neutral element, i.e. an element that does not change the result of the reduction operation. Needed for
        those cases where 'x.gshape[x.split] < x.comm.rank', that is, the shape of the distributed tensor is such
        that one or more processes will be left without data.

    Raises
    ------
    TypeError
        If the input or optional output parameter are not of type ht.DNDarray
    ValueError
        If the shape of the optional output parameters does not match the shape of the reduced result
    """
    # perform sanitation
    if not isinstance(x, DNDarray):
        raise TypeError("expected x to be a ht.DNDarray, but was {}".format(type(x)))
    out = kwargs.get("out")
    if out is not None and not isinstance(out, DNDarray):
        raise TypeError("expected out to be None or an ht.DNDarray, but was {}".format(type(out)))

    # no further checking needed, sanitize axis will raise the proper exceptions
    axis = stride_tricks.sanitize_axis(x.shape, kwargs.get("axis"))
    if isinstance(axis, int):
        axis = (axis,)
    keepdim = kwargs.get("keepdim")
    split = x.split

    # if local tensor is empty, replace it with the identity element
    if 0 in x.lshape and (axis is None or (x.split in axis)):
        if neutral is None:
            neutral = float("nan")
        neutral_shape = x.gshape[:split] + (1,) + x.gshape[split + 1 :]
        partial = torch.full(
            neutral_shape,
            fill_value=neutral,
            dtype=x.dtype.torch_type(),
            device=x.device.torch_device,
        )

    else:
        partial = x._DNDarray__array

    # apply the partial reduction operation to the local tensor
    if axis is None:
        partial = partial_op(partial).reshape(-1)
        output_shape = (1,)
    else:
        output_shape = x.gshape
        for dim in axis:
            partial = partial_op(partial, dim=dim, keepdim=True)
            output_shape = output_shape[:dim] + (1,) + output_shape[dim + 1 :]
        if not keepdim and not len(partial.shape) == 1:
            gshape_losedim = tuple(x.gshape[dim] for dim in range(len(x.gshape)) if dim not in axis)
            lshape_losedim = tuple(x.lshape[dim] for dim in range(len(x.lshape)) if dim not in axis)
            output_shape = gshape_losedim
            # Take care of special cases argmin and argmax: keep partial.shape[0]
            if 0 in axis and partial.shape[0] != 1:
                lshape_losedim = (partial.shape[0],) + lshape_losedim
            if 0 not in axis and partial.shape[0] != x.lshape[0]:
                lshape_losedim = (partial.shape[0],) + lshape_losedim[1:]
            if len(lshape_losedim) > 0:
                partial = partial.reshape(lshape_losedim)

    # Check shape of output buffer, if any
    if out is not None and out.shape != output_shape:
        raise ValueError(
            "Expecting output buffer of shape {}, got {}".format(output_shape, out.shape)
        )

    # perform a reduction operation in case the tensor is distributed across the reduction axis
    if x.split is not None and (axis is None or (x.split in axis)):
        split = None
        if x.comm.is_distributed():
            x.comm.Allreduce(MPI.IN_PLACE, partial, reduction_op)

    # if reduction_op is a Boolean operation, then resulting tensor is bool
    tensor_type = bool if reduction_op in __BOOLEAN_OPS else partial.dtype

    if out is not None:
        out._DNDarray__array = partial
        out._DNDarray__dtype = types.canonical_heat_type(tensor_type)
        out._DNDarray__split = split
        out._DNDarray__device = x.device
        out._DNDarray__comm = x.comm

        return out

    return DNDarray(
        partial,
        output_shape,
        types.canonical_heat_type(tensor_type),
        split=split,
        device=x.device,
        comm=x.comm,
    )<|MERGE_RESOLUTION|>--- conflicted
+++ resolved
@@ -48,13 +48,8 @@
             output_split = None
             output_device = None
             output_comm = MPI_WORLD
-<<<<<<< HEAD
         elif isinstance(t2, DNDarray):
-            t1.gpu() if t2.device.device_type == "gpu" else t1.cpu()
-=======
-        elif isinstance(t2, dndarray.DNDarray):
             t1 = t1.gpu() if t2.device.device_type == "gpu" else t1.cpu()
->>>>>>> f4fb25f8
 
             output_shape = t2.shape
             output_split = t2.split
