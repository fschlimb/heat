--- conflicted
+++ resolved
@@ -116,15 +116,10 @@
         # 1. If both a and b are 1-D arrays, it is inner product of vectors.
         if a.split is None and b.split is None:
             sl = slice(None)
-<<<<<<< HEAD
         elif (a.split is not None) and (b.split is not None):  # both are split
             sl = a.comm.chunk(a.shape, a.split)[2]
         else:
-=======
-        else:  # at least one of them is split
->>>>>>> 86f3f45b
             sl = a.comm.chunk(a.shape, a.split if a.split is not None else b.split)[2]
-
         ret = torch.dot(a[sl]._DNDarray__array, b[sl]._DNDarray__array)
         if a.is_distributed() or b.is_distributed():
             a.comm.Allreduce(MPI.IN_PLACE, ret, MPI.SUM)
@@ -150,7 +145,6 @@
         raise NotImplementedError("ht.dot not implemented for N-D dot M-D arrays")
 
 
-<<<<<<< HEAD
 def lanczos(A, m, v0=None, V_out=None, T_out=None):
     """
     Lanczos algorithm for iterative approximation of the solution to the eigenvalue problem,  an adaptation of power methods to find the m "most useful" (tending towards extreme highest/lowest) eigenvalues and eigenvectors of an n×n Hermitian matrix, where often m<<n
@@ -237,10 +231,7 @@
     return V, T
 
 
-def matmul(a, b):
-=======
 def matmul(a, b, allow_resplit=False):
->>>>>>> 86f3f45b
     """
     Matrix multiplication of two DNDarrays
 
