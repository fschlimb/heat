import torch
import numpy as np


from .communication import MPI
from . import tensor
from .operations import __reduce_op as reduce_op
from .operations import __binary_op as binary_op

__all__ = [
    'eq',
    'equal',
    'ge',
    'gt',
    'le',
    'lt',
    'max',
    'min',
    'ne'
]


def eq(t1, t2):
<<<<<<< HEAD
=======
    """
     Element-wise rich comparison of equality between values from two operands, commutative.
     Takes the first and second operand (scalar or tensor) whose elements are to be compared as argument.

     Parameters
     ----------
     t1: tensor or scalar
     The first operand involved in the comparison

     t2: tensor or scalar
     The second operand involved in the comparison

     Returns
     -------
     result: ht.tensor
     A uint8-tensor holding 1 for all elements in which values of t1 are equal to values of t2,
     0 for all other elements

     Examples:
     ---------
     >>> import heat as ht
     >>> T1 = ht.float32([[1, 2],[3, 4]])
     >>> ht.eq(T1, 3.0)
     tensor([[0, 0],
             [1, 0]])

     >>> T2 = ht.float32([[2, 2], [2, 2]])
     >>> ht.eq(T1, T2)
     tensor([[0, 1],
             [0, 0]])
>>>>>>> 377bc0f1
    """
    Element-wise rich comparison of equality between values from two operands, commutative.
    Takes the first and second operand (scalar or tensor) whose elements are to be compared as argument.

    Parameters
    ----------
    t1: tensor or scalar
        The first operand involved in the comparison

    t2: tensor or scalar
        The second operand involved in the comparison

    Returns
    -------
    result: ht.tensor
        A uint8-tensor holding 1 for all elements in which values of t1 are equal to values of t2, 0 for all other
        elements

    Examples:
    ---------
    >>> import heat as ht
    >>> T1 = ht.float32([[1, 2],[3, 4]])
    >>> ht.eq(T1, 3.0)
    tensor([[0, 0],
         [1, 0]])

    >>> T2 = ht.float32([[2, 2], [2, 2]])
    >>> ht.eq(T1, T2)
    tensor([[0, 1],
         [0, 0]])

<<<<<<< HEAD
    """

    return binary_op(torch.eq, t1, t2)


def equal(t1, t2):
    """
    Overall comparison of equality between two tensors. Returns True if two tensors have the same size and elements,
    and False otherwise.

    Parameters
    ----------
    t1: tensor or scalar
        The first operand involved in the comparison

    t2: tensor or scalar
        The second operand involved in the comparison

    Returns
    -------
    result: bool
        True if t1 and t2 have the same size and elements, False otherwise

    Examples:
    ---------
    >>> import heat as ht
    >>> T1 = ht.float32([[1, 2],[3, 4]])
    >>> ht.equal(T1, ht.float32([[1, 2],[3, 4]]))
    True

    >>> T2 = ht.float32([[2, 2], [2, 2]])
    >>> ht.eq(T1, T2)
    False

    >>> ht.eq(T1, 3.0)
    False
=======
def equal(t1, t2):
    """
     Overall comparison of equality between two tensors. Returns True if two tensors have the same size and elements, and False otherwise.

     Parameters
     ----------
     t1: tensor or scalar
     The first operand involved in the comparison

     t2: tensor or scalar
     The second operand involved in the comparison

     Returns
     -------
     result: bool
     True if t1 and t2 have the same size and elements, False otherwise

     Examples:
     ---------
     >>> import heat as ht
     >>> T1 = ht.float32([[1, 2],[3, 4]])
     >>> ht.equal(T1, ht.float32([[1, 2],[3, 4]]))
     True

     >>> T2 = ht.float32([[2, 2], [2, 2]])
     >>> ht.eq(T1, T2)
     False

     >>> ht.eq(T1, 3.0)
     False
>>>>>>> 377bc0f1
    """

    if np.isscalar(t1):

        try:
            t1 = tensor.array([t1])
        except (TypeError, ValueError,):
            raise TypeError('Data type not supported, input was {}'.format(type(t1)))

        if np.isscalar(t2):
            try:
                t2 = tensor.array([t2])
            except (TypeError, ValueError,):
                raise TypeError('Only numeric scalars are supported, but input was {}'.format(type(t2)))
        elif isinstance(t2, tensor.tensor):
            pass
        else:
            raise TypeError('Only tensors and numeric scalars are supported, but input was {}'.format(type(t2)))

    elif isinstance(t1, tensor.tensor):

        if np.isscalar(t2):
            try:
                t2 = tensor.array([t2])
            except (TypeError,ValueError,):
                raise TypeError('Data type not supported, input was {}'.format(type(t2)))
        elif isinstance(t2, tensor.tensor):
            # TODO: implement complex NUMPY rules
            if t2.split is None or t2.split == t1.split:
                pass

            else:
                # It is NOT possible to perform binary operations on tensors with different splits, e.g. split=0 and split=1
                raise NotImplementedError('Not implemented for other splittings')
        else:
            raise TypeError('Only tensors and numeric scalars are supported, but input was {}'.format(type(t2)))

    else:
        raise NotImplementedError('Not implemented for non scalar')

    result = torch.equal(t1._tensor__array, t2._tensor__array)

    return result


def ge(t1, t2):
    """
    Element-wise rich greater than or equal comparison between values from operand t1 with respect to values of
    operand t2 (i.e. t1 >= t2), not commutative.
    Takes the first and second operand (scalar or tensor) whose elements are to be compared as argument.

    Parameters
    ----------
    t1: tensor or scalar
        The first operand to be compared greater than or equal to second operand

    t2: tensor or scalar
<<<<<<< HEAD
        The second operand to be compared less than or equal to first operand

    Returns
    -------
    result: ht.tensor
        A uint8-tensor holding 1 for all elements in which values of t1 are greater than or equal tp values of t2,
        0 for all other elements

    Examples
    -------
    >>> import heat as ht
    >>> T1 = ht.float32([[1, 2],[3, 4]])
    >>> ht.ge(T1, 3.0)
    tensor([[0, 0],
         [1, 1]], dtype=torch.uint8)

    >>> T2 = ht.float32([[2, 2], [2, 2]])
    >>> ht.ge(T1, T2)
    tensor([[0, 1],
         [1, 1]], dtype=torch.uint8)
=======
       The second operand to be compared less than or equal to first operand
>>>>>>> 377bc0f1

    Returns
    -------
    result: ht.tensor
        A uint8-tensor holding 1 for all elements in which values of t1 are greater than or equal tp values of t2,
        0 for all other elements

    Examples
    -------
    >>> import heat as ht
    >>> T1 = ht.float32([[1, 2],[3, 4]])
    >>> ht.ge(T1, 3.0)
    tensor([[0, 0],
            [1, 1]], dtype=torch.uint8)

    >>> T2 = ht.float32([[2, 2], [2, 2]])
    >>> ht.ge(T1, T2)
    tensor([[0, 1],
            [1, 1]], dtype=torch.uint8)
    """

    return binary_op(torch.ge, t1, t2)


def gt(t1, t2):
<<<<<<< HEAD
    """
    Element-wise rich greater than comparison between values from operand t1 with respect to values of
    operand t2 (i.e. t1 > t2), not commutative.
    Takes the first and second operand (scalar or tensor) whose elements are to be compared as argument.

    Parameters
    ----------
    t1: tensor or scalar
        The first operand to be compared greater than second operand

    t2: tensor or scalar
        The second operand to be compared less than first operand
=======
    """
    Element-wise rich greater than comparison between values from operand t1 with respect to values of
    operand t2 (i.e. t1 > t2), not commutative.
    Takes the first and second operand (scalar or tensor) whose elements are to be compared as argument.

    Parameters
    ----------
    t1: tensor or scalar
       The first operand to be compared greater than second operand

    t2: tensor or scalar
       The second operand to be compared less than first operand

    Returns
    -------
    result: ht.tensor
       A uint8-tensor holding 1 for all elements in which values of t1 are greater than values of t2,
       0 for all other elements

    Examples
    -------
    >>> import heat as ht
    >>> T1 = ht.float32([[1, 2],[3, 4]])
    >>> ht.gt(T1, 3.0)
    tensor([[0, 0],
            [0, 1]], dtype=torch.uint8)

    >>> T2 = ht.float32([[2, 2], [2, 2]])
    >>> ht.gt(T1, T2)
    tensor([[0, 0],
           [1, 1]], dtype=torch.uint8)
    """
>>>>>>> 377bc0f1

    Returns
    -------
    result: ht.tensor
        A uint8-tensor holding 1 for all elements in which values of t1 are greater than values of t2,
        0 for all other elements

    Examples
    -------
    >>> import heat as ht
    >>> T1 = ht.float32([[1, 2],[3, 4]])
    >>> ht.gt(T1, 3.0)
    tensor([[0, 0],
         [0, 1]], dtype=torch.uint8)

    >>> T2 = ht.float32([[2, 2], [2, 2]])
    >>> ht.gt(T1, T2)
    tensor([[0, 0],
        [1, 1]], dtype=torch.uint8)

    """
    return binary_op(torch.gt, t1, t2)


def le(t1, t2):
    """
    Element-wise rich less than or equal comparison between values from operand t1 with respect to values of
    operand t2 (i.e. t1 <= t2), not commutative.
    Takes the first and second operand (scalar or tensor) whose elements are to be compared as argument.

    Parameters
    ----------
    t1: tensor or scalar
<<<<<<< HEAD
        The first operand to be compared less than or equal to second operand

    t2: tensor or scalar
        The second operand to be compared greater than or equal to first operand

    Returns
    -------
    result: ht.tensor
        A uint8-tensor holding 1 for all elements in which values of t1 are less than or equal to values of t2,
        0 for all other elements

    Examples
    -------
    >>> import heat as ht
    >>> T1 = ht.float32([[1, 2],[3, 4]])
    >>> ht.le(T1, 3.0)
    tensor([[1, 1],
         [1, 0]], dtype=torch.uint8)

    >>> T2 = ht.float32([[2, 2], [2, 2]])
    >>> ht.le(T1, T2)
    tensor([[1, 1],
         [0, 0]], dtype=torch.uint8)
=======
       The first operand to be compared less than or equal to second operand
>>>>>>> 377bc0f1

    t2: tensor or scalar
       The second operand to be compared greater than or equal to first operand

    Returns
    -------
    result: ht.tensor
       A uint8-tensor holding 1 for all elements in which values of t1 are less than or equal to values of t2,
       0 for all other elements

    Examples
    -------
    >>> import heat as ht
    >>> T1 = ht.float32([[1, 2],[3, 4]])
    >>> ht.le(T1, 3.0)
    tensor([[1, 1],
            [1, 0]], dtype=torch.uint8)

    >>> T2 = ht.float32([[2, 2], [2, 2]])
    >>> ht.le(T1, T2)
    tensor([[1, 1],
            [0, 0]], dtype=torch.uint8)
    """
    return binary_op(torch.le, t1, t2)


def lt(t1, t2):
    """
    Element-wise rich less than comparison between values from operand t1 with respect to values of
    operand t2 (i.e. t1 < t2), not commutative.
    Takes the first and second operand (scalar or tensor) whose elements are to be compared as argument.

    Parameters
    ----------
    t1: tensor or scalar
        The first operand to be compared less than second operand

    t2: tensor or scalar
        The second operand to be compared greater than first operand

    Returns
    -------
    result: ht.tensor
        A uint8-tensor holding 1 for all elements in which values of t1 are less than values of t2,
        0 for all other elements

    Examples
    -------
    >>> import heat as ht
    >>> T1 = ht.float32([[1, 2],[3, 4]])
    >>> ht.lt(T1, 3.0)
    tensor([[1, 1],
<<<<<<< HEAD
        [0, 0]], dtype=torch.uint8)
=======
            [0, 0]], dtype=torch.uint8)
>>>>>>> 377bc0f1

    >>> T2 = ht.float32([[2, 2], [2, 2]])
    >>> ht.lt(T1, T2)
    tensor([[1, 0],
<<<<<<< HEAD
        [0, 0]], dtype=torch.uint8)
=======
            [0, 0]], dtype=torch.uint8)
>>>>>>> 377bc0f1
    """

    return binary_op(torch.lt, t1, t2)


def max(x, axis=None, out=None):
    # TODO: initial : scalar, optional Issue #101
    """
    Return the maximum along a given axis.

    Parameters
    ----------
    a : ht.tensor
        Input data.
    axis : None or int, optional
        Axis or axes along which to operate. By default, flattened input is used.
    out : ht.tensor, optional
        Tuple of two output tensors (max, max_indices). Must be of the same shape and buffer length as the expected
        output. The minimum value of an output element. Must be present to allow computation on empty slice.

    Examples
    --------
    >>> a = ht.float32([
            [1, 2, 3],
            [4, 5, 6],
            [7, 8, 9],
            [10, 11, 12]
        ])
    >>> ht.max(a)
    tensor([12.])
    >>> ht.min(a, axis=0)
    tensor([[10., 11., 12.]])
    >>> ht.min(a, axis=1)
    tensor([[ 3.],
        [ 6.],
        [ 9.],
        [12.]])
    """
    def local_max(*args, **kwargs):
        result = torch.max(*args, **kwargs)
        if isinstance(result, tuple):
            return result[0]
        return result

    return reduce_op(x, local_max, MPI.MAX, axis, out)


def min(x, axis=None, out=None):
    # TODO: initial : scalar, optional Issue #101
    """
    Return the minimum along a given axis.

    Parameters
    ----------
    a : ht.tensor
        Input data.
    axis : None or int
        Axis or axes along which to operate. By default, flattened input is used.
    out : ht.tensor, optional
        Tuple of two output tensors (min, min_indices). Must be of the same shape and buffer length as the expected
        output.The maximum value of an output element. Must be present to allow computation on empty slice.

    Examples
    --------
    >>> a = ht.float32([
            [1, 2, 3],
            [4, 5, 6],
            [7, 8, 9],
            [10, 11, 12]
        ])
    >>> ht.min(a)
    tensor([1.])
    >>> ht.min(a, axis=0)
    tensor([[1., 2., 3.]])
    >>> ht.min(a, axis=1)
    tensor([[ 1.],
        [ 4.],
        [ 7.],
        [10.]])
    """
    def local_min(*args, **kwargs):
        result = torch.min(*args, **kwargs)
        if isinstance(result, tuple):
            return result[0]
        return result

    return reduce_op(x, local_min, MPI.MIN, axis, out)


def ne(t1, t2):
    """
    Element-wise rich comparison of non-equality between values from two operands, commutative.
    Takes the first and second operand (scalar or tensor) whose elements are to be compared as argument.

    Parameters
    ----------
    t1: tensor or scalar
<<<<<<< HEAD
        The first operand involved in the comparison
=======
    The first operand involved in the comparison
>>>>>>> 377bc0f1

    t2: tensor or scalar
        The second operand involved in the comparison

    Returns
    -------
    result: ht.tensor
        A uint8-tensor holding 1 for all elements in which values of t1 are not equal to values of t2,
        0 for all other elements

    Examples:
    ---------
    >>> import heat as ht
    >>> T1 = ht.float32([[1, 2],[3, 4]])
    >>> ht.ne(T1, 3.0)
    tensor([[1, 1],
<<<<<<< HEAD
         [0, 1]])
=======
            [0, 1]])
>>>>>>> 377bc0f1

    >>> T2 = ht.float32([[2, 2], [2, 2]])
    >>> ht.ne(T1, T2)
    tensor([[1, 0],
<<<<<<< HEAD
         [1, 1]])

    """

    return binary_op(torch.ne, t1, t2)
=======
            [1, 1]])

    """

    return binary_op(torch.ne, t1, t2)
>>>>>>> 377bc0f1
<|MERGE_RESOLUTION|>--- conflicted
+++ resolved
@@ -4,8 +4,8 @@
 
 from .communication import MPI
 from . import tensor
+from .operations import __binary_op as binary_op
 from .operations import __reduce_op as reduce_op
-from .operations import __binary_op as binary_op
 
 __all__ = [
     'eq',
@@ -21,39 +21,6 @@
 
 
 def eq(t1, t2):
-<<<<<<< HEAD
-=======
-    """
-     Element-wise rich comparison of equality between values from two operands, commutative.
-     Takes the first and second operand (scalar or tensor) whose elements are to be compared as argument.
-
-     Parameters
-     ----------
-     t1: tensor or scalar
-     The first operand involved in the comparison
-
-     t2: tensor or scalar
-     The second operand involved in the comparison
-
-     Returns
-     -------
-     result: ht.tensor
-     A uint8-tensor holding 1 for all elements in which values of t1 are equal to values of t2,
-     0 for all other elements
-
-     Examples:
-     ---------
-     >>> import heat as ht
-     >>> T1 = ht.float32([[1, 2],[3, 4]])
-     >>> ht.eq(T1, 3.0)
-     tensor([[0, 0],
-             [1, 0]])
-
-     >>> T2 = ht.float32([[2, 2], [2, 2]])
-     >>> ht.eq(T1, T2)
-     tensor([[0, 1],
-             [0, 0]])
->>>>>>> 377bc0f1
     """
     Element-wise rich comparison of equality between values from two operands, commutative.
     Takes the first and second operand (scalar or tensor) whose elements are to be compared as argument.
@@ -78,16 +45,13 @@
     >>> T1 = ht.float32([[1, 2],[3, 4]])
     >>> ht.eq(T1, 3.0)
     tensor([[0, 0],
-         [1, 0]])
+            [1, 0]])
 
     >>> T2 = ht.float32([[2, 2], [2, 2]])
     >>> ht.eq(T1, T2)
     tensor([[0, 1],
-         [0, 0]])
-
-<<<<<<< HEAD
-    """
-
+            [0, 0]])
+    """
     return binary_op(torch.eq, t1, t2)
 
 
@@ -122,42 +86,8 @@
 
     >>> ht.eq(T1, 3.0)
     False
-=======
-def equal(t1, t2):
-    """
-     Overall comparison of equality between two tensors. Returns True if two tensors have the same size and elements, and False otherwise.
-
-     Parameters
-     ----------
-     t1: tensor or scalar
-     The first operand involved in the comparison
-
-     t2: tensor or scalar
-     The second operand involved in the comparison
-
-     Returns
-     -------
-     result: bool
-     True if t1 and t2 have the same size and elements, False otherwise
-
-     Examples:
-     ---------
-     >>> import heat as ht
-     >>> T1 = ht.float32([[1, 2],[3, 4]])
-     >>> ht.equal(T1, ht.float32([[1, 2],[3, 4]]))
-     True
-
-     >>> T2 = ht.float32([[2, 2], [2, 2]])
-     >>> ht.eq(T1, T2)
-     False
-
-     >>> ht.eq(T1, 3.0)
-     False
->>>>>>> 377bc0f1
-    """
-
+    """
     if np.isscalar(t1):
-
         try:
             t1 = tensor.array([t1])
         except (TypeError, ValueError,):
@@ -174,7 +104,6 @@
             raise TypeError('Only tensors and numeric scalars are supported, but input was {}'.format(type(t2)))
 
     elif isinstance(t1, tensor.tensor):
-
         if np.isscalar(t2):
             try:
                 t2 = tensor.array([t2])
@@ -184,18 +113,15 @@
             # TODO: implement complex NUMPY rules
             if t2.split is None or t2.split == t1.split:
                 pass
-
             else:
                 # It is NOT possible to perform binary operations on tensors with different splits, e.g. split=0 and split=1
                 raise NotImplementedError('Not implemented for other splittings')
         else:
             raise TypeError('Only tensors and numeric scalars are supported, but input was {}'.format(type(t2)))
-
     else:
         raise NotImplementedError('Not implemented for non scalar')
 
     result = torch.equal(t1._tensor__array, t2._tensor__array)
-
     return result
 
 
@@ -209,32 +135,8 @@
     ----------
     t1: tensor or scalar
         The first operand to be compared greater than or equal to second operand
-
-    t2: tensor or scalar
-<<<<<<< HEAD
-        The second operand to be compared less than or equal to first operand
-
-    Returns
-    -------
-    result: ht.tensor
-        A uint8-tensor holding 1 for all elements in which values of t1 are greater than or equal tp values of t2,
-        0 for all other elements
-
-    Examples
-    -------
-    >>> import heat as ht
-    >>> T1 = ht.float32([[1, 2],[3, 4]])
-    >>> ht.ge(T1, 3.0)
-    tensor([[0, 0],
-         [1, 1]], dtype=torch.uint8)
-
-    >>> T2 = ht.float32([[2, 2], [2, 2]])
-    >>> ht.ge(T1, T2)
-    tensor([[0, 1],
-         [1, 1]], dtype=torch.uint8)
-=======
+    t2: tensor or scalar
        The second operand to be compared less than or equal to first operand
->>>>>>> 377bc0f1
 
     Returns
     -------
@@ -255,25 +157,10 @@
     tensor([[0, 1],
             [1, 1]], dtype=torch.uint8)
     """
-
     return binary_op(torch.ge, t1, t2)
 
 
 def gt(t1, t2):
-<<<<<<< HEAD
-    """
-    Element-wise rich greater than comparison between values from operand t1 with respect to values of
-    operand t2 (i.e. t1 > t2), not commutative.
-    Takes the first and second operand (scalar or tensor) whose elements are to be compared as argument.
-
-    Parameters
-    ----------
-    t1: tensor or scalar
-        The first operand to be compared greater than second operand
-
-    t2: tensor or scalar
-        The second operand to be compared less than first operand
-=======
     """
     Element-wise rich greater than comparison between values from operand t1 with respect to values of
     operand t2 (i.e. t1 > t2), not commutative.
@@ -304,29 +191,7 @@
     >>> T2 = ht.float32([[2, 2], [2, 2]])
     >>> ht.gt(T1, T2)
     tensor([[0, 0],
-           [1, 1]], dtype=torch.uint8)
-    """
->>>>>>> 377bc0f1
-
-    Returns
-    -------
-    result: ht.tensor
-        A uint8-tensor holding 1 for all elements in which values of t1 are greater than values of t2,
-        0 for all other elements
-
-    Examples
-    -------
-    >>> import heat as ht
-    >>> T1 = ht.float32([[1, 2],[3, 4]])
-    >>> ht.gt(T1, 3.0)
-    tensor([[0, 0],
-         [0, 1]], dtype=torch.uint8)
-
-    >>> T2 = ht.float32([[2, 2], [2, 2]])
-    >>> ht.gt(T1, T2)
-    tensor([[0, 0],
-        [1, 1]], dtype=torch.uint8)
-
+            [1, 1]], dtype=torch.uint8)
     """
     return binary_op(torch.gt, t1, t2)
 
@@ -340,34 +205,7 @@
     Parameters
     ----------
     t1: tensor or scalar
-<<<<<<< HEAD
-        The first operand to be compared less than or equal to second operand
-
-    t2: tensor or scalar
-        The second operand to be compared greater than or equal to first operand
-
-    Returns
-    -------
-    result: ht.tensor
-        A uint8-tensor holding 1 for all elements in which values of t1 are less than or equal to values of t2,
-        0 for all other elements
-
-    Examples
-    -------
-    >>> import heat as ht
-    >>> T1 = ht.float32([[1, 2],[3, 4]])
-    >>> ht.le(T1, 3.0)
-    tensor([[1, 1],
-         [1, 0]], dtype=torch.uint8)
-
-    >>> T2 = ht.float32([[2, 2], [2, 2]])
-    >>> ht.le(T1, T2)
-    tensor([[1, 1],
-         [0, 0]], dtype=torch.uint8)
-=======
        The first operand to be compared less than or equal to second operand
->>>>>>> 377bc0f1
-
     t2: tensor or scalar
        The second operand to be compared greater than or equal to first operand
 
@@ -419,20 +257,12 @@
     >>> T1 = ht.float32([[1, 2],[3, 4]])
     >>> ht.lt(T1, 3.0)
     tensor([[1, 1],
-<<<<<<< HEAD
-        [0, 0]], dtype=torch.uint8)
-=======
             [0, 0]], dtype=torch.uint8)
->>>>>>> 377bc0f1
 
     >>> T2 = ht.float32([[2, 2], [2, 2]])
     >>> ht.lt(T1, T2)
     tensor([[1, 0],
-<<<<<<< HEAD
-        [0, 0]], dtype=torch.uint8)
-=======
             [0, 0]], dtype=torch.uint8)
->>>>>>> 377bc0f1
     """
 
     return binary_op(torch.lt, t1, t2)
@@ -530,12 +360,7 @@
     Parameters
     ----------
     t1: tensor or scalar
-<<<<<<< HEAD
         The first operand involved in the comparison
-=======
-    The first operand involved in the comparison
->>>>>>> 377bc0f1
-
     t2: tensor or scalar
         The second operand involved in the comparison
 
@@ -551,25 +376,11 @@
     >>> T1 = ht.float32([[1, 2],[3, 4]])
     >>> ht.ne(T1, 3.0)
     tensor([[1, 1],
-<<<<<<< HEAD
-         [0, 1]])
-=======
             [0, 1]])
->>>>>>> 377bc0f1
 
     >>> T2 = ht.float32([[2, 2], [2, 2]])
     >>> ht.ne(T1, T2)
     tensor([[1, 0],
-<<<<<<< HEAD
-         [1, 1]])
-
-    """
-
-    return binary_op(torch.ne, t1, t2)
-=======
             [1, 1]])
-
-    """
-
-    return binary_op(torch.ne, t1, t2)
->>>>>>> 377bc0f1
+    """
+    return binary_op(torch.ne, t1, t2)