--- conflicted
+++ resolved
@@ -800,11 +800,7 @@
         counts = list(uniques_buf.tolist())
         displs = list([0] + uniques_buf.cumsum(0).tolist()[:-1])
         gres_buf = torch.empty(output_dim, dtype=a.dtype.torch_type())
-<<<<<<< HEAD
-        a.comm.Allgatherv(lres, (gres_buf, counts, displs,), send_axis=0, recv_axis=0)
-=======
         a.comm.Allgatherv(lres, (gres_buf, counts, displs,), recv_axis=0)
->>>>>>> da49ad8c
 
         if return_inverse:
             # Prepare some information to generated the inverse indices list
