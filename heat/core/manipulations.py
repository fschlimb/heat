import numpy as np
import torch

from .communication import MPI

from . import dndarray
from . import factories
from . import logical
from . import stride_tricks
from . import types


__all__ = [
    "concatenate",
    "diag",
    "diagonal",
    "expand_dims",
    "hstack",
    "pad",
    "resplit",
    "sort",
    "squeeze",
    "unique",
    "vstack",
]


def concatenate(arrays, axis=0):
    """
    Join 2 arrays along an existing axis.

    Parameters
    ----------
    arrays: tuple of 2 DNDarrays
        The arrays must have the same shape, except in the dimension corresponding to axis (the first, by default).
    axis: int, optional
        The axis along which the arrays will be joined. Default is 0.

    Returns
    -------
    res: DNDarray
        The concatenated DNDarray

    Examples
    --------
    >>> x = ht.zeros((3, 5), split=None)
    [0/1] tensor([[0., 0., 0., 0., 0.],
    [0/1]         [0., 0., 0., 0., 0.],
    [0/1]         [0., 0., 0., 0., 0.]])
    [1/1] tensor([[0., 0., 0., 0., 0.],
    [1/1]         [0., 0., 0., 0., 0.],
    [1/1]         [0., 0., 0., 0., 0.]])
    >>> y = ht.ones((3, 6), split=0)
    [0/1] tensor([[1., 1., 1., 1., 1., 1.],
    [0/1]         [1., 1., 1., 1., 1., 1.]])
    [1/1] tensor([[1., 1., 1., 1., 1., 1.]])
    >>> ht.concatenate((x, y), axis=1)
    [0/1] tensor([[0., 0., 0., 0., 0., 1., 1., 1., 1., 1., 1.],
    [0/1]         [0., 0., 0., 0., 0., 1., 1., 1., 1., 1., 1.]])
    [1/1] tensor([[0., 0., 0., 0., 0., 1., 1., 1., 1., 1., 1.]])

    >>> x = ht.zeros((4, 5), split=1)
    [0/1] tensor([[0., 0., 0.],
    [0/1]         [0., 0., 0.],
    [0/1]         [0., 0., 0.],
    [0/1]         [0., 0., 0.]])
    [1/1] tensor([[0., 0.],
    [1/1]         [0., 0.],
    [1/1]         [0., 0.],
    [1/1]         [0., 0.]])
    >>> y = ht.ones((3, 5), split=1)
    [0/1] tensor([[1., 1., 1.],
    [0/1]         [1., 1., 1.],
    [0/1]         [1., 1., 1.]])
    [1/1] tensor([[1., 1.],
    [1/1]         [1., 1.],
    [1/1]         [1., 1.]])
    >>> ht.concatenate((x, y), axis=0)
    [0/1] tensor([[0., 0., 0.],
    [0/1]         [0., 0., 0.],
    [0/1]         [0., 0., 0.],
    [0/1]         [0., 0., 0.],
    [0/1]         [1., 1., 1.],
    [0/1]         [1., 1., 1.],
    [0/1]         [1., 1., 1.]])
    [1/1] tensor([[0., 0.],
    [1/1]         [0., 0.],
    [1/1]         [0., 0.],
    [1/1]         [0., 0.],
    [1/1]         [1., 1.],
    [1/1]         [1., 1.],
    [1/1]         [1., 1.]])
    """
    if not isinstance(arrays, (tuple, list)):
        raise TypeError("arrays must be a list or a tuple")
    if len(arrays) < 2:
        raise ValueError("concatenate requires 2 arrays")
    elif len(arrays) > 2:
        res = concatenate((arrays[0], arrays[1]), axis=axis)
        for a in range(2, len(arrays)):
            res = concatenate((res, arrays[a]), axis=axis)
        return res

    arr0, arr1 = arrays[0], arrays[1]

    if not isinstance(arr0, dndarray.DNDarray) or not isinstance(arr1, dndarray.DNDarray):
        raise TypeError("Both arrays must be DNDarrays")
    if not isinstance(axis, int):
        raise TypeError("axis must be an integer, currently: {}".format(type(axis)))

    axis = stride_tricks.sanitize_axis(arr0.gshape, axis)

    if arr0.numdims != arr1.numdims:
        raise RuntimeError("DNDarrays must have the same number of dimensions")

    if not all([arr0.gshape[i] == arr1.gshape[i] for i in range(len(arr0.gshape)) if i != axis]):
        raise ValueError(
            "Arrays cannot be concatenated, gshapes must be the same in every axis "
            "except the selected axis: {}, {}".format(arr0.gshape, arr1.gshape)
        )

    s0, s1 = arr0.split, arr1.split

    out_dtype = types.promote_types(arr0.dtype, arr1.dtype)
    if arr0.dtype != out_dtype:
        arr0 = out_dtype(arr0, device=arr0.device)
    if arr1.dtype != out_dtype:
        arr1 = out_dtype(arr1, device=arr1.device)

    if s0 is None and s1 is None:
        return factories.array(
            torch.cat((arr0._DNDarray__array, arr1._DNDarray__array), dim=axis), device=arr0.device
        )

    elif s0 != s1 and all([s is not None for s in [s0, s1]]):
        raise RuntimeError(
            "DNDarrays given have differing numerical splits, arr0 {} arr1 {}".format(s0, s1)
        )

    elif (s0 is None and s1 != axis) or (s1 is None and s0 != axis):
        out_shape = tuple(
            arr1.gshape[x] if x != axis else arr0.gshape[x] + arr1.gshape[x]
            for x in range(len(arr1.gshape))
        )
        out = factories.empty(out_shape, split=s1 if s1 is not None else s0, device=arr1.device)

        _, _, arr0_slice = arr1.comm.chunk(arr0.shape, arr1.split)
        _, _, arr1_slice = arr0.comm.chunk(arr1.shape, arr0.split)
        out._DNDarray__array = torch.cat(
            (arr0._DNDarray__array[arr0_slice], arr1._DNDarray__array[arr1_slice]), dim=axis
        )
        return out

    elif s0 == s1 or any([s is None for s in [s0, s1]]):
        if s0 != axis and all([s is not None for s in [s0, s1]]):
            # the axis is different than the split axis, this case can be easily implemented
            # torch cat arrays together and return a new array that is_split
            out_shape = tuple(
                arr1.gshape[x] if x != axis else arr0.gshape[x] + arr1.gshape[x]
                for x in range(len(arr1.gshape))
            )
            out = factories.empty(out_shape, split=s0, dtype=out_dtype, device=arr0.device)
            out._DNDarray__array = torch.cat(
                (arr0._DNDarray__array, arr1._DNDarray__array), dim=axis
            )
            return out
        else:
            arr0 = arr0.copy()
            arr1 = arr1.copy()
            # maps are created for where the data is and the output shape is calculated
            lshape_map = factories.zeros((2, arr0.comm.size, len(arr0.gshape)), dtype=int)
            lshape_map[0, arr0.comm.rank, :] = torch.Tensor(arr0.lshape)
            lshape_map[1, arr0.comm.rank, :] = torch.Tensor(arr1.lshape)
            lshape_map_comm = arr0.comm.Iallreduce(MPI.IN_PLACE, lshape_map, MPI.SUM)

            arr0_shape, arr1_shape = list(arr0.shape), list(arr1.shape)
            arr0_shape[axis] += arr1_shape[axis]
            out_shape = tuple(arr0_shape)

            # the chunk map is used for determine how much data should be on each process
            chunk_map = factories.zeros((arr0.comm.size, len(arr0.gshape)), dtype=int)
            _, _, chk = arr0.comm.chunk(out_shape, s0 if s0 is not None else s1)
            for i in range(len(out_shape)):
                chunk_map[arr0.comm.rank, i] = chk[i].stop - chk[i].start
            chunk_map_comm = arr0.comm.Iallreduce(MPI.IN_PLACE, chunk_map, MPI.SUM)

            lshape_map_comm.wait()
            chunk_map_comm.wait()

            if s0 is not None:
                send_slice = [slice(None)] * arr0.numdims
                keep_slice = [slice(None)] * arr0.numdims
                # data is first front-loaded onto the first size/2 processes
                for spr in range(1, arr0.comm.size):
                    if arr0.comm.rank == spr:
                        for pr in range(spr):
                            send_amt = abs((chunk_map[pr, axis] - lshape_map[0, pr, axis]).item())
                            send_amt = (
                                send_amt if send_amt < arr0.lshape[axis] else arr0.lshape[axis]
                            )
                            if send_amt:
                                send_slice[arr0.split] = slice(0, send_amt)
                                keep_slice[arr0.split] = slice(send_amt, arr0.lshape[axis])

                                send = arr0.comm.Isend(
                                    arr0.lloc[send_slice].clone(),
                                    dest=pr,
                                    tag=pr + arr0.comm.size + spr,
                                )
                                arr0._DNDarray__array = arr0.lloc[keep_slice].clone()
                                send.wait()
                    for pr in range(spr):
                        snt = abs((chunk_map[pr, s0] - lshape_map[0, pr, s0]).item())
                        snt = (
                            snt
                            if snt < lshape_map[0, spr, axis]
                            else lshape_map[0, spr, axis].item()
                        )
                        if arr0.comm.rank == pr and snt:
                            shp = list(arr0.gshape)
                            shp[arr0.split] = snt
                            data = torch.zeros(
                                shp, dtype=out_dtype.torch_type(), device=arr0.device.torch_device
                            )

                            arr0.comm.Recv(data, source=spr, tag=pr + arr0.comm.size + spr)
                            arr0._DNDarray__array = torch.cat(
                                (arr0._DNDarray__array, data), dim=arr0.split
                            )
                        lshape_map[0, pr, arr0.split] += snt
                        lshape_map[0, spr, arr0.split] -= snt

            if s1 is not None:
                send_slice = [slice(None)] * arr0.numdims
                keep_slice = [slice(None)] * arr0.numdims
                # push the data backwards (arr1), making the data the proper size for arr1 on the last nodes
                # the data is "compressed" on np/2 processes. data is sent from
                for spr in range(arr0.comm.size - 1, -1, -1):
                    if arr0.comm.rank == spr:
                        for pr in range(arr0.comm.size - 1, spr, -1):
                            # calculate the amount of data to send from the chunk map
                            send_amt = abs((chunk_map[pr, axis] - lshape_map[1, pr, axis]).item())
                            send_amt = (
                                send_amt if send_amt < arr1.lshape[axis] else arr1.lshape[axis]
                            )
                            if send_amt:
                                send_slice[axis] = slice(
                                    arr1.lshape[axis] - send_amt, arr1.lshape[axis]
                                )
                                keep_slice[axis] = slice(0, arr1.lshape[axis] - send_amt)

                                send = arr1.comm.Isend(
                                    arr1.lloc[send_slice].clone(),
                                    dest=pr,
                                    tag=pr + arr1.comm.size + spr,
                                )
                                arr1._DNDarray__array = arr1.lloc[keep_slice].clone()
                                send.wait()
                    for pr in range(arr1.comm.size - 1, spr, -1):
                        snt = abs((chunk_map[pr, axis] - lshape_map[1, pr, axis]).item())
                        snt = (
                            snt
                            if snt < lshape_map[1, spr, axis]
                            else lshape_map[1, spr, axis].item()
                        )

                        if arr1.comm.rank == pr and snt:
                            shp = list(arr1.gshape)
                            shp[axis] = snt
                            data = torch.zeros(
                                shp, dtype=out_dtype.torch_type(), device=arr1.device.torch_device
                            )
                            arr1.comm.Recv(data, source=spr, tag=pr + arr1.comm.size + spr)
                            arr1._DNDarray__array = torch.cat(
                                (data, arr1._DNDarray__array), dim=axis
                            )
                        lshape_map[1, pr, axis] += snt
                        lshape_map[1, spr, axis] -= snt

            if s0 is None:
                arb_slice = [None] * len(arr1.shape)
                for c in range(len(chunk_map)):
                    arb_slice[axis] = c
                    # the chunk map is adjusted by subtracting what data is already in the correct place (the data from arr1 is already correctly placed)
                    #   i.e. the chunk map shows how much data is still needed on each process, the local
                    chunk_map[arb_slice] -= lshape_map[tuple([1] + arb_slice)]

                # after adjusting arr1 need to now select the target data in arr0 on each node with a local slice
                if arr0.comm.rank == 0:
                    lcl_slice = [slice(None)] * arr0.numdims
                    lcl_slice[axis] = slice(chunk_map[0, axis].item())
                    arr0._DNDarray__array = arr0._DNDarray__array[lcl_slice].clone().squeeze()
                ttl = chunk_map[0, axis].item()
                for en in range(1, arr0.comm.size):
                    sz = chunk_map[en, axis]
                    if arr0.comm.rank == en:
                        lcl_slice = [slice(None)] * arr0.numdims
                        lcl_slice[axis] = slice(ttl, sz.item() + ttl, 1)
                        arr0._DNDarray__array = arr0._DNDarray__array[lcl_slice].clone().squeeze()
                    ttl += sz.item()

                if len(arr0.lshape) < len(arr1.lshape):
                    arr0._DNDarray__array.unsqueeze_(axis)

            if s1 is None:
                arb_slice = [None] * len(arr0.shape)
                for c in range(len(chunk_map)):
                    arb_slice[axis] = c
                    chunk_map[arb_slice] -= lshape_map[tuple([0] + arb_slice)]

                # get the desired data in arr1 on each node with a local slice
                if arr1.comm.rank == arr1.comm.size - 1:
                    lcl_slice = [slice(None)] * arr1.numdims
                    lcl_slice[axis] = slice(
                        arr1.lshape[axis] - chunk_map[-1, axis].item(), arr1.lshape[axis], 1
                    )
                    arr1._DNDarray__array = arr1._DNDarray__array[lcl_slice].clone().squeeze()
                ttl = chunk_map[-1, axis].item()
                for en in range(arr1.comm.size - 2, -1, -1):
                    sz = chunk_map[en, axis]
                    if arr1.comm.rank == en:
                        lcl_slice = [slice(None)] * arr1.numdims
                        lcl_slice[axis] = slice(
                            arr1.lshape[axis] - (sz.item() + ttl), arr1.lshape[axis] - ttl, 1
                        )
                        arr1._DNDarray__array = arr1._DNDarray__array[lcl_slice].clone().squeeze()
                    ttl += sz.item()
                if len(arr1.lshape) < len(arr0.lshape):
                    arr1._DNDarray__array.unsqueeze_(axis)

            # now that the data is in the proper shape, need to concatenate them on the nodes where they both exist for the others, just set them equal
            out = factories.empty(
                out_shape, split=s0 if s0 is not None else s1, dtype=out_dtype, device=arr0.device
            )
            res = torch.cat((arr0._DNDarray__array, arr1._DNDarray__array), dim=axis)
            out._DNDarray__array = res
            return out


def diag(a, offset=0):
    """
    Extract a diagonal or construct a diagonal array.
    See the documentation for `heat.diagonal` for more information about extracting the diagonal.

    Parameters
    ----------
    a: ht.DNDarray
        The array holding data for creating a diagonal array or extracting a diagonal.
        If a is a 1-dimensional array a diagonal 2d-array will be returned.
        If a is a n-dimensional array with n > 1 the diagonal entries will be returned in an n-1 dimensional array.
    offset: int, optional
        The offset from the main diagonal.
        Offset greater than zero means above the main diagonal, smaller than zero is below the main diagonal.

    Returns
    -------
    res: ht.DNDarray
        The extracted diagonal or the constructed diagonal array

    Examples
    --------
    >>> import heat as ht
    >>> a = ht.array([1, 2])
    >>> ht.diag(a)
    tensor([[1, 0],
           [0, 2]])

    >>> ht.diag(a, offset=1)
    tensor([[0, 1, 0],
           [0, 0, 2],
           [0, 0, 0]])

    >>> ht.equal(ht.diag(ht.diag(a)), a)
    True
    >>> a = ht.array([[1, 2], [3, 4]])
    >>> ht.diag(a)
    tensor([1, 4])
    """
    if len(a.shape) > 1:
        return diagonal(a, offset=offset)
    elif len(a.shape) < 1:
        raise ValueError("input array must be of dimension 1 or greater")
    if not isinstance(offset, int):
        raise ValueError("offset must be an integer, got", type(offset))
    if not isinstance(a, dndarray.DNDarray):
        raise ValueError("a must be a DNDarray, got", type(a))

    # 1-dimensional array, must be extended to a square diagonal matrix
    gshape = (a.shape[0] + abs(offset),) * 2
    off, lshape, _ = a.comm.chunk(gshape, a.split)

    # This ensures that the data is on the correct nodes
    if offset > 0:
        padding = factories.empty(
            (offset,), dtype=a.dtype, split=None, device=a.device, comm=a.comm
        )
        a = concatenate((a, padding))
        indices_x = torch.arange(0, min(lshape[0], max(gshape[0] - off - offset, 0)))
    elif offset < 0:
        padding = factories.empty(
            (abs(offset),), dtype=a.dtype, split=None, device=a.device, comm=a.comm
        )
        a = concatenate((padding, a))
        indices_x = torch.arange(max(0, min(abs(offset) - off, lshape[0])), lshape[0])
    else:
        # Offset = 0 values on main diagonal
        indices_x = torch.arange(0, lshape[0])

    indices_y = indices_x + off + offset
    a.balance_()

    local = torch.zeros(lshape, dtype=a.dtype.torch_type(), device=a.device.torch_device)
    local[indices_x, indices_y] = a._DNDarray__array[indices_x]

    return factories.array(local, dtype=a.dtype, is_split=a.split, device=a.device, comm=a.comm)


def diagonal(a, offset=0, dim1=0, dim2=1):
    """
    Extract a diagonal of an n-dimensional array with n > 1.
    The returned array will be of dimension n-1.

    Parameters
    ----------
    a: ht.DNDarray
        The array of which the diagonal should be extracted.
    offset: int, optional
        The offset from the main diagonal.
        Offset greater than zero means above the main diagonal, smaller than zero is below the main diagonal.
        Default is 0 which means the main diagonal will be selected.
    dim1: int, optional
        First dimension with respect to which to take the diagonal.
        Default is 0.
    dim2: int, optional
        Second dimension with respect to which to take the diagonal.
        Default is 1.
    Returns
    -------
    res: ht.DNDarray
        An array holding the extracted diagonal.

    Examples
    --------
    >>> import heat as ht
    >>> a = ht.array([[1, 2], [3, 4]])
    >>> ht.diagonal(a)
    tensor([1, 4])

    >>> ht.diagonal(a, offset=1)
    tensor([2])

    >>> ht.diagonal(a, offset=-1)
    tensor([3])

    >>> a = ht.array([[[0, 1], [2, 3]], [[4, 5], [6, 7]]])
    >>> ht.diagonal(a)
    tensor([[0, 6],
           [1, 7]])

    >>> ht.diagonal(a, dim2=2)
    tensor([[0, 5],
           [2, 7]])
    """
    dim1, dim2 = stride_tricks.sanitize_axis(a.shape, (dim1, dim2))

    if dim1 == dim2:
        raise ValueError("Dim1 and dim2 need to be different")
    if not isinstance(a, dndarray.DNDarray):
        raise ValueError("a must be a DNDarray, got", type(a))
    if not isinstance(offset, int):
        raise ValueError("offset must be an integer, got", type(offset))

    shape = a.gshape
    ax1 = shape[dim1]
    ax2 = shape[dim2]
    # determine the number of diagonal elements that will be retrieved
    length = min(ax1, ax2 - offset) if offset >= 0 else min(ax2, ax1 + offset)
    # Remove dim1 and dim2 from shape and append resulting length
    shape = tuple([x for ind, x in enumerate(shape) if ind not in (dim1, dim2)]) + (length,)
    x, y = min(dim1, dim2), max(dim1, dim2)

    if a.split is None:
        split = None
    elif a.split < x < y:
        split = a.split
    elif x < a.split < y:
        split = a.split - 1
    elif x < y < a.split:
        split = a.split - 2
    else:
        split = len(shape) - 1

    if a.split is None or a.split not in (dim1, dim2):
        result = torch.diagonal(a._DNDarray__array, offset=offset, dim1=dim1, dim2=dim2)
    else:
        vz = 1 if a.split == dim1 else -1
        off, _, _ = a.comm.chunk(a.shape, a.split)
        result = torch.diagonal(a._DNDarray__array, offset=offset + vz * off, dim1=dim1, dim2=dim2)
    return factories.array(result, dtype=a.dtype, is_split=split, device=a.device, comm=a.comm)


def expand_dims(a, axis):
    """
    Expand the shape of an array.

    Insert a new axis that will appear at the axis position in the expanded array shape.

    Parameters
    ----------
    a : ht.DNDarray
        Input array to be expanded.
    axis : int
        Position in the expanded axes where the new axis is placed.

    Returns
    -------
    res : ht.DNDarray
        Output array. The number of dimensions is one greater than that of the input array.

    Raises
    ------
    ValueError
        If the axis is not in range of the axes.

    Examples
    --------
    >>> x = ht.array([1,2])
    >>> x.shape
    (2,)

    >>> y = ht.expand_dims(x, axis=0)
    >>> y
    array([[1, 2]])
    >>> y.shape
    (1, 2)

    >>> y = ht.expand_dims(x, axis=1)
    >>> y
    array([[1],
           [2]])
    >>> y.shape
    (2, 1)
    """
    # ensure type consistency
    if not isinstance(a, dndarray.DNDarray):
        raise TypeError("expected ht.DNDarray, but was {}".format(type(a)))

    # sanitize axis, introduce arbitrary dummy dimension to model expansion
    axis = stride_tricks.sanitize_axis(a.shape + (1,), axis)

    return dndarray.DNDarray(
        a._DNDarray__array.unsqueeze(dim=axis),
        a.shape[:axis] + (1,) + a.shape[axis:],
        a.dtype,
        a.split if a.split is None or a.split < axis else a.split + 1,
        a.device,
        a.comm,
    )


def hstack(tup):
    """
    Stack arrays in sequence horizontally (column wise).
    This is equivalent to concatenation along the second axis, except for 1-D
    arrays where it concatenates along the first axis. Rebuilds arrays divided
    by `hsplit`.

    Parameters
    ----------
    tup : sequence of DNDarrays
        The arrays must have the same shape along all but the second axis,
        except 1-D arrays which can be any length.
    Returns
    -------
    stacked : DNDarray
        The array formed by stacking the given arrays.

    Examples
    --------
    >>> a = ht.array((1,2,3))
    >>> b = ht.array((2,3,4))
    >>> ht.hstack((a,b))
    [0] tensor([1, 2, 3, 2, 3, 4])
    [1] tensor([1, 2, 3, 2, 3, 4])
    >>> a = ht.array((1,2,3), split=0)
    >>> b = ht.array((2,3,4), split=0)
    >>> ht.hstack((a,b))
    [0] tensor([1, 2, 3])
    [1] tensor([2, 3, 4])
    >>> a = ht.array([[1],[2],[3]], split=0)
    >>> b = ht.array([[2],[3],[4]], split=0)
    >>> ht.hstack((a,b))
    [0] tensor([[1, 2],
    [0]         [2, 3]])
    [1] tensor([[3, 4]])
    """
    tup = list(tup)
    axis = 1
    all_vec = False
    if len(tup) == 2 and all(len(x.gshape) == 1 for x in tup):
        axis = 0
        all_vec = True
    if not all_vec:
        for cn, arr in enumerate(tup):
            if len(arr.gshape) == 1:
                tup[cn] = arr.expand_dims(1)

    return concatenate(tup, axis=axis)


def pad(input, pad, mode="constant", value=0):
    """
    Pads tensor with a specific value (default=0).
    (Not all dimensions supported)

    Parameters
    ----------
    input : ht.DNDarray
        tensor which is to be padded
    pad :   tuple with an even amount of elements
        Determines how many elements are padded along which dimension whereas 2 elements belong
        to one axis (described from the last one and moving forward)
        Therefore:
        - pad last dimension:       (   padding_left, padding_right
                                    )
        - pad last 2 dimensions:    (   padding_left, padding_right,
                                        padding_top, padding_bottom
                                    )
        - pad last 3 dimensions:    (   paddling_left, padding_right,
                                        padding_top, padding_bottom,
                                        padding_front, padding_back
                                    )
    mode : 'constant', 'reflect' or 'replicate' , optional
        - 'constant': Pads the input tensor boundaries with a constant value.
            --> available for arbitrary dimensions
        - 'reflect': Pads the input tensor using the reflection of the input boundary
            --> available dimensions:
                - last 2 of 4D tensor (--> pad = 4-element tuple)
                - last of 3D tensor   (--> pad = 2-element tuple)
        - 'replicate': Pads the input tensor using replication of the input boundary
            --> available dimensions:
                - last 3 of 5D tensor (--> pad = 6-element tuple)
                - last 2 of 4D tensor (--> pad = 4-element tuple)
    value: number, optional
        fill value for padding operations

    Returns
    -------
    padded_tensor : ht.DNDarray
    The padded tensor

    Examples
    --------
    >>> import heat as ht

    """
    if len(pad) % 2 != 0:
        raise ValueError("Pad must contain an even amount of elements")

    if len(pad) / 2 > len(input.shape):
        raise ValueError(
            f"Not enough dimensions to pad.\n"
            f"Padding a {len(input.shape)}-dimensional tensor for {len(pad)//2}"
            f" dimensions is not possible."
        )

    pad_dim = [len(input.shape) - 1]  # pad last dimension

    if len(pad) / 2 == 2:
        pad_dim.append(len(input.shape) - 2)  # pad last 2 dimensions
    elif len(pad) / 2 == 3:
        pad_dim.append(len(input.shape) - 3)  # pad last 3 dimensions

    input_torch = input._DNDarray__array
    padded_torch_tensor = torch.nn.functional.pad(input_torch, pad, mode, value)
<<<<<<< HEAD
    padded_tensor = factories.array(padded_torch_tensor)
=======
    padded_tensor = factories.array(padded_torch_tensor, dtype=input.dtype, device=input.device)
>>>>>>> f68aa13a

    # padding in non-split dimension
    if input.split is None or input.split not in pad_dim:
        return padded_tensor

    # padding in split dimension
    #strategy: pad only first/last tensor portion on node depending on whether I want to pad beginning/end
    #           therefore: "calculate" pad tuple for the corresponding tensor portion
    #           afterwards balance tensor

    padded_tensor.balance_()
    return padded_tensor


def sort(a, axis=None, descending=False, out=None):
    """
    Sorts the elements of the DNDarray a along the given dimension (by default in ascending order) by their value.

    The sorting is not stable which means that equal elements in the result may have a different ordering than in the
    original array.

    Sorting where `axis == a.split` needs a lot of communication between the processes of MPI.

    Parameters
    ----------
    a : ht.DNDarray
        Input array to be sorted.
    axis : int, optional
        The dimension to sort along.
        Default is the last axis.
    descending : bool, optional
        If set to true values are sorted in descending order
        Default is false
    out : ht.DNDarray or None, optional
        A location in which to store the results. If provided, it must have a broadcastable shape. If not provided
        or set to None, a fresh tensor is allocated.

    Returns
    -------
    values : ht.DNDarray
        The sorted local results.
    indices
        The indices of the elements in the original data

    Raises
    ------
    ValueError
        If the axis is not in range of the axes.

    Examples
    --------
    >>> x = ht.array([[4, 1], [2, 3]], split=0)
    >>> x.shape
    (1, 2)
    (1, 2)

    >>> y = ht.sort(x, axis=0)
    >>> y
    (array([[2, 1]], array([[1, 0]]))
    (array([[4, 3]], array([[0, 1]]))

    >>> ht.sort(x, descending=True)
    (array([[4, 1]], array([[0, 1]]))
    (array([[3, 2]], array([[1, 0]]))
    """
    # default: using last axis
    if axis is None:
        axis = len(a.shape) - 1

    stride_tricks.sanitize_axis(a.shape, axis)

    if a.split is None or axis != a.split:
        # sorting is not affected by split -> we can just sort along the axis
        final_result, final_indices = torch.sort(
            a._DNDarray__array, dim=axis, descending=descending
        )

    else:
        # sorting is affected by split, processes need to communicate results
        # transpose so we can work along the 0 axis
        transposed = a._DNDarray__array.transpose(axis, 0)
        local_sorted, local_indices = torch.sort(transposed, dim=0, descending=descending)

        size = a.comm.Get_size()
        rank = a.comm.Get_rank()
        counts, disp, _ = a.comm.counts_displs_shape(a.gshape, axis=axis)

        actual_indices = local_indices.to(dtype=local_sorted.dtype) + disp[rank]

        length = local_sorted.size()[0]

        # Separate the sorted tensor into size + 1 equal length partitions
        partitions = [x * length // (size + 1) for x in range(1, size + 1)]
        local_pivots = (
            local_sorted[partitions]
            if counts[rank]
            else torch.empty((0,) + local_sorted.size()[1:], dtype=local_sorted.dtype)
        )

        # Only processes with elements should share their pivots
        gather_counts = [int(x > 0) * size for x in counts]
        gather_displs = (0,) + tuple(np.cumsum(gather_counts[:-1]))

        pivot_dim = list(transposed.size())
        pivot_dim[0] = size * sum([1 for x in counts if x > 0])

        # share the local pivots with root process
        pivot_buffer = torch.empty(
            pivot_dim, dtype=a.dtype.torch_type(), device=a.device.torch_device
        )
        a.comm.Gatherv(local_pivots, (pivot_buffer, gather_counts, gather_displs), root=0)

        pivot_dim[0] = size - 1
        global_pivots = torch.empty(
            pivot_dim, dtype=a.dtype.torch_type(), device=a.device.torch_device
        )

        # root process creates new pivots and shares them with other processes
        if rank == 0:
            sorted_pivots, _ = torch.sort(pivot_buffer, descending=descending, dim=0)
            length = sorted_pivots.size()[0]
            global_partitions = [x * length // size for x in range(1, size)]
            global_pivots = sorted_pivots[global_partitions]

        a.comm.Bcast(global_pivots, root=0)

        lt_partitions = torch.empty((size,) + local_sorted.shape, dtype=torch.int64)
        last = torch.zeros_like(local_sorted, dtype=torch.int64)
        comp_op = torch.gt if descending else torch.lt
        # Iterate over all pivots and store which pivot is the first greater than the elements value
        for idx, p in enumerate(global_pivots):
            lt = comp_op(local_sorted, p).int()
            if idx > 0:
                lt_partitions[idx] = lt - last
            else:
                lt_partitions[idx] = lt
            last = lt
        lt_partitions[size - 1] = torch.ones_like(local_sorted, dtype=last.dtype) - last

        # Matrix holding information how many values will be sent where
        local_partitions = torch.sum(lt_partitions, dim=1)

        partition_matrix = torch.empty_like(local_partitions)
        a.comm.Allreduce(local_partitions, partition_matrix, op=MPI.SUM)

        # Matrix that holds information which value will be shipped where
        index_matrix = torch.empty_like(local_sorted, dtype=torch.int64)

        # Matrix holding information which process get how many values from where
        shape = (size,) + transposed.size()[1:]
        send_matrix = torch.zeros(shape, dtype=partition_matrix.dtype)
        recv_matrix = torch.zeros(shape, dtype=partition_matrix.dtype)

        for i, x in enumerate(lt_partitions):
            index_matrix[x > 0] = i
            send_matrix[i] += torch.sum(x, dim=0)

        a.comm.Alltoall(send_matrix, recv_matrix)

        scounts = local_partitions
        rcounts = recv_matrix

        shape = (partition_matrix[rank].max(),) + transposed.size()[1:]
        first_result = torch.empty(shape, dtype=local_sorted.dtype)
        first_indices = torch.empty_like(first_result)

        # Iterate through one layer and send values with alltoallv
        for idx in np.ndindex(local_sorted.shape[1:]):
            idx_slice = [slice(None)] + [slice(ind, ind + 1) for ind in idx]

            send_count = scounts[idx_slice].reshape(-1).tolist()
            send_disp = [0] + list(np.cumsum(send_count[:-1]))
            s_val = local_sorted[idx_slice].clone()
            s_ind = actual_indices[idx_slice].clone().to(dtype=local_sorted.dtype)

            recv_count = rcounts[idx_slice].reshape(-1).tolist()
            recv_disp = [0] + list(np.cumsum(recv_count[:-1]))
            rcv_length = rcounts[idx_slice].sum().item()
            r_val = torch.empty((rcv_length,) + s_val.shape[1:], dtype=local_sorted.dtype)
            r_ind = torch.empty_like(r_val)

            a.comm.Alltoallv((s_val, send_count, send_disp), (r_val, recv_count, recv_disp))
            a.comm.Alltoallv((s_ind, send_count, send_disp), (r_ind, recv_count, recv_disp))
            first_result[idx_slice][:rcv_length] = r_val
            first_indices[idx_slice][:rcv_length] = r_ind

        # The process might not have the correct number of values therefore the tensors need to be rebalanced
        send_vec = torch.zeros(local_sorted.shape[1:] + (size, size), dtype=torch.int64)
        target_cumsum = np.cumsum(counts)
        for idx in np.ndindex(local_sorted.shape[1:]):
            idx_slice = [slice(None)] + [slice(ind, ind + 1) for ind in idx]
            current_counts = partition_matrix[idx_slice].reshape(-1).tolist()
            current_cumsum = list(np.cumsum(current_counts))
            for proc in range(size):
                if current_cumsum[proc] > target_cumsum[proc]:
                    # process has to many values which will be sent to higher ranks
                    first = next(i for i in range(size) if send_vec[idx][:, i].sum() < counts[i])
                    last = next(
                        i
                        for i in range(size + 1)
                        if i == size or current_cumsum[proc] < target_cumsum[i]
                    )
                    sent = 0
                    for i, x in enumerate(counts[first:last]):
                        # Each following process gets as many elements as it needs
                        amount = int(x - send_vec[idx][:, first + i].sum())
                        send_vec[idx][proc][first + i] = amount
                        current_counts[first + i] += amount
                        sent += amount
                    if last < size:
                        # Send all left over values to the highest last process
                        amount = partition_matrix[proc][idx]
                        send_vec[idx][proc][last] = int(amount - sent)
                        current_counts[last] += int(amount - sent)
                elif current_cumsum[proc] < target_cumsum[proc]:
                    # process needs values from higher rank
                    first = (
                        0
                        if proc == 0
                        else next(
                            i for i, x in enumerate(current_cumsum) if target_cumsum[proc - 1] < x
                        )
                    )
                    last = next(i for i, x in enumerate(current_cumsum) if target_cumsum[proc] <= x)
                    for i, x in enumerate(partition_matrix[idx_slice][first:last]):
                        # Taking as many elements as possible from each following process
                        send_vec[idx][first + i][proc] = int(x - send_vec[idx][first + i].sum())
                        current_counts[first + i] = 0
                    # Taking just enough elements from the last element to fill the current processes tensor
                    send_vec[idx][last][proc] = int(target_cumsum[proc] - current_cumsum[last - 1])
                    current_counts[last] -= int(target_cumsum[proc] - current_cumsum[last - 1])
                else:
                    # process doesn't need more values
                    send_vec[idx][proc][proc] = (
                        partition_matrix[proc][idx] - send_vec[idx][proc].sum()
                    )
                current_counts[proc] = counts[proc]
                current_cumsum = list(np.cumsum(current_counts))

        # Iterate through one layer again to create the final balanced local tensors
        second_result = torch.empty_like(local_sorted)
        second_indices = torch.empty_like(second_result)
        for idx in np.ndindex(local_sorted.shape[1:]):
            idx_slice = [slice(None)] + [slice(ind, ind + 1) for ind in idx]

            send_count = send_vec[idx][rank]
            send_disp = [0] + list(np.cumsum(send_count[:-1]))

            recv_count = send_vec[idx][:, rank]
            recv_disp = [0] + list(np.cumsum(recv_count[:-1]))

            end = partition_matrix[rank][idx]
            s_val, indices = first_result[0:end][idx_slice].sort(descending=descending, dim=0)
            s_ind = first_indices[0:end][idx_slice][indices].reshape_as(s_val)

            r_val = torch.empty((counts[rank],) + s_val.shape[1:], dtype=local_sorted.dtype)
            r_ind = torch.empty_like(r_val)

            a.comm.Alltoallv((s_val, send_count, send_disp), (r_val, recv_count, recv_disp))
            a.comm.Alltoallv((s_ind, send_count, send_disp), (r_ind, recv_count, recv_disp))

            second_result[idx_slice] = r_val
            second_indices[idx_slice] = r_ind

        second_result, tmp_indices = second_result.sort(dim=0, descending=descending)
        final_result = second_result.transpose(0, axis)
        final_indices = torch.empty_like(second_indices)
        # Update the indices in case the ordering changed during the last sort
        for idx in np.ndindex(tmp_indices.shape):
            val = tmp_indices[idx]
            final_indices[idx] = second_indices[val.item()][idx[1:]]
        final_indices = final_indices.transpose(0, axis)

    return_indices = factories.array(
        final_indices, dtype=dndarray.types.int32, is_split=a.split, device=a.device, comm=a.comm
    )
    if out is not None:
        out._DNDarray__array = final_result
        return return_indices
    else:
        tensor = factories.array(
            final_result, dtype=a.dtype, is_split=a.split, device=a.device, comm=a.comm
        )
        return tensor, return_indices


def squeeze(x, axis=None):
    """
    Remove single-dimensional entries from the shape of a tensor.

    Parameters:
    -----------
    x : ht.DNDarray
        Input data.

    axis : None or int or tuple of ints, optional
           Selects a subset of the single-dimensional entries in the shape.
           If axis is None, all single-dimensional entries will be removed from the shape.
           If an axis is selected with shape entry greater than one, a ValueError is raised.


    Returns:
    --------
    squeezed : ht.DNDarray
               The input tensor, but with all or a subset of the dimensions of length 1 removed.


    Examples:
    >>> import heat as ht
    >>> import torch
    >>> torch.manual_seed(1)
    <torch._C.Generator object at 0x115704ad0>
    >>> a = ht.random.randn(1,3,1,5)
    >>> a
    tensor([[[[ 0.2673, -0.4212, -0.5107, -1.5727, -0.1232]],

            [[ 3.5870, -1.8313,  1.5987, -1.2770,  0.3255]],

            [[-0.4791,  1.3790,  2.5286,  0.4107, -0.9880]]]])
    >>> a.shape
    (1, 3, 1, 5)
    >>> ht.squeeze(a).shape
    (3, 5)
    >>> ht.squeeze(a)
    tensor([[ 0.2673, -0.4212, -0.5107, -1.5727, -0.1232],
            [ 3.5870, -1.8313,  1.5987, -1.2770,  0.3255],
            [-0.4791,  1.3790,  2.5286,  0.4107, -0.9880]])
    >>> ht.squeeze(a,axis=0).shape
    (3, 1, 5)
    >>> ht.squeeze(a,axis=-2).shape
    (1, 3, 5)
    >>> ht.squeeze(a,axis=1).shape
    Traceback (most recent call last):
    ...
    ValueError: Dimension along axis 1 is not 1 for shape (1, 3, 1, 5)
    """

    # Sanitize input
    if not isinstance(x, dndarray.DNDarray):
        raise TypeError("expected x to be a ht.DNDarray, but was {}".format(type(x)))
    # Sanitize axis
    axis = stride_tricks.sanitize_axis(x.shape, axis)
    if axis is not None:
        if isinstance(axis, int):
            dim_is_one = x.shape[axis] == 1
        if isinstance(axis, tuple):
            dim_is_one = bool(
                factories.array(list(x.shape[dim] == 1 for dim in axis)).all()._DNDarray__array
            )
        if not dim_is_one:
            raise ValueError("Dimension along axis {} is not 1 for shape {}".format(axis, x.shape))

    # Local squeeze
    if axis is None:
        axis = tuple(i for i, dim in enumerate(x.shape) if dim == 1)
    if isinstance(axis, int):
        axis = (axis,)
    out_lshape = tuple(x.lshape[dim] for dim in range(len(x.lshape)) if dim not in axis)
    x_lsqueezed = x._DNDarray__array.reshape(out_lshape)

    # Calculate split axis according to squeezed shape
    if x.split is not None:
        split = x.split - len(list(dim for dim in axis if dim < x.split))
    else:
        split = x.split

    # Distributed squeeze
    if x.split is not None:
        if x.comm.is_distributed():
            if x.split in axis:
                raise ValueError(
                    "Cannot split AND squeeze along same axis. Split is {}, axis is {} for shape {}".format(
                        x.split, axis, x.shape
                    )
                )
            out_gshape = tuple(x.gshape[dim] for dim in range(len(x.gshape)) if dim not in axis)
            x_gsqueezed = factories.empty(out_gshape, dtype=x.dtype)
            loffset = factories.zeros(1, dtype=types.int64)
            loffset.__setitem__(0, x.comm.chunk(x.gshape, x.split)[0])
            displs = factories.zeros(x.comm.size, dtype=types.int64)
            x.comm.Allgather(loffset, displs)

            # TODO: address uneven distribution of dimensions (Allgatherv). Issue #273, #233
            x.comm.Allgather(
                x_lsqueezed, x_gsqueezed
            )  # works with evenly distributed dimensions only
            return dndarray.DNDarray(
                x_gsqueezed,
                out_gshape,
                x_lsqueezed.dtype,
                split=split,
                device=x.device,
                comm=x.comm,
            )

    return dndarray.DNDarray(
        x_lsqueezed, out_lshape, x.dtype, split=split, device=x.device, comm=x.comm
    )


def unique(a, sorted=False, return_inverse=False, axis=None):
    """
    Finds and returns the unique elements of an array.

    Works most effective if axis != a.split.

    Parameters
    ----------
    a : ht.DNDarray
        Input array where unique elements should be found.
    sorted : bool, optional
        Whether the found elements should be sorted before returning as output.
        Warning: sorted is not working if 'axis != None and axis != a.split'
        Default: False
    return_inverse : bool, optional
        Whether to also return the indices for where elements in the original input ended up in the returned
        unique list.
        Default: False
    axis : int, optional
        Axis along which unique elements should be found. Default to None, which will return a one dimensional list of
        unique values.

    Returns
    -------
    res : ht.DNDarray
        Output array. The unique elements. Elements are distributed the same way as the input tensor.
    inverse_indices : torch.tensor (optional)
        If return_inverse is True, this tensor will hold the list of inverse indices

    Examples
    --------
    >>> x = ht.array([[3, 2], [1, 3]])
    >>> ht.unique(x, sorted=True)
    array([1, 2, 3])

    >>> ht.unique(x, sorted=True, axis=0)
    array([[1, 3],
           [2, 3]])

    >>> ht.unique(x, sorted=True, axis=1)
    array([[2, 3],
           [3, 1]])
    """
    if a.split is None:
        torch_output = torch.unique(
            a._DNDarray__array, sorted=sorted, return_inverse=return_inverse, dim=axis
        )
        if isinstance(torch_output, tuple):
            heat_output = tuple(
                factories.array(i, dtype=a.dtype, split=None, device=a.device) for i in torch_output
            )
        else:
            heat_output = factories.array(torch_output, dtype=a.dtype, split=None, device=a.device)
        return heat_output

    local_data = a._DNDarray__array
    unique_axis = None
    inverse_indices = None

    if axis is not None:
        # transpose so we can work along the 0 axis
        local_data = local_data.transpose(0, axis)
        unique_axis = 0

    # Calculate the unique on the local values
    if a.lshape[a.split] == 0:
        # Passing an empty vector to torch throws exception
        if axis is None:
            res_shape = [0]
            inv_shape = list(a.gshape)
            inv_shape[a.split] = 0
        else:
            res_shape = list(local_data.shape)
            res_shape[0] = 0
            inv_shape = [0]
        lres = torch.empty(res_shape, dtype=a.dtype.torch_type())
        inverse_pos = torch.empty(inv_shape, dtype=torch.int64)

    else:
        lres, inverse_pos = torch.unique(
            local_data, sorted=sorted, return_inverse=True, dim=unique_axis
        )

    # Share and gather the results with the other processes
    uniques = torch.tensor([lres.shape[0]]).to(torch.int32)
    uniques_buf = torch.empty((a.comm.Get_size(),), dtype=torch.int32)
    a.comm.Allgather(uniques, uniques_buf)

    if axis is None or axis == a.split:
        is_split = None
        split = a.split

        output_dim = list(lres.shape)
        output_dim[0] = uniques_buf.sum().item()

        # Gather all unique vectors
        counts = list(uniques_buf.tolist())
        displs = list([0] + uniques_buf.cumsum(0).tolist()[:-1])
        gres_buf = torch.empty(output_dim, dtype=a.dtype.torch_type())
        a.comm.Allgatherv(lres, (gres_buf, counts, displs), recv_axis=0)

        if return_inverse:
            # Prepare some information to generated the inverse indices list
            avg_len = a.gshape[a.split] // a.comm.Get_size()
            rem = a.gshape[a.split] % a.comm.Get_size()

            # Share the local reverse indices with other processes
            counts = [avg_len] * a.comm.Get_size()
            add_vec = [1] * rem + [0] * (a.comm.Get_size() - rem)
            inverse_counts = [sum(x) for x in zip(counts, add_vec)]
            inverse_displs = [0] + list(np.cumsum(inverse_counts[:-1]))
            inverse_dim = list(inverse_pos.shape)
            inverse_dim[a.split] = a.gshape[a.split]
            inverse_buf = torch.empty(inverse_dim, dtype=inverse_pos.dtype)

            # Transpose data and buffer so we can use Allgatherv along axis=0 (axis=1 does not work properly yet)
            inverse_pos = inverse_pos.transpose(0, a.split)
            inverse_buf = inverse_buf.transpose(0, a.split)
            a.comm.Allgatherv(
                inverse_pos, (inverse_buf, inverse_counts, inverse_displs), recv_axis=0
            )
            inverse_buf = inverse_buf.transpose(0, a.split)

        # Run unique a second time
        gres = torch.unique(gres_buf, sorted=sorted, return_inverse=return_inverse, dim=unique_axis)
        if return_inverse:
            # Use the previously gathered information to generate global inverse_indices
            g_inverse = gres[1]
            gres = gres[0]
            if axis is None:
                # Calculate how many elements we have in each layer along the split axis
                elements_per_layer = 1
                for num, val in enumerate(a.gshape):
                    if not num == a.split:
                        elements_per_layer *= val

                # Create the displacements for the flattened inverse indices array
                local_elements = [displ * elements_per_layer for displ in inverse_displs][1:] + [
                    float("inf")
                ]

                # Flatten the inverse indices array every element can be updated to represent a global index
                transposed = inverse_buf.transpose(0, a.split)
                transposed_shape = transposed.shape
                flatten_inverse = transposed.flatten()

                # Update the index elements iteratively
                cur_displ = 0
                inverse_indices = [0] * len(flatten_inverse)
                for num in range(len(inverse_indices)):
                    if num >= local_elements[cur_displ]:
                        cur_displ += 1
                    index = flatten_inverse[num] + displs[cur_displ]
                    inverse_indices[num] = g_inverse[index].tolist()

                # Convert the flattened array back to the correct global shape of a
                inverse_indices = torch.tensor(inverse_indices).reshape(transposed_shape)
                inverse_indices = inverse_indices.transpose(0, a.split)

            else:
                inverse_indices = torch.zeros_like(inverse_buf)
                steps = displs + [None]

                # Algorithm that creates the correct list for the reverse_indices
                for i in range(len(steps) - 1):
                    begin = steps[i]
                    end = steps[i + 1]
                    for num, x in enumerate(inverse_buf[begin:end]):
                        inverse_indices[begin + num] = g_inverse[begin + x]

    else:
        # Tensor is already split and does not need to be redistributed afterward
        split = None
        is_split = a.split
        max_uniques, max_pos = uniques_buf.max(0)
        # find indices of vectors
        if a.comm.Get_rank() == max_pos.item():
            # Get indices of the unique vectors to share with all over processes
            indices = inverse_pos.reshape(-1).unique()
        else:
            indices = torch.empty((max_uniques.item(),), dtype=inverse_pos.dtype)

        a.comm.Bcast(indices, root=max_pos)

        gres = local_data[indices.tolist()]

        inverse_indices = indices
        if sorted:
            raise ValueError(
                "Sorting with axis != split is not supported yet. "
                "See https://github.com/helmholtz-analytics/heat/issues/363"
            )

    if axis is not None:
        # transpose matrix back
        gres = gres.transpose(0, axis)

    split = split if a.split < len(gres.shape) else None
    result = factories.array(
        gres, dtype=a.dtype, device=a.device, comm=a.comm, split=split, is_split=is_split
    )
    if split is not None:
        result.resplit_(a.split)

    return_value = result
    if return_inverse:
        return_value = [return_value, inverse_indices.to(a.device.torch_device)]

    return return_value


def resplit(a, axis=None):
    """
    Out-of-place redistribution of the content of the tensor. Allows to "unsplit" (i.e. gather) all values from all
    nodes as well as the definition of new axis along which the tensor is split without changes to the values.
    WARNING: this operation might involve a significant communication overhead. Use it sparingly and preferably for
    small tensors.

    Parameters
    ----------
    a    : ht.DNDarray
        The tensor from which to resplit
    axis : int
        The new split axis, None denotes gathering, an int will set the new split axis

    Returns
    -------
    resplit: ht.DNDarray
        A new tensor that is a copy of 'a', but split along 'axis'

    Examples
    --------
    a = ht.zeros((4, 5,), split=0)
    a.lshape
    (0/2) >>> (2, 5)
    (1/2) >>> (2, 5)
    b = resplit(a, None)
    b.split
    >>> None
    b.lshape
    (0/2) >>> (4, 5)
    (1/2) >>> (4, 5)

    a = ht.zeros((4, 5,), split=0)
    a.lshape
    (0/2) >>> (2, 5)
    (1/2) >>> (2, 5)
    b = resplit(a, 1)
    b.split
    >>> 1
    b.lshape
    (0/2) >>> (4, 3)
    (1/2) >>> (4, 2)
    """
    # create a copy of the input tensor 'a'
    resplit = a.copy()
    resplit.resplit_(axis=axis)
    return resplit


def vstack(tup):
    """
    Stack arrays in sequence vertically (row wise).
    This is equivalent to concatenation along the first axis.
    This function makes most sense for arrays with up to 3 dimensions. For
    instance, for pixel-data with a height (first axis), width (second axis),
    and r/g/b channels (third axis). The functions `concatenate`, `stack` and
    `block` provide more general stacking and concatenation operations.

    NOTE: the split axis will be switched to 1 in the case that both elements are 1D and split=0
    Parameters
    ----------
    tup : sequence of DNDarrays
        The arrays must have the same shape along all but the first axis.
        1-D arrays must have the same length.
    Returns
    -------
    stacked : ndarray
        The array formed by stacking the given arrays, will be at least 2-D.

    Examples
    --------
    >>> a = ht.array([1, 2, 3])
    >>> b = ht.array([2, 3, 4])
    >>> ht.vstack((a,b))
    [0] tensor([[1, 2, 3],
    [0]         [2, 3, 4]])
    [1] tensor([[1, 2, 3],
    [1]         [2, 3, 4]])
    >>> a = ht.array([1, 2, 3], split=0)
    >>> b = ht.array([2, 3, 4], split=0)
    >>> ht.vstack((a,b))
    [0] tensor([[1, 2],
    [0]         [2, 3]])
    [1] tensor([[3],
    [1]         [4]])
    >>> a = ht.array([[1], [2], [3]], split=0)
    >>> b = ht.array([[2], [3], [4]], split=0)
    >>> ht.vstack((a,b))
    [0] tensor([[1],
    [0]         [2],
    [0]         [3]])
    [1] tensor([[2],
    [1]         [3],
    [1]         [4]])

    """
    tup = list(tup)
    for cn, arr in enumerate(tup):
        if len(arr.gshape) == 1:
            tup[cn] = arr.expand_dims(0).resplit_(arr.split)

    return concatenate(tup, axis=0)<|MERGE_RESOLUTION|>--- conflicted
+++ resolved
@@ -673,11 +673,9 @@
 
     input_torch = input._DNDarray__array
     padded_torch_tensor = torch.nn.functional.pad(input_torch, pad, mode, value)
-<<<<<<< HEAD
-    padded_tensor = factories.array(padded_torch_tensor)
-=======
+
     padded_tensor = factories.array(padded_torch_tensor, dtype=input.dtype, device=input.device)
->>>>>>> f68aa13a
+
 
     # padding in non-split dimension
     if input.split is None or input.split not in pad_dim:
