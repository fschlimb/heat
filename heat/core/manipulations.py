import numpy as np
import torch
import warnings

from .communication import MPI

from . import constants
from . import dndarray
from . import factories
from . import linalg
from . import stride_tricks
from . import tiling
from . import types
from . import _operations

__all__ = [
    "column_stack",
    "concatenate",
    "diag",
    "diagonal",
    "expand_dims",
    "flatten",
    "flip",
    "fliplr",
    "flipud",
    "hstack",
<<<<<<< HEAD
    "repeat",
=======
    "pad",
>>>>>>> 5cd2b420
    "reshape",
    "resplit",
    "rot90",
    "row_stack",
    "shape",
    "sort",
    "squeeze",
    "stack",
    "topk",
    "unique",
    "vstack",
]


def column_stack(arrays):
    """
    Stack 1-D or 2-D ``DNDarray``s as columns into a 2-D ``DNDarray``.
    If the input arrays are 1-D, they will be stacked as columns. If they are 2-D,
    they will be concatenated along the second axis.

    Parameters
    ----------
    arrays : Sequence[DNDarrays,...]

    Raises
    ------
    ValueError
        If arrays have more than 2 dimensions

    Returns
    -------
    DNDarray

    Note
    ----
    All ``DNDarray``s in the sequence must have the same number of rows.
    All ``DNDarray``s must be split along the same axis! Note that distributed
    1-D arrays (``split = 0``) by default will be transposed into distributed
    column arrays with ``split == 1``.

    Examples
    --------
    >>> # 1-D tensors
    >>> a = ht.array([1, 2, 3])
    >>> b = ht.array([2, 3, 4])
    >>> ht.column_stack((a, b)).larray
    tensor([[1, 2],
        [2, 3],
        [3, 4]])
    >>> # 1-D and 2-D tensors
    >>> a = ht.array([1, 2, 3])
    >>> b = ht.array([[2, 5], [3, 6], [4, 7]])
    >>> c = ht.array([[7, 10], [8, 11], [9, 12]])
    >>> ht.column_stack((a, b, c)).larray
    tensor([[ 1,  2,  5,  7, 10],
            [ 2,  3,  6,  8, 11],
            [ 3,  4,  7,  9, 12]])
    >>> # distributed DNDarrays, 3 processes
    >>> a = ht.arange(10, split=0).reshape((5, 2))
    >>> b = ht.arange(5, 20, split=0).reshape((5, 3))
    >>> c = ht.arange(20, 40, split=0).reshape((5, 4))
    >>> ht_column_stack((a, b, c)).larray
    [0/2] tensor([[ 0,  1,  5,  6,  7, 20, 21, 22, 23],
    [0/2]         [ 2,  3,  8,  9, 10, 24, 25, 26, 27]], dtype=torch.int32)
    [1/2] tensor([[ 4,  5, 11, 12, 13, 28, 29, 30, 31],
    [1/2]         [ 6,  7, 14, 15, 16, 32, 33, 34, 35]], dtype=torch.int32)
    [2/2] tensor([[ 8,  9, 17, 18, 19, 36, 37, 38, 39]], dtype=torch.int32)
    >>> # distributed 1-D and 2-D DNDarrays, 3 processes
    >>> a = ht.arange(5, split=0)
    >>> b = ht.arange(5, 20, split=1).reshape((5, 3))
    >>> ht_column_stack((a, b)).larray
    [0/2] tensor([[ 0,  5],
    [0/2]         [ 1,  8],
    [0/2]         [ 2, 11],
    [0/2]         [ 3, 14],
    [0/2]         [ 4, 17]], dtype=torch.int32)
    [1/2] tensor([[ 6],
    [1/2]         [ 9],
    [1/2]         [12],
    [1/2]         [15],
    [1/2]         [18]], dtype=torch.int32)
    [2/2] tensor([[ 7],
    [2/2]         [10],
    [2/2]         [13],
    [2/2]         [16],
    [2/2]         [19]], dtype=torch.int32)
    """
    arr_dims = list(array.ndim for array in arrays)
    # sanitation, arrays can be 1-d or 2-d, see sanitation module #468
    over_dims = [i for i, j in enumerate(arr_dims) if j > 2]
    if len(over_dims) > 0:
        raise ValueError("Arrays must be 1-D or 2-D")
    if arr_dims.count(1) == len(arr_dims):
        # all arrays are 1-D, stack
        return stack(arrays, axis=1)
    else:
        if arr_dims.count(1) > 0:
            arr_1d = [i for i, j in enumerate(arr_dims) if j == 1]
            # 1-D arrays must be columns
            arrays = list(arrays)
            for ind in arr_1d:
                arrays[ind] = arrays[ind].reshape((1, arrays[ind].size)).T
        return concatenate(arrays, axis=1)


def concatenate(arrays, axis=0):
    """
    Join a sequence of arrays along an existing axis.

    Parameters
    ----------
    arrays : Sequence[DNDarrays,...]
        The arrays must have the same shape, except in the dimension corresponding to axis (the first, by default).
    axis : int, optional
        The axis along which the arrays will be joined. Default is 0.

    Returns
    -------
    res: DNDarray
        The concatenated DNDarray

    Raises
    ------
    RuntimeError
        If the concatted DNDarray meta information, e.g. split or comm, does not match.
    TypeError
        If the passed parameters are not of correct type (see documentation above).
    ValueError
        If the number of passed arrays is less than two or their shapes do not match.

    Examples
    --------
    >>> x = ht.zeros((3, 5), split=None)
    [0/1] tensor([[0., 0., 0., 0., 0.],
    [0/1]         [0., 0., 0., 0., 0.],
    [0/1]         [0., 0., 0., 0., 0.]])
    [1/1] tensor([[0., 0., 0., 0., 0.],
    [1/1]         [0., 0., 0., 0., 0.],
    [1/1]         [0., 0., 0., 0., 0.]])
    >>> y = ht.ones((3, 6), split=0)
    [0/1] tensor([[1., 1., 1., 1., 1., 1.],
    [0/1]         [1., 1., 1., 1., 1., 1.]])
    [1/1] tensor([[1., 1., 1., 1., 1., 1.]])
    >>> ht.concatenate((x, y), axis=1)
    [0/1] tensor([[0., 0., 0., 0., 0., 1., 1., 1., 1., 1., 1.],
    [0/1]         [0., 0., 0., 0., 0., 1., 1., 1., 1., 1., 1.]])
    [1/1] tensor([[0., 0., 0., 0., 0., 1., 1., 1., 1., 1., 1.]])

    >>> x = ht.zeros((4, 5), split=1)
    [0/1] tensor([[0., 0., 0.],
    [0/1]         [0., 0., 0.],
    [0/1]         [0., 0., 0.],
    [0/1]         [0., 0., 0.]])
    [1/1] tensor([[0., 0.],
    [1/1]         [0., 0.],
    [1/1]         [0., 0.],
    [1/1]         [0., 0.]])
    >>> y = ht.ones((3, 5), split=1)
    [0/1] tensor([[1., 1., 1.],
    [0/1]         [1., 1., 1.],
    [0/1]         [1., 1., 1.]])
    [1/1] tensor([[1., 1.],
    [1/1]         [1., 1.],
    [1/1]         [1., 1.]])
    >>> ht.concatenate((x, y), axis=0)
    [0/1] tensor([[0., 0., 0.],
    [0/1]         [0., 0., 0.],
    [0/1]         [0., 0., 0.],
    [0/1]         [0., 0., 0.],
    [0/1]         [1., 1., 1.],
    [0/1]         [1., 1., 1.],
    [0/1]         [1., 1., 1.]])
    [1/1] tensor([[0., 0.],
    [1/1]         [0., 0.],
    [1/1]         [0., 0.],
    [1/1]         [0., 0.],
    [1/1]         [1., 1.],
    [1/1]         [1., 1.],
    [1/1]         [1., 1.]])
    """
    if not isinstance(arrays, (tuple, list)):
        raise TypeError("arrays must be a list or a tuple")

    # a single array cannot be concatenated
    if len(arrays) < 2:
        raise ValueError("concatenate requires 2 arrays")
    # concatenate multiple arrays
    elif len(arrays) > 2:
        res = concatenate((arrays[0], arrays[1]), axis=axis)
        for a in range(2, len(arrays)):
            res = concatenate((res, arrays[a]), axis=axis)
        return res

    # unpack the arrays
    arr0, arr1 = arrays[0], arrays[1]

    # input sanitation
    if not isinstance(arr0, dndarray.DNDarray) or not isinstance(arr1, dndarray.DNDarray):
        raise TypeError("Both arrays must be DNDarrays")
    if not isinstance(axis, int):
        raise TypeError("axis must be an integer, currently: {}".format(type(axis)))
    axis = stride_tricks.sanitize_axis(arr0.gshape, axis)

    if arr0.ndim != arr1.ndim:
        raise ValueError("DNDarrays must have the same number of dimensions")

    if not all([arr0.gshape[i] == arr1.gshape[i] for i in range(len(arr0.gshape)) if i != axis]):
        raise ValueError(
            "Arrays cannot be concatenated, shapes must be the same in every axis "
            "except the selected axis: {}, {}".format(arr0.gshape, arr1.gshape)
        )

    # different communicators may not be concatenated
    if arr0.comm != arr1.comm:
        raise RuntimeError("Communicators of passed arrays mismatch.")

    # identify common data type
    out_dtype = types.promote_types(arr0.dtype, arr1.dtype)
    if arr0.dtype != out_dtype:
        arr0 = out_dtype(arr0, device=arr0.device)
    if arr1.dtype != out_dtype:
        arr1 = out_dtype(arr1, device=arr1.device)

    s0, s1 = arr0.split, arr1.split
    # no splits, local concat
    if s0 is None and s1 is None:
        return factories.array(
            torch.cat((arr0.larray, arr1.larray), dim=axis), device=arr0.device, comm=arr0.comm
        )

    # non-matching splits when both arrays are split
    elif s0 != s1 and all([s is not None for s in [s0, s1]]):
        raise RuntimeError(
            "DNDarrays given have differing split axes, arr0 {} arr1 {}".format(s0, s1)
        )

    # unsplit and split array
    elif (s0 is None and s1 != axis) or (s1 is None and s0 != axis):
        out_shape = tuple(
            arr1.gshape[x] if x != axis else arr0.gshape[x] + arr1.gshape[x]
            for x in range(len(arr1.gshape))
        )
        out = factories.empty(
            out_shape, split=s1 if s1 is not None else s0, device=arr1.device, comm=arr0.comm
        )

        _, _, arr0_slice = arr1.comm.chunk(arr0.shape, arr1.split)
        _, _, arr1_slice = arr0.comm.chunk(arr1.shape, arr0.split)
        out.larray = torch.cat((arr0.larray[arr0_slice], arr1.larray[arr1_slice]), dim=axis)
        out._DNDarray__comm = arr0.comm

        return out

    elif s0 == s1 or any([s is None for s in [s0, s1]]):
        if s0 != axis and all([s is not None for s in [s0, s1]]):
            # the axis is different than the split axis, this case can be easily implemented
            # torch cat arrays together and return a new array that is_split
            out_shape = tuple(
                arr1.gshape[x] if x != axis else arr0.gshape[x] + arr1.gshape[x]
                for x in range(len(arr1.gshape))
            )
            out = factories.empty(out_shape, split=s0, dtype=out_dtype, device=arr0.device)
            out.larray = torch.cat((arr0.larray, arr1.larray), dim=axis)
            out._DNDarray__comm = arr0.comm
            return out

        else:
            arr0 = arr0.copy()
            arr1 = arr1.copy()
            # maps are created for where the data is and the output shape is calculated
            lshape_map = torch.zeros((2, arr0.comm.size, len(arr0.gshape)), dtype=torch.int)
            lshape_map[0, arr0.comm.rank, :] = torch.Tensor(arr0.lshape)
            lshape_map[1, arr0.comm.rank, :] = torch.Tensor(arr1.lshape)
            lshape_map_comm = arr0.comm.Iallreduce(MPI.IN_PLACE, lshape_map, MPI.SUM)

            arr0_shape, arr1_shape = list(arr0.shape), list(arr1.shape)
            arr0_shape[axis] += arr1_shape[axis]
            out_shape = tuple(arr0_shape)

            # the chunk map is used for determine how much data should be on each process
            chunk_map = torch.zeros((arr0.comm.size, len(arr0.gshape)), dtype=torch.int)
            _, _, chk = arr0.comm.chunk(out_shape, s0 if s0 is not None else s1)
            for i in range(len(out_shape)):
                chunk_map[arr0.comm.rank, i] = chk[i].stop - chk[i].start
            chunk_map_comm = arr0.comm.Iallreduce(MPI.IN_PLACE, chunk_map, MPI.SUM)

            lshape_map_comm.Wait()
            chunk_map_comm.Wait()

            if s0 is not None:
                send_slice = [slice(None)] * arr0.ndim
                keep_slice = [slice(None)] * arr0.ndim
                # data is first front-loaded onto the first size/2 processes
                for spr in range(1, arr0.comm.size):
                    if arr0.comm.rank == spr:
                        for pr in range(spr):
                            send_amt = abs((chunk_map[pr, axis] - lshape_map[0, pr, axis]).item())
                            send_amt = (
                                send_amt if send_amt < arr0.lshape[axis] else arr0.lshape[axis]
                            )
                            if send_amt:
                                send_slice[arr0.split] = slice(0, send_amt)
                                keep_slice[arr0.split] = slice(send_amt, arr0.lshape[axis])

                                send = arr0.comm.Isend(
                                    arr0.lloc[send_slice].clone(),
                                    dest=pr,
                                    tag=pr + arr0.comm.size + spr,
                                )
                                arr0.larray = arr0.lloc[keep_slice].clone()
                                send.Wait()
                    for pr in range(spr):
                        snt = abs((chunk_map[pr, s0] - lshape_map[0, pr, s0]).item())
                        snt = (
                            snt
                            if snt < lshape_map[0, spr, axis]
                            else lshape_map[0, spr, axis].item()
                        )
                        if arr0.comm.rank == pr and snt:
                            shp = list(arr0.gshape)
                            shp[arr0.split] = snt
                            data = torch.zeros(
                                shp, dtype=out_dtype.torch_type(), device=arr0.device.torch_device
                            )

                            arr0.comm.Recv(data, source=spr, tag=pr + arr0.comm.size + spr)
                            arr0.larray = torch.cat((arr0.larray, data), dim=arr0.split)
                        lshape_map[0, pr, arr0.split] += snt
                        lshape_map[0, spr, arr0.split] -= snt

            if s1 is not None:
                send_slice = [slice(None)] * arr0.ndim
                keep_slice = [slice(None)] * arr0.ndim
                # push the data backwards (arr1), making the data the proper size for arr1 on the last nodes
                # the data is "compressed" on np/2 processes. data is sent from
                for spr in range(arr0.comm.size - 1, -1, -1):
                    if arr0.comm.rank == spr:
                        for pr in range(arr0.comm.size - 1, spr, -1):
                            # calculate the amount of data to send from the chunk map
                            send_amt = abs((chunk_map[pr, axis] - lshape_map[1, pr, axis]).item())
                            send_amt = (
                                send_amt if send_amt < arr1.lshape[axis] else arr1.lshape[axis]
                            )
                            if send_amt:
                                send_slice[axis] = slice(
                                    arr1.lshape[axis] - send_amt, arr1.lshape[axis]
                                )
                                keep_slice[axis] = slice(0, arr1.lshape[axis] - send_amt)

                                send = arr1.comm.Isend(
                                    arr1.lloc[send_slice].clone(),
                                    dest=pr,
                                    tag=pr + arr1.comm.size + spr,
                                )
                                arr1.larray = arr1.lloc[keep_slice].clone()
                                send.Wait()
                    for pr in range(arr1.comm.size - 1, spr, -1):
                        snt = abs((chunk_map[pr, axis] - lshape_map[1, pr, axis]).item())
                        snt = (
                            snt
                            if snt < lshape_map[1, spr, axis]
                            else lshape_map[1, spr, axis].item()
                        )

                        if arr1.comm.rank == pr and snt:
                            shp = list(arr1.gshape)
                            shp[axis] = snt
                            data = torch.zeros(
                                shp, dtype=out_dtype.torch_type(), device=arr1.device.torch_device
                            )
                            arr1.comm.Recv(data, source=spr, tag=pr + arr1.comm.size + spr)
                            arr1.larray = torch.cat((data, arr1.larray), dim=axis)
                        lshape_map[1, pr, axis] += snt
                        lshape_map[1, spr, axis] -= snt

            if s0 is None:
                arb_slice = [None] * len(arr1.shape)
                for c in range(len(chunk_map)):
                    arb_slice[axis] = c
                    # the chunk map is adjusted by subtracting what data is already in the correct place (the data from
                    # arr1 is already correctly placed) i.e. the chunk map shows how much data is still needed on each
                    # process, the local
                    chunk_map[arb_slice] -= lshape_map[tuple([1] + arb_slice)]

                # after adjusting arr1 need to now select the target data in arr0 on each node with a local slice
                if arr0.comm.rank == 0:
                    lcl_slice = [slice(None)] * arr0.ndim
                    lcl_slice[axis] = slice(chunk_map[0, axis].item())
                    arr0.larray = arr0.larray[lcl_slice].clone().squeeze()
                ttl = chunk_map[0, axis].item()
                for en in range(1, arr0.comm.size):
                    sz = chunk_map[en, axis]
                    if arr0.comm.rank == en:
                        lcl_slice = [slice(None)] * arr0.ndim
                        lcl_slice[axis] = slice(ttl, sz.item() + ttl, 1)
                        arr0.larray = arr0.larray[lcl_slice].clone().squeeze()
                    ttl += sz.item()

                if len(arr0.lshape) < len(arr1.lshape):
                    arr0.larray.unsqueeze_(axis)

            if s1 is None:
                arb_slice = [None] * len(arr0.shape)
                for c in range(len(chunk_map)):
                    arb_slice[axis] = c
                    chunk_map[arb_slice] -= lshape_map[tuple([0] + arb_slice)]

                # get the desired data in arr1 on each node with a local slice
                if arr1.comm.rank == arr1.comm.size - 1:
                    lcl_slice = [slice(None)] * arr1.ndim
                    lcl_slice[axis] = slice(
                        arr1.lshape[axis] - chunk_map[-1, axis].item(), arr1.lshape[axis], 1
                    )
                    arr1.larray = arr1.larray[lcl_slice].clone().squeeze()
                ttl = chunk_map[-1, axis].item()
                for en in range(arr1.comm.size - 2, -1, -1):
                    sz = chunk_map[en, axis]
                    if arr1.comm.rank == en:
                        lcl_slice = [slice(None)] * arr1.ndim
                        lcl_slice[axis] = slice(
                            arr1.lshape[axis] - (sz.item() + ttl), arr1.lshape[axis] - ttl, 1
                        )
                        arr1.larray = arr1.larray[lcl_slice].clone().squeeze()
                    ttl += sz.item()
                if len(arr1.lshape) < len(arr0.lshape):
                    arr1.larray.unsqueeze_(axis)

            # now that the data is in the proper shape, need to concatenate them on the nodes where they both exist for
            # the others, just set them equal
            out = factories.empty(
                out_shape,
                split=s0 if s0 is not None else s1,
                dtype=out_dtype,
                device=arr0.device,
                comm=arr0.comm,
            )
            res = torch.cat((arr0.larray, arr1.larray), dim=axis)
            out.larray = res

            return out


def diag(a, offset=0):
    """
    Extract a diagonal or construct a diagonal array.
    See the documentation for `heat.diagonal` for more information about extracting the diagonal.

    Parameters
    ----------
    a: ht.DNDarray
        The array holding data for creating a diagonal array or extracting a diagonal.
        If a is a 1-dimensional array a diagonal 2d-array will be returned.
        If a is a n-dimensional array with n > 1 the diagonal entries will be returned in an n-1 dimensional array.
    offset: int, optional
        The offset from the main diagonal.
        Offset greater than zero means above the main diagonal, smaller than zero is below the main diagonal.

    Returns
    -------
    res: ht.DNDarray
        The extracted diagonal or the constructed diagonal array

    Examples
    --------
    >>> import heat as ht
    >>> a = ht.array([1, 2])
    >>> ht.diag(a)
    tensor([[1, 0],
           [0, 2]])

    >>> ht.diag(a, offset=1)
    tensor([[0, 1, 0],
           [0, 0, 2],
           [0, 0, 0]])

    >>> ht.equal(ht.diag(ht.diag(a)), a)
    True
    >>> a = ht.array([[1, 2], [3, 4]])
    >>> ht.diag(a)
    tensor([1, 4])
    """
    if len(a.shape) > 1:
        return diagonal(a, offset=offset)
    elif len(a.shape) < 1:
        raise ValueError("input array must be of dimension 1 or greater")
    if not isinstance(offset, int):
        raise ValueError("offset must be an integer, got", type(offset))
    if not isinstance(a, dndarray.DNDarray):
        raise ValueError("a must be a DNDarray, got", type(a))

    # 1-dimensional array, must be extended to a square diagonal matrix
    gshape = (a.shape[0] + abs(offset),) * 2
    off, lshape, _ = a.comm.chunk(gshape, a.split)

    # This ensures that the data is on the correct nodes
    if offset > 0:
        padding = factories.empty(
            (offset,), dtype=a.dtype, split=None, device=a.device, comm=a.comm
        )
        a = concatenate((a, padding))
        indices_x = torch.arange(0, min(lshape[0], max(gshape[0] - off - offset, 0)))
    elif offset < 0:
        padding = factories.empty(
            (abs(offset),), dtype=a.dtype, split=None, device=a.device, comm=a.comm
        )
        a = concatenate((padding, a))
        indices_x = torch.arange(max(0, min(abs(offset) - off, lshape[0])), lshape[0])
    else:
        # Offset = 0 values on main diagonal
        indices_x = torch.arange(0, lshape[0])

    indices_y = indices_x + off + offset
    a.balance_()

    local = torch.zeros(lshape, dtype=a.dtype.torch_type(), device=a.device.torch_device)
    local[indices_x, indices_y] = a.larray[indices_x]

    return factories.array(local, dtype=a.dtype, is_split=a.split, device=a.device, comm=a.comm)


def diagonal(a, offset=0, dim1=0, dim2=1):
    """
    Extract a diagonal of an n-dimensional array with n > 1.
    The returned array will be of dimension n-1.

    Parameters
    ----------
    a: ht.DNDarray
        The array of which the diagonal should be extracted.
    offset: int, optional
        The offset from the main diagonal.
        Offset greater than zero means above the main diagonal, smaller than zero is below the main diagonal.
        Default is 0 which means the main diagonal will be selected.
    dim1: int, optional
        First dimension with respect to which to take the diagonal.
        Default is 0.
    dim2: int, optional
        Second dimension with respect to which to take the diagonal.
        Default is 1.
    Returns
    -------
    res: ht.DNDarray
        An array holding the extracted diagonal.

    Examples
    --------
    >>> import heat as ht
    >>> a = ht.array([[1, 2], [3, 4]])
    >>> ht.diagonal(a)
    tensor([1, 4])

    >>> ht.diagonal(a, offset=1)
    tensor([2])

    >>> ht.diagonal(a, offset=-1)
    tensor([3])

    >>> a = ht.array([[[0, 1], [2, 3]], [[4, 5], [6, 7]]])
    >>> ht.diagonal(a)
    tensor([[0, 6],
           [1, 7]])

    >>> ht.diagonal(a, dim2=2)
    tensor([[0, 5],
           [2, 7]])
    """
    dim1, dim2 = stride_tricks.sanitize_axis(a.shape, (dim1, dim2))

    if dim1 == dim2:
        raise ValueError("Dim1 and dim2 need to be different")
    if not isinstance(a, dndarray.DNDarray):
        raise ValueError("a must be a DNDarray, got", type(a))
    if not isinstance(offset, int):
        raise ValueError("offset must be an integer, got", type(offset))

    shape = a.gshape
    ax1 = shape[dim1]
    ax2 = shape[dim2]
    # determine the number of diagonal elements that will be retrieved
    length = min(ax1, ax2 - offset) if offset >= 0 else min(ax2, ax1 + offset)
    # Remove dim1 and dim2 from shape and append resulting length
    shape = tuple([x for ind, x in enumerate(shape) if ind not in (dim1, dim2)]) + (length,)
    x, y = min(dim1, dim2), max(dim1, dim2)

    if a.split is None:
        split = None
    elif a.split < x < y:
        split = a.split
    elif x < a.split < y:
        split = a.split - 1
    elif x < y < a.split:
        split = a.split - 2
    else:
        split = len(shape) - 1

    if a.split is None or a.split not in (dim1, dim2):
        result = torch.diagonal(a.larray, offset=offset, dim1=dim1, dim2=dim2)
    else:
        vz = 1 if a.split == dim1 else -1
        off, _, _ = a.comm.chunk(a.shape, a.split)
        result = torch.diagonal(a.larray, offset=offset + vz * off, dim1=dim1, dim2=dim2)
    return factories.array(result, dtype=a.dtype, is_split=split, device=a.device, comm=a.comm)


def expand_dims(a, axis):
    """
    Expand the shape of an array.

    Insert a new axis that will appear at the axis position in the expanded array shape.

    Parameters
    ----------
    a : ht.DNDarray
        Input array to be expanded.
    axis : int
        Position in the expanded axes where the new axis is placed.

    Returns
    -------
    res : ht.DNDarray
        Output array. The number of dimensions is one greater than that of the input array.

    Raises
    ------
    ValueError
        If the axis is not in range of the axes.

    Examples
    --------
    >>> x = ht.array([1,2])
    >>> x.shape
    (2,)

    >>> y = ht.expand_dims(x, axis=0)
    >>> y
    array([[1, 2]])
    >>> y.shape
    (1, 2)

    >>> y = ht.expand_dims(x, axis=1)
    >>> y
    array([[1],
           [2]])
    >>> y.shape
    (2, 1)
    """
    # ensure type consistency
    if not isinstance(a, dndarray.DNDarray):
        raise TypeError("expected ht.DNDarray, but was {}".format(type(a)))

    # sanitize axis, introduce arbitrary dummy dimension to model expansion
    axis = stride_tricks.sanitize_axis(a.shape + (1,), axis)

    return dndarray.DNDarray(
        a.larray.unsqueeze(dim=axis),
        a.shape[:axis] + (1,) + a.shape[axis:],
        a.dtype,
        a.split if a.split is None or a.split < axis else a.split + 1,
        a.device,
        a.comm,
    )


def flatten(a):
    """
    Flattens an array into one dimension.
    WARNING: if a.split > 0, then the array must be resplit.

    Parameters
    ----------
    a : DNDarray
        array to collapse
    Returns
    -------
    ret : DNDarray
        flattened copy
    Examples
    --------
    >>> a = ht.array([[[1,2],[3,4]],[[5,6],[7,8]]])
    >>> ht.flatten(a)
    tensor([1,2,3,4,5,6,7,8])
    """
    if a.split is None:
        return factories.array(
            torch.flatten(a.larray), dtype=a.dtype, is_split=None, device=a.device, comm=a.comm
        )

    if a.split > 0:
        a = resplit(a, 0)

    a = factories.array(
        torch.flatten(a.larray), dtype=a.dtype, is_split=a.split, device=a.device, comm=a.comm
    )
    a.balance_()

    return a


def flip(a, axis=None):
    """
    Reverse the order of elements in an array along the given axis.

    The shape of the array is preserved, but the elements are reordered.

    Parameters
    ----------
    a: ht.DNDarray
        Input array to be flipped
    axis: int, tuple
        A list of axes to be flipped

    Returns
    -------
    res: ht.DNDarray
        The flipped array.

    Examples
    --------
    >>> a = ht.array([[0,1],[2,3]])
    >>> ht.flip(a, [0])
    tensor([[2, 3],
        [0, 1]])

    >>> b = ht.array([[0,1,2],[3,4,5]], split=1)
    >>> ht.flip(a, [0,1])
    (1/2) tensor([5,4,3])
    (2/2) tensor([2,1,0])
    """
    # flip all dimensions
    if axis is None:
        axis = tuple(range(a.ndim))

    # torch.flip only accepts tuples
    if isinstance(axis, int):
        axis = [axis]

    flipped = torch.flip(a.larray, axis)

    if a.split not in axis:
        return factories.array(
            flipped, dtype=a.dtype, is_split=a.split, device=a.device, comm=a.comm
        )

    # Need to redistribute tensors on split axis
    # Get local shapes
    old_lshape = a.lshape
    dest_proc = a.comm.size - 1 - a.comm.rank
    new_lshape = a.comm.sendrecv(old_lshape, dest=dest_proc, source=dest_proc)

    # Exchange local tensors
    req = a.comm.Isend(flipped, dest=dest_proc)
    received = torch.empty(new_lshape, dtype=a.larray.dtype, device=a.device.torch_device)
    a.comm.Recv(received, source=dest_proc)

    res = factories.array(received, dtype=a.dtype, is_split=a.split, device=a.device, comm=a.comm)
    res.balance_()  # after swapping, first processes may be empty
    req.Wait()
    return res


def fliplr(a):
    """
        Flip array in the left/right direction. If a.ndim > 2, flip along dimension 1.

        Parameters
        ----------
        a: ht.DNDarray
            Input array to be flipped, must be at least 2-D

        Returns
        -------
        res: ht.DNDarray
            The flipped array.

        Examples
        --------
        >>> a = ht.array([[0,1],[2,3]])
        >>> ht.fliplr(a)
        tensor([[1, 0],
                [3, 2]])

        >>> b = ht.array([[0,1,2],[3,4,5]], split=0)
        >>> ht.fliplr(b)
        (1/2) tensor([[2, 1, 0]])
        (2/2) tensor([[5, 4, 3]])
    """
    return flip(a, 1)


def flipud(a):
    """
        Flip array in the up/down direction.

        Parameters
        ----------
        a: ht.DNDarray
            Input array to be flipped

        Returns
        -------
        res: ht.DNDarray
            The flipped array.

        Examples
        --------
        >>> a = ht.array([[0,1],[2,3]])
        >>> ht.flipud(a)
        tensor([[2, 3],
            [0, 1]])

        >>> b = ht.array([[0,1,2],[3,4,5]], split=0)
        >>> ht.flipud(b)
        (1/2) tensor([3,4,5])
        (2/2) tensor([0,1,2])
    """
    return flip(a, 0)


def hstack(tup):
    """
    Stack arrays in sequence horizontally (column wise).
    This is equivalent to concatenation along the second axis, except for 1-D
    arrays where it concatenates along the first axis. Rebuilds arrays divided
    by `hsplit`.

    Parameters
    ----------
    tup : sequence of DNDarrays
        The arrays must have the same shape along all but the second axis,
        except 1-D arrays which can be any length.
    Returns
    -------
    stacked : DNDarray
        The array formed by stacking the given arrays.

    Examples
    --------
    >>> a = ht.array((1,2,3))
    >>> b = ht.array((2,3,4))
    >>> ht.hstack((a,b)).larray
    [0/1] tensor([1, 2, 3, 2, 3, 4])
    [1/1] tensor([1, 2, 3, 2, 3, 4])
    >>> a = ht.array((1,2,3), split=0)
    >>> b = ht.array((2,3,4), split=0)
    >>> ht.hstack((a,b)).larray
    [0/1] tensor([1, 2, 3])
    [1/1] tensor([2, 3, 4])
    >>> a = ht.array([[1],[2],[3]], split=0)
    >>> b = ht.array([[2],[3],[4]], split=0)
    >>> ht.hstack((a,b)).larray
    [0/1] tensor([[1, 2],
    [0/1]         [2, 3]])
    [1/1] tensor([[3, 4]])
    """
    tup = list(tup)
    axis = 1
    all_vec = False
    if len(tup) == 2 and all(len(x.gshape) == 1 for x in tup):
        axis = 0
        all_vec = True
    if not all_vec:
        for cn, arr in enumerate(tup):
            if len(arr.gshape) == 1:
                tup[cn] = arr.expand_dims(1)

    return concatenate(tup, axis=axis)


<<<<<<< HEAD
def repeat(a, repeats, axis=None):
    """
    Creates a new DNDarray by repeating elements of array a.

    Parameters
    ----------
    a : array_like (i.e. int, float, or tuple/ list/ np.ndarray/ ht.DNDarray of ints/floats)
        Array containing the elements to be repeated.
    repeats : int, or 1-dimensional/ DNDarray/ np.ndarray/ list/ tuple of ints
        The number of repetitions for each element, indicates broadcast if int or array_like of 1 element.
        In this case, the given value is broadcasted to fit the shape of the given axis.
        Otherwise, its length must be the same as a in the specified axis. To put it differently, the
        amount of repetitions has to be determined for each element in the corresponding dimension
        (or in all dimensions if axis is None).
    axis: int, optional
        The axis along which to repeat values. By default, use the flattened input array and return a flat output
        array.

    Returns
    -------
    repeated_array : DNDarray
        Output DNDarray which has the same shape as a, except along the given axis.
        If axis is None, repeated_array will be a flattened DNDarray.

    Examples
    --------
    >>> ht.repeat(3, 4)
    DNDarray([3, 3, 3, 3])

    >>> x = ht.array([[1,2],[3,4]])
    >>> ht.repeat(x, 2)
    DNDarray([1, 1, 2, 2, 3, 3, 4, 4])

    >>> x = ht.array([[1,2],[3,4]])
    >>> ht.repeat(x, [0, 1, 2, 0])
    DNDarray([2, 3, 3])

    >>> ht.repeat(x, [1,2], axis=0)
    DNDarray([[1, 2],
            [3, 4],
            [3, 4]])
    """

    # sanitation `a`
    if not isinstance(a, dndarray.DNDarray):
        if isinstance(a, (int, float)):
            a = factories.array([a])
        elif isinstance(a, (tuple, list, np.ndarray)):
            a = factories.array(a)
        else:
            raise TypeError(
                "`a` must be a ht.DNDarray, np.ndarray, list, tuple, integer, or float, currently: {}".format(
                    type(a)
                )
            )

    # sanitation `axis`
    if axis is not None and not isinstance(axis, int):
        raise TypeError("`axis` must be an integer or None, currently: {}".format(type(axis)))

    if axis is not None and (axis >= len(a.shape) or axis < 0):
        raise ValueError(
            "Invalid input for `axis`. Value has to be either None or between 0 and {}, not {}.".format(
                len(a.shape) - 1, axis
            )
        )

    # sanitation `repeats`
    if not isinstance(repeats, (int, list, tuple, np.ndarray, dndarray.DNDarray)):
        raise TypeError(
            "`repeats` must be a an integer, list, tuple, np.ndarray or ht.DNDarray of integers, currently: {}".format(
                type(repeats)
            )
        )
    # broadcast implied
    if isinstance(repeats, int):
        pass
    else:
        # make sure everything inside `repeats` is int
        if isinstance(repeats, dndarray.DNDarray):
            if repeats.dtype == types.int64:
                pass
            elif types.can_cast(repeats.dtype, types.int64):
                repeats = factories.array(
                    repeats,
                    dtype=types.int64,
                    is_split=repeats.split,
                    device=repeats.device,
                    comm=repeats.comm,
                )
            else:
                raise TypeError(
                    "Invalid dtype for ht.DNDarray `repeats`. Has to be integer,"
                    " but was {}".format(repeats.dtype)
                )
        elif isinstance(repeats, np.ndarray):
            if not types.can_cast(repeats.dtype.type, types.int64):
                raise TypeError(
                    "Invalid dtype for np.ndarray `repeats`. Has to be integer,"
                    " but was {}".format(repeats.dtype.type)
                )
            repeats = factories.array(
                repeats, dtype=types.int64, is_split=None, device=a.device, comm=a.comm
            )
        # invalid list/tuple
        elif not all(isinstance(r, int) for r in repeats):
            raise TypeError(
                "Invalid type within `repeats`. All components of `repeats` must be integers."
            )
        # valid list/tuple
        else:
            repeats = factories.array(
                repeats, dtype=types.int64, is_split=None, device=a.device, comm=a.comm
            )

        # check `repeats` is not empty
        if repeats.gnumel == 0:
            raise ValueError("Invalid input for `repeats`. `repeats` must contain data.")

        # check `repeats` is 1-dimensional
        if len(repeats.shape) != 1:
            raise ValueError(
                "Invalid input for `repeats`. `repeats` must be a 1d-object or integer, but "
                "was {}-dimensional.".format(len(repeats.shape))
            )

    # start of algorithm

    if 0 in a.gshape:
        return a

    # Broadcast (via int or 1-element DNDarray)
    if isinstance(repeats, int) or repeats.gnumel == 1:
        if axis is None and a.split is not None and a.split != 0:
            warnings.warn(
                "If axis is None, `a` has to be split along axis 0 (not {}) if distributed.\n`a` will be "
                "copied with new split axis 0.".format(a.split)
            )
            a = resplit(a, 0)
        if isinstance(repeats, int):
            repeated_array_torch = torch.repeat_interleave(a._DNDarray__array, repeats, axis)
        else:
            if repeats.split is not None:
                warnings.warn(
                    "For broadcast via array_like repeats, `repeats` must not be "
                    "distributed (along axis {}).\n`repeats` will be "
                    "copied with new split axis None.".format(repeats.split)
                )
                repeats = resplit(repeats, None)
            repeated_array_torch = torch.repeat_interleave(
                a._DNDarray__array, repeats._DNDarray__array, axis
            )
    # No broadcast
    else:
        # check if the data chunks of `repeats` and/or `a` have to be (re)distributed before call of torch function.

        # UNDISTRIBUTED CASE (a not distributed)
        if a.split is None:
            if repeats.split is not None:
                warnings.warn(
                    "If `a` is undistributed, `repeats` also has to be undistributed (not split along axis {}).\n`repeats` will be copied "
                    "with new split axis None.".format(repeats.split)
                )
                repeats = resplit(repeats, None)

            # Check correct input
            if axis is None:
                # check matching shapes (repetition defined for every element)
                if a.gnumel != repeats.gnumel:
                    raise ValueError(
                        "Invalid input. Sizes of flattened `a` ({}) and `repeats` ({}) are not same. "
                        "Please revise your definition specifying repetitions for all elements "
                        "of the DNDarray `a` or replace repeats with a single"
                        " scalar.".format(a.gnumel, repeats.gnumel)
                    )
            # axis is not None
            elif a.lshape[axis] != repeats.lnumel:
                raise ValueError(
                    "Invalid input. Amount of elements of `repeats` ({}) and of `a` in the specified axis ({}) "
                    "are not the same. Please revise your definition specifying repetitions for all elements "
                    "of the DNDarray `a` or replace `repeats` with a single scalar".format(
                        repeats.lnumel, a.lshape[axis]
                    )
                )
        # DISTRIBUTED CASE (a distributed)
        else:
            if axis is None:
                if a.gnumel != repeats.gnumel:
                    raise ValueError(
                        "Invalid input. Sizes of flattened `a` ({}) and `repeats` ({}) are not same. "
                        "Please revise your definition specifying repetitions for all elements "
                        "of the DNDarray `a` or replace `repeats` with a single"
                        " scalar.".format(a.gnumel, repeats.gnumel)
                    )

                if a.split != 0:
                    warnings.warn(
                        "If `axis` is None, `a` has to be split along axis 0 (not {}) if distributed.\n`a` will be copied"
                        " with new split axis 0.".format(a.split)
                    )
                    a = resplit(a, 0)

                repeats = repeats.reshape(a.gshape)
                if repeats.split != 0:
                    warnings.warn(
                        "If `axis` is None, `repeats` has to be split along axis 0 (not {}) if distributed.\n`repeats` will be copied"
                        " with new split axis 0.".format(repeats.split)
                    )
                    repeats = resplit(repeats, 0)
                flatten_repeats_t = torch.flatten(repeats._DNDarray__array)
                repeats = factories.array(
                    flatten_repeats_t,
                    is_split=repeats.split,
                    device=repeats.device,
                    comm=repeats.comm,
                )

            # axis is not None
            else:
                if a.split == axis:
                    if repeats.split != 0:
                        warnings.warn(
                            "If `axis` equals `a.split`, `repeats` has to be split along axis 0 (not {}) if distributed.\n"
                            "`repeats` will be copied with new split axis 0".format(repeats.split)
                        )
                        repeats = resplit(repeats, 0)

                # a.split != axis
                else:
                    if repeats.split is not None:
                        warnings.warn(
                            "If `axis` != `a.split`, `repeast` must not be distributed (along axis {}).\n`repeats` will be copied with new"
                            " split axis None.".format(repeats.split)
                        )
                        repeats = resplit(repeats, None)

                    if a.lshape[axis] != repeats.lnumel:
                        raise ValueError(
                            "Invalid input. Amount of elements of `repeats` ({}) and of `a` in the specified axis ({}) "
                            "are not the same. Please revise your definition specifying repetitions for all elements "
                            "of the DNDarray `a` or replace `repeats` with a single scalar".format(
                                repeats.lnumel, a.lshape[axis]
                            )
                        )

        repeated_array_torch = torch.repeat_interleave(
            a._DNDarray__array, repeats._DNDarray__array, axis
        )

    repeated_array = factories.array(
        repeated_array_torch, dtype=a.dtype, is_split=a.split, device=a.device, comm=a.comm
    )
    repeated_array.balance_()

    return repeated_array
=======
def pad(array, pad_width, mode="constant", constant_values=0):
    """
    Pads tensor with a specific value (default=0).
    (Not all dimensions supported)


    Parameters
    ----------
    array : DNDarray
        array to be padded
    pad_width: Union[int, Sequence[Sequence[int, int], ...]]
        Number of values padded to the edges of each axis. ((before_1, after_1),...(before_N, after_N)) unique pad widths for each axis.
        Shortcuts:
            - ((before, after),)  or (before, after)
                --> before and after pad width for each axis.
            - (pad_width,) or int
                --> before = after = pad width for all axes.

        Determines how many elements are padded along which dimension.
        Therefore:
        - pad last dimension:       (
                                        padding_left, padding_right
                                    )
        - pad last 2 dimensions:    (
                                        (padding_top, padding_bottom),
                                        (padding_left, padding_right)
                                    )
        - pad last 3 dimensions:    (
                                        (padding_front, padding_back)
                                        (padding_top, padding_bottom),
                                        (paddling_left, padding_right),
                                    )
        - ... (same pattern)
    mode : str, optional
        - 'constant' (default): Pads the input tensor boundaries with a constant value.
            --> available for arbitrary dimensions

    constant_values: Union[int, float, Sequence[Sequence[int,int], ...], Sequence[Sequence[float,float], ...]]
        Number or tuple of 2-element-sequences (containing numbers), optional (default=0)
        The fill values for each axis (1 tuple per axis).
        ((before_1, after_1), ... (before_N, after_N)) unique pad values for each axis.

        Shortcuts:
            - ((before, after),) or (before, after)
               --> before and after padding values for each axis.
            - (value,) or int
                --> before = after = padding value for all axes.

        Hint: This function follows the principle of datatype integrity.
        Therefore, an array can only be padded with values of the same datatype.
        All values that violate this rule are implicitly cast to the datatype of the ``DNDarray``.

    Returns
    -------
    padded_tensor : DNDarray
        The padded tensor

    Examples
    --------
    >>> a = torch.arange(2 * 3 * 4).reshape(2, 3, 4)
    >>> b = ht.array(a, split = 0)


    Pad last dimension
    >>> c = ht.pad(b, (2,1), constant_values=1)
    tensor([[[ 1,  1,  0,  1,  2,  3,  1],
         [ 1,  1,  4,  5,  6,  7,  1],
         [ 1,  1,  8,  9, 10, 11,  1]],

        [[ 1,  1, 12, 13, 14, 15,  1],
         [ 1,  1, 16, 17, 18, 19,  1],
         [ 1,  1, 20, 21, 22, 23,  1]]])


    Pad last 2 dimensions
    >>> d = ht.pad(b, [(1,0), (2,1)])
    tensor([[[ 0,  0,  0,  0,  0,  0,  0],
         [ 0,  0,  0,  1,  2,  3,  0],
         [ 0,  0,  4,  5,  6,  7,  0],
         [ 0,  0,  8,  9, 10, 11,  0]],

        [[ 0,  0,  0,  0,  0,  0,  0],
         [ 0,  0, 12, 13, 14, 15,  0],
         [ 0,  0, 16, 17, 18, 19,  0],
         [ 0,  0, 20, 21, 22, 23,  0]]])


    Pad last 3 dimensions
    >>> e = ht.pad(b, ((2,1), [1,0], (2,1)))
    tensor([[[ 0,  0,  0,  0,  0,  0,  0],
         [ 0,  0,  0,  0,  0,  0,  0],
         [ 0,  0,  0,  0,  0,  0,  0],
         [ 0,  0,  0,  0,  0,  0,  0]],

        [[ 0,  0,  0,  0,  0,  0,  0],
         [ 0,  0,  0,  0,  0,  0,  0],
         [ 0,  0,  0,  0,  0,  0,  0],
         [ 0,  0,  0,  0,  0,  0,  0]],

        [[ 0,  0,  0,  0,  0,  0,  0],
         [ 0,  0,  0,  1,  2,  3,  0],
         [ 0,  0,  4,  5,  6,  7,  0],
         [ 0,  0,  8,  9, 10, 11,  0]],

        [[ 0,  0,  0,  0,  0,  0,  0],
         [ 0,  0, 12, 13, 14, 15,  0],
         [ 0,  0, 16, 17, 18, 19,  0],
         [ 0,  0, 20, 21, 22, 23,  0]],

        [[ 0,  0,  0,  0,  0,  0,  0],
         [ 0,  0,  0,  0,  0,  0,  0],
         [ 0,  0,  0,  0,  0,  0,  0],
         [ 0,  0,  0,  0,  0,  0,  0]]])

    """

    if not isinstance(array, dndarray.DNDarray):
        raise TypeError("expected array to be a ht.DNDarray, but was {}".format(type(array)))

    if not isinstance(mode, str):
        raise TypeError("expected mode to be a string, but was {}".format(type(mode)))

    # shortcut int for all dimensions
    if isinstance(pad_width, int):
        pad = (pad_width,) * 2 * len(array.shape)

    elif not isinstance(pad_width, (tuple, list)):
        raise TypeError(
            "expected pad_width to be an integer or a sequence (tuple or list), but was {}".format(
                type(pad_width)
            )
        )

    # shortcut one sequence within a sequence for all dimensions - ((before,after), ) = pad_width
    elif len(pad_width) == 1:
        if isinstance(pad_width[0], int):
            pad = (pad_width[0],) * 2 * len(array.shape)
        elif not (isinstance(pad_width[0], tuple) or isinstance(pad_width[0], list)):
            raise TypeError(
                "For shortcut option '1 sequence for all dimensions', expected element within pad_width to be a tuple or list, but was {}".format(
                    type(pad_width[0])
                )
            )
        elif len(pad_width[0]) == 2:
            pad = pad_width[0] * len(array.shape)
        else:
            raise ValueError(
                f"Pad_width {pad_width} invalid.\n Apart from shortcut options (--> documentation), "
                "each sequence within pad_width must contain 2 elements."
            )
    # shortcut - one sequence for all dimensions - (before,after) = pad_width
    elif len(pad_width) == 2 and isinstance(pad_width[0], int) and isinstance(pad_width[1], int):
        pad_width = tuple(pad_width)
        pad = pad_width * len(array.shape)

    # no shortcut - padding of various dimensions
    else:
        if any(
            not (isinstance(pad_tuple, tuple) or isinstance(pad_tuple, list))
            for pad_tuple in pad_width
        ):
            raise TypeError(
                f"Invalid type for pad_width {pad_width}.\nApart from shortcut options (--> documentation),"
                "pad_width has to be a sequence of (2 elements) sequences (sequence=tuple or list)."
            )
        pad = tuple()
        # Transform numpy pad_width to torch pad (--> one tuple containing all padding spans)
        for pad_tuple in pad_width:
            if isinstance(pad_tuple, list):
                pad_tuple = tuple(pad_tuple)
            pad = pad_tuple + pad

        if len(pad) % 2 != 0:
            raise ValueError(
                f"Pad_width {pad_width} invalid.\n Apart from shortcut options (--> documentation), "
                "each sequence within pad_width must contain 2 elements."
            )

        if len(pad) // 2 > len(array.shape):
            raise ValueError(
                f"Not enough dimensions to pad.\n"
                f"Padding a {len(array.shape)}-dimensional tensor for {len(pad)//2}"
                f" dimensions is not possible."
            )

    # value_tuple = all padding values stored in 1 tuple
    if isinstance(constant_values, tuple) or isinstance(constant_values, list):
        value_tuple = tuple()
        # sequences for each dimension defined within one sequence
        if isinstance(constant_values[0], tuple) or isinstance(constant_values[0], list):
            # one sequence for all dimensions - values = ((before, after),)
            if len(constant_values) == 1:
                value_tuple = constant_values[0] * (len(pad) // 2)
            else:
                for value_pair in constant_values:
                    if isinstance(value_pair, tuple):
                        pass
                    elif isinstance(value_pair, list):
                        value_pair = tuple(value_pair)
                    else:
                        raise TypeError(
                            f"Value pair {value_pair} within values invalid. Expected all elements within values to be sequences(list/tuple),"
                            f"but one was: {type(value_pair)}"
                        )
                    value_tuple = value_pair + value_tuple

            if len(value_tuple) % 2 != 0:
                raise ValueError(
                    f"Expected values to contain an even amount of elements, but got {len(value_tuple)}"
                )

        # One sequence for all dimensions - values = (before, after)
        elif len(constant_values) == 2:
            value_tuple = constant_values * (len(pad) // 2)

    rank_array = len(array.shape)
    amount_pad_dim = len(pad) // 2
    pad_dim = [rank_array - i for i in range(1, amount_pad_dim + 1)]

    array_torch = array.larray

    if array.split is not None:
        counts = array.comm.counts_displs_shape(array.gshape, array.split)[0]
        amount_of_processes = len(counts)

    # calculate gshape for output tensor
    output_shape_list = list(array.gshape)

    for i in range(0, len(pad), 2):
        output_shape_list[-((i // 2) + 1)] += sum(pad[i : i + 2])

    output_shape = tuple(output_shape_list)

    # -------------------------------------------------------------------------------------------------------------------
    # CASE 1: Padding in non split dimension or no distribution at all
    # ------------------------------------------------------------------------------------------------------------------
    # no data
    if 0 in list(array.lshape):
        adapted_lshape_list = [
            0 if i == array.split else output_shape[i] for i in range(len(output_shape))
        ]
        adapted_lshape = tuple(adapted_lshape_list)
        padded_torch_tensor = torch.empty(adapted_lshape, dtype=array.larray.dtype)
    else:
        if array.split is None or array.split not in pad_dim or amount_of_processes == 1:
            # values = scalar
            if isinstance(constant_values, int) or isinstance(constant_values, float):
                padded_torch_tensor = torch.nn.functional.pad(
                    array_torch, pad, mode, constant_values
                )
            # values = sequence with one value for all dimensions
            elif len(constant_values) == 1 and (
                isinstance(constant_values[0], int) or isinstance(constant_values[0], float)
            ):
                padded_torch_tensor = torch.nn.functional.pad(
                    array_torch, pad, mode, constant_values[0]
                )
            else:
                padded_torch_tensor = array_torch
                for i in range(len(value_tuple) - 1, -1, -1):
                    pad_list = [0] * 2 * rank_array
                    pad_list[i] = pad[i]
                    pad_tuple = tuple(pad_list)
                    padded_torch_tensor = torch.nn.functional.pad(
                        padded_torch_tensor, pad_tuple, mode, value_tuple[i]
                    )
        else:
            # ------------------------------------------------------------------------------------------------------------------
            # CASE 2: padding in split dimension and function runs on more than 1 process
            #
            # Pad only first/last tensor portion on node (i.e. only beginning/end in split dimension)
            # --> "Calculate" pad tuple for the corresponding tensor portion/ the two indices which have to be set to zero
            #      in different paddings depending on the dimension
            #       Calculate the index of the first element in tuple that has to change/set to zero in
            #       some dimensions (the following is the second)
            # ------------------------------------------------------------------------------------------------------------------

            pad_beginning_list = list(pad)
            pad_end_list = list(pad)
            pad_middle_list = list(pad)

            # calculate the corresponding pad tuples
            first_idx_set_zero = 2 * (rank_array - array.split - 1)

            pad_end_list[first_idx_set_zero] = 0
            pad_beginning_list[first_idx_set_zero + 1] = 0
            pad_middle_list[first_idx_set_zero : first_idx_set_zero + 2] = [0, 0]

            pad_beginning = tuple(pad_beginning_list)
            pad_end = tuple(pad_end_list)
            pad_middle = tuple(pad_middle_list)

            if amount_of_processes >= array.shape[array.split]:
                last_ps_with_data = array.shape[array.split] - 1
            else:
                last_ps_with_data = amount_of_processes - 1

            rank = array.comm.rank

            # first process - pad beginning
            if rank == 0:
                pad_tuple_curr_rank = pad_beginning

            # last process - pad end
            elif rank == last_ps_with_data:
                pad_tuple_curr_rank = pad_end

            # pad middle
            else:
                pad_tuple_curr_rank = pad_middle

            if isinstance(constant_values, (int, float)):
                padded_torch_tensor = torch.nn.functional.pad(
                    array_torch, pad_tuple_curr_rank, mode, constant_values
                )

            elif len(constant_values) == 1 and isinstance(constant_values[0], (int, float)):
                padded_torch_tensor = torch.nn.functional.pad(
                    array_torch, pad_tuple_curr_rank, mode, constant_values[0]
                )

            else:
                padded_torch_tensor = array_torch
                for i in range(len(value_tuple) - 1, -1, -1):
                    pad_list = [0] * 2 * rank_array
                    pad_list[i] = pad_tuple_curr_rank[i]
                    pad_tuple = tuple(pad_list)
                    padded_torch_tensor = torch.nn.functional.pad(
                        padded_torch_tensor, pad_tuple, mode, value_tuple[i]
                    )

    padded_tensor = factories.array(
        padded_torch_tensor,
        dtype=array.dtype,
        is_split=array.split,
        device=array.device,
        comm=array.comm,
    )

    padded_tensor.balance_()

    return padded_tensor
>>>>>>> 5cd2b420


def reshape(a, shape, new_split=None):
    """
    Returns a tensor with the same data and number of elements as a, but with the specified shape.

    Parameters
    ----------
    a : ht.DNDarray
        The input tensor
    shape : tuple, list
        Shape of the new tensor
    new_split : int, optional
        The new split axis if `a` is a split DNDarray. None denotes same axis.
        Default : None

    Returns
    -------
    reshaped : ht.DNDarray
        The DNDarray with the specified shape

    Raises
    ------
    ValueError
        If the number of elements changes in the new shape.

    Examples
    --------
    >>> a = ht.zeros((3,4))
    >>> ht.reshape(a, (4,3))
    tensor([[0,0,0],
            [0,0,0],
            [0,0,0],
            [0,0,0]])

    >>> a = ht.linspace(0, 14, 8, split=0)
    >>> ht.reshape(a, (2,4))
    (1/2) tensor([[0., 2., 4., 6.]])
    (2/2) tensor([[ 8., 10., 12., 14.]])
    """
    if not isinstance(a, dndarray.DNDarray):
        raise TypeError("'a' must be a DNDarray, currently {}".format(type(a)))
    if not isinstance(shape, (list, tuple)):
        raise TypeError("shape must be list, tuple, currently {}".format(type(shape)))
        # check new_split parameter
    if new_split is None:
        new_split = a.split
    stride_tricks.sanitize_axis(shape, new_split)
    tdtype, tdevice = a.dtype.torch_type(), a.device.torch_device
    # Check the type of shape and number elements
    shape = stride_tricks.sanitize_shape(shape)
    if torch.prod(torch.tensor(shape, device=tdevice)) != a.size:
        raise ValueError("cannot reshape array of size {} into shape {}".format(a.size, shape))

    def reshape_argsort_counts_displs(
        shape1, lshape1, displs1, axis1, shape2, displs2, axis2, comm
    ):
        """
        Compute the send order, counts, and displacements.
        """
        shape1 = torch.tensor(shape1, dtype=tdtype, device=tdevice)
        lshape1 = torch.tensor(lshape1, dtype=tdtype, device=tdevice)
        shape2 = torch.tensor(shape2, dtype=tdtype, device=tdevice)
        # constants
        width = torch.prod(lshape1[axis1:], dtype=torch.int)
        height = torch.prod(lshape1[:axis1], dtype=torch.int)
        global_len = torch.prod(shape1[axis1:])
        ulen = torch.prod(shape2[axis2 + 1 :])
        gindex = displs1[comm.rank] * torch.prod(shape1[axis1 + 1 :])

        # Get axis position on new split axis
        mask = torch.arange(width, device=tdevice) + gindex
        mask = mask + torch.arange(height, device=tdevice).reshape([height, 1]) * global_len
        mask = (torch.floor_divide(mask, ulen)) % shape2[axis2]
        mask = mask.flatten()

        # Compute return values
        counts = torch.zeros(comm.size, dtype=torch.int, device=tdevice)
        displs = torch.zeros_like(counts)
        argsort = torch.empty_like(mask, dtype=torch.long)
        plz = 0
        for i in range(len(displs2) - 1):
            mat = torch.where((mask >= displs2[i]) & (mask < displs2[i + 1]))[0]
            counts[i] = mat.numel()
            argsort[plz : counts[i] + plz] = mat
            plz += counts[i]
        displs[1:] = torch.cumsum(counts[:-1], dim=0)
        return argsort, counts, displs

    # Forward to Pytorch directly
    if a.split is None:
        return factories.array(
            torch.reshape(a.larray, shape), dtype=a.dtype, device=a.device, comm=a.comm
        )

    # Create new flat result tensor
    _, local_shape, _ = a.comm.chunk(shape, new_split)
    data = torch.empty(local_shape, dtype=tdtype, device=tdevice).flatten()

    # Calculate the counts and displacements
    _, old_displs, _ = a.comm.counts_displs_shape(a.shape, a.split)
    _, new_displs, _ = a.comm.counts_displs_shape(shape, new_split)

    old_displs += (a.shape[a.split],)
    new_displs += (shape[new_split],)

    sendsort, sendcounts, senddispls = reshape_argsort_counts_displs(
        a.shape, a.lshape, old_displs, a.split, shape, new_displs, new_split, a.comm
    )
    recvsort, recvcounts, recvdispls = reshape_argsort_counts_displs(
        shape, local_shape, new_displs, new_split, a.shape, old_displs, a.split, a.comm
    )

    # rearange order
    send = a.larray.flatten()[sendsort]
    a.comm.Alltoallv((send, sendcounts, senddispls), (data, recvcounts, recvdispls))

    # original order
    backsort = torch.argsort(recvsort)
    data = data[backsort]

    # Reshape local tensor
    data = data.reshape(local_shape)

    return factories.array(data, dtype=a.dtype, is_split=new_split, device=a.device, comm=a.comm)


def rot90(m, k=1, axes=(0, 1)):
    """
    Rotate an array by 90 degrees in the plane specified by axes.
    Rotation direction is from the first towards the second axis.

    Parameters
    ----------
    m : DNDarray
        Array of two or more dimensions.
    k : integer
        Number of times the array is rotated by 90 degrees.
    axes: (2,) int list or tuple
        The array is rotated in the plane defined by the axes.
        Axes must be different.

    Returns
    -------
    DNDarray

    Notes
    -----
    rot90(m, k=1, axes=(1,0)) is the reverse of rot90(m, k=1, axes=(0,1))
    rot90(m, k=1, axes=(1,0)) is equivalent to rot90(m, k=-1, axes=(0,1))

    May change the split axis on distributed tensors

    Raises
    ------
    TypeError
        If first parameter is not a :class:DNDarray.
    TypeError
        If parameter ``k`` is not castable to integer.
    ValueError
        If ``len(axis)!=2``.
    ValueError
        If the axes are the same.
    ValueError
        If axes are out of range.

    Examples
    --------
    >>> m = ht.array([[1,2],[3,4]], dtype=ht.int)
    >>> m
    tensor([[1, 2],
            [3, 4]], dtype=torch.int32)
    >>> ht.rot90(m)
    tensor([[2, 4],
            [1, 3]], dtype=torch.int32)
    >>> ht.rot90(m, 2)
    tensor([[4, 3],
            [2, 1]], dtype=torch.int32)
    >>> m = ht.arange(8).reshape((2,2,2))
    >>> ht.rot90(m, 1, (1,2))
    tensor([[[1, 3],
             [0, 2]],
            [[5, 7],
             [4, 6]]], dtype=torch.int32)
    """
    axes = tuple(axes)
    if len(axes) != 2:
        raise ValueError("len(axes) must be 2.")

    if not isinstance(m, dndarray.DNDarray):
        raise TypeError("expected m to be a ht.DNDarray, but was {}".format(type(m)))

    if axes[0] == axes[1] or np.absolute(axes[0] - axes[1]) == m.ndim:
        raise ValueError("Axes must be different.")

    if axes[0] >= m.ndim or axes[0] < -m.ndim or axes[1] >= m.ndim or axes[1] < -m.ndim:
        raise ValueError("Axes={} out of range for array of ndim={}.".format(axes, m.ndim))

    if m.split is None:
        return factories.array(
            torch.rot90(m.larray, k, axes), dtype=m.dtype, device=m.device, comm=m.comm
        )

    try:
        k = int(k)
    except (TypeError, ValueError):
        raise TypeError("Unknown type, must be castable to integer")

    k %= 4

    if k == 0:
        return m.copy()
    if k == 2:
        return flip(flip(m, axes[0]), axes[1])

    axes_list = np.arange(0, m.ndim).tolist()
    (axes_list[axes[0]], axes_list[axes[1]]) = (axes_list[axes[1]], axes_list[axes[0]])

    if k == 1:
        return linalg.transpose(flip(m, axes[1]), axes_list)
    else:
        # k == 3
        return flip(linalg.transpose(m, axes_list), axes[1])


def shape(a):
    """
    Returns the shape of a DNDarray `a`.

    Parameters
    ----------
    a : DNDarray

    Returns
    -------
    tuple of ints
    """
    # sanitize input
    if not isinstance(a, dndarray.DNDarray):
        raise TypeError("Expected a to be a DNDarray but was {}".format(type(a)))

    return a.gshape


def sort(a, axis=None, descending=False, out=None):
    """
    Sorts the elements of the DNDarray a along the given dimension (by default in ascending order) by their value.

    The sorting is not stable which means that equal elements in the result may have a different ordering than in the
    original array.

    Sorting where `axis == a.split` needs a lot of communication between the processes of MPI.

    Parameters
    ----------
    a : ht.DNDarray
        Input array to be sorted.
    axis : int, optional
        The dimension to sort along.
        Default is the last axis.
    descending : bool, optional
        If set to true values are sorted in descending order
        Default is false
    out : ht.DNDarray or None, optional
        A location in which to store the results. If provided, it must have a broadcastable shape. If not provided
        or set to None, a fresh tensor is allocated.

    Returns
    -------
    values : ht.DNDarray
        The sorted local results.
    indices
        The indices of the elements in the original data

    Raises
    ------
    ValueError
        If the axis is not in range of the axes.

    Examples
    --------
    >>> x = ht.array([[4, 1], [2, 3]], split=0)
    >>> x.shape
    (1, 2)
    (1, 2)

    >>> y = ht.sort(x, axis=0)
    >>> y
    (array([[2, 1]], array([[1, 0]]))
    (array([[4, 3]], array([[0, 1]]))

    >>> ht.sort(x, descending=True)
    (array([[4, 1]], array([[0, 1]]))
    (array([[3, 2]], array([[1, 0]]))
    """
    # default: using last axis
    if axis is None:
        axis = len(a.shape) - 1

    stride_tricks.sanitize_axis(a.shape, axis)

    if a.split is None or axis != a.split:
        # sorting is not affected by split -> we can just sort along the axis
        final_result, final_indices = torch.sort(a.larray, dim=axis, descending=descending)

    else:
        # sorting is affected by split, processes need to communicate results
        # transpose so we can work along the 0 axis
        transposed = a.larray.transpose(axis, 0)
        local_sorted, local_indices = torch.sort(transposed, dim=0, descending=descending)

        size = a.comm.Get_size()
        rank = a.comm.Get_rank()
        counts, disp, _ = a.comm.counts_displs_shape(a.gshape, axis=axis)

        actual_indices = local_indices.to(dtype=local_sorted.dtype) + disp[rank]

        length = local_sorted.size()[0]

        # Separate the sorted tensor into size + 1 equal length partitions
        partitions = [x * length // (size + 1) for x in range(1, size + 1)]
        local_pivots = (
            local_sorted[partitions]
            if counts[rank]
            else torch.empty((0,) + local_sorted.size()[1:], dtype=local_sorted.dtype)
        )

        # Only processes with elements should share their pivots
        gather_counts = [int(x > 0) * size for x in counts]
        gather_displs = (0,) + tuple(np.cumsum(gather_counts[:-1]))

        pivot_dim = list(transposed.size())
        pivot_dim[0] = size * sum([1 for x in counts if x > 0])

        # share the local pivots with root process
        pivot_buffer = torch.empty(
            pivot_dim, dtype=a.dtype.torch_type(), device=a.device.torch_device
        )
        a.comm.Gatherv(local_pivots, (pivot_buffer, gather_counts, gather_displs), root=0)

        pivot_dim[0] = size - 1
        global_pivots = torch.empty(
            pivot_dim, dtype=a.dtype.torch_type(), device=a.device.torch_device
        )

        # root process creates new pivots and shares them with other processes
        if rank == 0:
            sorted_pivots, _ = torch.sort(pivot_buffer, descending=descending, dim=0)
            length = sorted_pivots.size()[0]
            global_partitions = [x * length // size for x in range(1, size)]
            global_pivots = sorted_pivots[global_partitions]

        a.comm.Bcast(global_pivots, root=0)

        lt_partitions = torch.empty((size,) + local_sorted.shape, dtype=torch.int64)
        last = torch.zeros_like(local_sorted, dtype=torch.int64)
        comp_op = torch.gt if descending else torch.lt
        # Iterate over all pivots and store which pivot is the first greater than the elements value
        for idx, p in enumerate(global_pivots):
            lt = comp_op(local_sorted, p).int()
            if idx > 0:
                lt_partitions[idx] = lt - last
            else:
                lt_partitions[idx] = lt
            last = lt
        lt_partitions[size - 1] = torch.ones_like(local_sorted, dtype=last.dtype) - last

        # Matrix holding information how many values will be sent where
        local_partitions = torch.sum(lt_partitions, dim=1)

        partition_matrix = torch.empty_like(local_partitions)
        a.comm.Allreduce(local_partitions, partition_matrix, op=MPI.SUM)

        # Matrix that holds information which value will be shipped where
        index_matrix = torch.empty_like(local_sorted, dtype=torch.int64)

        # Matrix holding information which process get how many values from where
        shape = (size,) + transposed.size()[1:]
        send_matrix = torch.zeros(shape, dtype=partition_matrix.dtype)
        recv_matrix = torch.zeros(shape, dtype=partition_matrix.dtype)

        for i, x in enumerate(lt_partitions):
            index_matrix[x > 0] = i
            send_matrix[i] += torch.sum(x, dim=0)

        a.comm.Alltoall(send_matrix, recv_matrix)

        scounts = local_partitions
        rcounts = recv_matrix

        shape = (partition_matrix[rank].max(),) + transposed.size()[1:]
        first_result = torch.empty(shape, dtype=local_sorted.dtype)
        first_indices = torch.empty_like(first_result)

        # Iterate through one layer and send values with alltoallv
        for idx in np.ndindex(local_sorted.shape[1:]):
            idx_slice = [slice(None)] + [slice(ind, ind + 1) for ind in idx]

            send_count = scounts[idx_slice].reshape(-1).tolist()
            send_disp = [0] + list(np.cumsum(send_count[:-1]))
            s_val = local_sorted[idx_slice].clone()
            s_ind = actual_indices[idx_slice].clone().to(dtype=local_sorted.dtype)

            recv_count = rcounts[idx_slice].reshape(-1).tolist()
            recv_disp = [0] + list(np.cumsum(recv_count[:-1]))
            rcv_length = rcounts[idx_slice].sum().item()
            r_val = torch.empty((rcv_length,) + s_val.shape[1:], dtype=local_sorted.dtype)
            r_ind = torch.empty_like(r_val)

            a.comm.Alltoallv((s_val, send_count, send_disp), (r_val, recv_count, recv_disp))
            a.comm.Alltoallv((s_ind, send_count, send_disp), (r_ind, recv_count, recv_disp))
            first_result[idx_slice][:rcv_length] = r_val
            first_indices[idx_slice][:rcv_length] = r_ind

        # The process might not have the correct number of values therefore the tensors need to be rebalanced
        send_vec = torch.zeros(local_sorted.shape[1:] + (size, size), dtype=torch.int64)
        target_cumsum = np.cumsum(counts)
        for idx in np.ndindex(local_sorted.shape[1:]):
            idx_slice = [slice(None)] + [slice(ind, ind + 1) for ind in idx]
            current_counts = partition_matrix[idx_slice].reshape(-1).tolist()
            current_cumsum = list(np.cumsum(current_counts))
            for proc in range(size):
                if current_cumsum[proc] > target_cumsum[proc]:
                    # process has to many values which will be sent to higher ranks
                    first = next(i for i in range(size) if send_vec[idx][:, i].sum() < counts[i])
                    last = next(
                        i
                        for i in range(size + 1)
                        if i == size or current_cumsum[proc] < target_cumsum[i]
                    )
                    sent = 0
                    for i, x in enumerate(counts[first:last]):
                        # Each following process gets as many elements as it needs
                        amount = int(x - send_vec[idx][:, first + i].sum())
                        send_vec[idx][proc][first + i] = amount
                        current_counts[first + i] += amount
                        sent += amount
                    if last < size:
                        # Send all left over values to the highest last process
                        amount = partition_matrix[proc][idx]
                        send_vec[idx][proc][last] = int(amount - sent)
                        current_counts[last] += int(amount - sent)
                elif current_cumsum[proc] < target_cumsum[proc]:
                    # process needs values from higher rank
                    first = (
                        0
                        if proc == 0
                        else next(
                            i for i, x in enumerate(current_cumsum) if target_cumsum[proc - 1] < x
                        )
                    )
                    last = next(i for i, x in enumerate(current_cumsum) if target_cumsum[proc] <= x)
                    for i, x in enumerate(partition_matrix[idx_slice][first:last]):
                        # Taking as many elements as possible from each following process
                        send_vec[idx][first + i][proc] = int(x - send_vec[idx][first + i].sum())
                        current_counts[first + i] = 0
                    # Taking just enough elements from the last element to fill the current processes tensor
                    send_vec[idx][last][proc] = int(target_cumsum[proc] - current_cumsum[last - 1])
                    current_counts[last] -= int(target_cumsum[proc] - current_cumsum[last - 1])
                else:
                    # process doesn't need more values
                    send_vec[idx][proc][proc] = (
                        partition_matrix[proc][idx] - send_vec[idx][proc].sum()
                    )
                current_counts[proc] = counts[proc]
                current_cumsum = list(np.cumsum(current_counts))

        # Iterate through one layer again to create the final balanced local tensors
        second_result = torch.empty_like(local_sorted)
        second_indices = torch.empty_like(second_result)
        for idx in np.ndindex(local_sorted.shape[1:]):
            idx_slice = [slice(None)] + [slice(ind, ind + 1) for ind in idx]

            send_count = send_vec[idx][rank]
            send_disp = [0] + list(np.cumsum(send_count[:-1]))

            recv_count = send_vec[idx][:, rank]
            recv_disp = [0] + list(np.cumsum(recv_count[:-1]))

            end = partition_matrix[rank][idx]
            s_val, indices = first_result[0:end][idx_slice].sort(descending=descending, dim=0)
            s_ind = first_indices[0:end][idx_slice][indices].reshape_as(s_val)

            r_val = torch.empty((counts[rank],) + s_val.shape[1:], dtype=local_sorted.dtype)
            r_ind = torch.empty_like(r_val)

            a.comm.Alltoallv((s_val, send_count, send_disp), (r_val, recv_count, recv_disp))
            a.comm.Alltoallv((s_ind, send_count, send_disp), (r_ind, recv_count, recv_disp))

            second_result[idx_slice] = r_val
            second_indices[idx_slice] = r_ind

        second_result, tmp_indices = second_result.sort(dim=0, descending=descending)
        final_result = second_result.transpose(0, axis)
        final_indices = torch.empty_like(second_indices)
        # Update the indices in case the ordering changed during the last sort
        for idx in np.ndindex(tmp_indices.shape):
            val = tmp_indices[idx]
            final_indices[idx] = second_indices[val.item()][idx[1:]]
        final_indices = final_indices.transpose(0, axis)
    return_indices = factories.array(
        final_indices, dtype=dndarray.types.int32, is_split=a.split, device=a.device, comm=a.comm
    )
    if out is not None:
        out.larray = final_result
        return return_indices
    else:
        tensor = factories.array(
            final_result, dtype=a.dtype, is_split=a.split, device=a.device, comm=a.comm
        )
        return tensor, return_indices


def squeeze(x, axis=None):
    """
    Remove single-dimensional entries from the shape of a tensor.

    Parameters:
    -----------
    x : ht.DNDarray
        Input data.

    axis : None or int or tuple of ints, optional
           Selects a subset of the single-dimensional entries in the shape.
           If axis is None, all single-dimensional entries will be removed from the shape.
           If an axis is selected with shape entry greater than one, a ValueError is raised.


    Returns:
    --------
    squeezed : ht.DNDarray
               The input tensor, but with all or a subset of the dimensions of length 1 removed.
               Split semantics: see note below.

    Examples:
    ---------
    >>> import heat as ht
    >>> import torch
    >>> torch.manual_seed(1)
    <torch._C.Generator object at 0x115704ad0>
    >>> a = ht.random.randn(1,3,1,5)
    >>> a
    tensor([[[[ 0.2673, -0.4212, -0.5107, -1.5727, -0.1232]],

            [[ 3.5870, -1.8313,  1.5987, -1.2770,  0.3255]],

            [[-0.4791,  1.3790,  2.5286,  0.4107, -0.9880]]]])
    >>> a.shape
    (1, 3, 1, 5)
    >>> ht.squeeze(a).shape
    (3, 5)
    >>> ht.squeeze(a)
    tensor([[ 0.2673, -0.4212, -0.5107, -1.5727, -0.1232],
            [ 3.5870, -1.8313,  1.5987, -1.2770,  0.3255],
            [-0.4791,  1.3790,  2.5286,  0.4107, -0.9880]])
    >>> ht.squeeze(a,axis=0).shape
    (3, 1, 5)
    >>> ht.squeeze(a,axis=-2).shape
    (1, 3, 5)
    >>> ht.squeeze(a,axis=1).shape
    Traceback (most recent call last):
    ...
    ValueError: Dimension along axis 1 is not 1 for shape (1, 3, 1, 5)

    Note:
    -----
    Split semantics: a distributed tensor will keep its original split dimension after "squeezing",
    which, depending on the squeeze axis, may result in a lower numerical 'split' value, as in:
    >>> x.shape
    (10, 1, 12, 13)
    >>> x.split
    2
    >>> x.squeeze().shape
    (10, 12, 13)
    >>> x.squeeze().split
    1
    """

    # Sanitize input
    if not isinstance(x, dndarray.DNDarray):
        raise TypeError("expected x to be a ht.DNDarray, but was {}".format(type(x)))
    # Sanitize axis
    axis = stride_tricks.sanitize_axis(x.shape, axis)
    if axis is not None:
        if isinstance(axis, int):
            dim_is_one = x.shape[axis] == 1
            axis = (axis,)
        elif isinstance(axis, tuple):
            dim_is_one = bool(torch.tensor(list(x.shape[dim] == 1 for dim in axis)).all())
        if not dim_is_one:
            raise ValueError("Dimension along axis {} is not 1 for shape {}".format(axis, x.shape))

    if axis is None:
        axis = tuple(i for i, dim in enumerate(x.shape) if dim == 1)

    if x.split is not None and x.split in axis:
        # split dimension is about to disappear, set split to None
        x.resplit_(axis=None)

    out_lshape = tuple(x.lshape[dim] for dim in range(x.ndim) if dim not in axis)
    out_gshape = tuple(x.gshape[dim] for dim in range(x.ndim) if dim not in axis)
    x_lsqueezed = x.larray.reshape(out_lshape)

    # Calculate new split axis according to squeezed shape
    if x.split is not None:
        split = x.split - len(list(dim for dim in axis if dim < x.split))
    else:
        split = None

    return dndarray.DNDarray(
        x_lsqueezed, out_gshape, x.dtype, split=split, device=x.device, comm=x.comm
    )


def stack(arrays, axis=0, out=None):
    """
    Join a sequence of ``DNDarray``s along a new axis.

    The ``axis`` parameter specifies the index of the new axis in the dimensions of the result.
    For example, if ``axis=0``, the arrays will be stacked along the first dimension; if ``axis=-1``,
    they will be stacked along the last dimension. See Notes below for split semantics.

    Parameters
    ----------
    arrays : Sequence[DNDarrays,...]
        Each DNDarray must have the same shape, must be split along the same axis, and must be balanced.
    axis : int, optional
        The axis in the result array along which the input arrays are stacked.
    out : DNDarray, optional
        If provided, the destination to place the result. The shape and split axis must be correct, matching
        that of what stack would have returned if no out argument were specified (see Notes below).

    Raises
    ------
    TypeError
        If arrays in sequence are not ``DNDarray``s, or if their ``dtype`` attribute does not match.
    ValueError
        If ``arrays`` contains less than 2 ``DNDarray``s.
    ValueError
        If the ``DNDarray``s are of different shapes, or if they are split along different axes (``split`` attribute).
    RuntimeError
        If the ``DNDarrays`` reside of different devices, or if they are unevenly distributed across ranks (method ``is_balanced()`` returns ``False``)

    Returns
    -------
    DNDarray

    Notes
    -----
    Split semantics: :func:`stack` requires that all arrays in the sequence be split along the same dimension.
    After stacking, the data are still distributed along the original dimension, however a new dimension has been added at `axis`,
    therefore:

    - if :math:`axis <= split`, output will be distributed along :math:`split+1`

    - if :math:`axis > split`, output will be distributed along `split`

    Examples
    --------
    >>> a = ht.arange(20).reshape(4, 5)
    >>> b = ht.arange(20, 40).reshape(4, 5)
    >>> ht.stack((a,b), axis=0).larray
    tensor([[[ 0,  1,  2,  3,  4],
             [ 5,  6,  7,  8,  9],
             [10, 11, 12, 13, 14],
             [15, 16, 17, 18, 19]],

            [[20, 21, 22, 23, 24],
             [25, 26, 27, 28, 29],
             [30, 31, 32, 33, 34],
             [35, 36, 37, 38, 39]]])
    >>> # distributed DNDarrays, 3 processes, stack along last dimension
    >>> a = ht.arange(20, split=0).reshape(4, 5)
    >>> b = ht.arange(20, 40, split=0).reshape(4, 5)
    >>> ht.stack((a,b), axis=-1).larray
    [0/2] tensor([[[ 0, 20],
    [0/2]          [ 1, 21],
    [0/2]          [ 2, 22],
    [0/2]          [ 3, 23],
    [0/2]          [ 4, 24]],
    [0/2]
    [0/2]         [[ 5, 25],
    [0/2]          [ 6, 26],
    [0/2]          [ 7, 27],
    [0/2]          [ 8, 28],
    [0/2]          [ 9, 29]]])
    [1/2] tensor([[[10, 30],
    [1/2]          [11, 31],
    [1/2]          [12, 32],
    [1/2]          [13, 33],
    [1/2]          [14, 34]]])
    [2/2] tensor([[[15, 35],
    [2/2]          [16, 36],
    [2/2]          [17, 37],
    [2/2]          [18, 38],
    [2/2]          [19, 39]]])
    """

    # sanitation
    if not isinstance(arrays, (tuple, list)):
        raise TypeError("arrays must be a list or a tuple")

    if len(arrays) < 2:
        raise ValueError("stack expects a sequence of at least 2 DNDarrays")

    for i, array in enumerate(arrays):
        if not isinstance(array, dndarray.DNDarray):
            raise TypeError(
                "all arrays in sequence must be DNDarrays, array {} was {}".format(i, type(array))
            )

    arrays_metadata = list(
        [array.gshape, array.split, array.device, array.is_balanced()] for array in arrays
    )
    num_arrays = len(arrays)
    # metadata must be identical for all arrays
    if arrays_metadata.count(arrays_metadata[0]) != num_arrays:
        shapes = list(array.gshape for array in arrays)
        if shapes.count(shapes[0]) != num_arrays:
            raise ValueError(
                "All DNDarrays in sequence must have the same shape, got shapes {}".format(shapes)
            )
        splits = list(array.split for array in arrays)
        if splits.count(splits[0]) != num_arrays:
            raise ValueError(
                "All DNDarrays in sequence must have the same split axis, got splits {}"
                "Check out the heat.resplit() documentation.".format(splits)
            )
        devices = list(array.device for array in arrays)
        if devices.count(devices[0]) != num_arrays:
            raise RuntimeError(
                "DNDarrays in sequence must reside on the same device, got devices {}".format(
                    devices
                )
            )
        balance = list(array.is_balanced() for array in arrays)
        if balance.count(balance[0]) != num_arrays:
            raise RuntimeError(
                "DNDarrays distribution must be balanced across ranks, is_balanced() returns {}"
                "You can balance a DNDarray with the balance_() method.".format(balance)
            )
    else:
        array_shape, array_split, array_device = arrays_metadata[0][:3]
        # extract torch tensors
        t_arrays = list(array.larray for array in arrays)
        # output dtype
        t_dtypes = list(t_array.dtype for t_array in t_arrays)
        t_array_dtype = t_dtypes[0]
        if t_dtypes.count(t_dtypes[0]) != num_arrays:
            for d in range(1, len(t_dtypes)):
                t_array_dtype = (
                    t_array_dtype
                    if t_array_dtype is t_dtypes[d]
                    else torch.promote_types(t_array_dtype, t_dtypes[d])
                )
            t_arrays = list(t_array.type(t_array_dtype) for t_array in t_arrays)
        array_dtype = types.canonical_heat_type(t_array_dtype)

    # sanitate axis
    axis = stride_tricks.sanitize_axis(array_shape + (num_arrays,), axis)

    # output shape and split
    stacked_shape = array_shape[:axis] + (num_arrays,) + array_shape[axis:]
    if array_split is not None:
        stacked_split = array_split + 1 if axis <= array_split else array_split
    else:
        stacked_split = None

    # sanitate output
    if out is not None:
        if not isinstance(out, dndarray.DNDarray):
            raise TypeError("expected out to be None or ht.DNDarray, but was {}".format(type(out)))
        if out.dtype is not array_dtype:
            raise TypeError("expected out to be {}, but was {}".format(array_dtype, out.dtype))
        if out.gshape != stacked_shape:
            raise ValueError(
                "expected out.shape to be {}, got {}".format(out.gshape, stacked_shape)
            )
        if out.split is not stacked_split:
            raise ValueError("expected out.split to be {}, got {}".format(out.split, stacked_split))
    # end of sanitation

    # stack locally
    t_stacked = torch.stack(t_arrays, dim=axis)

    # return stacked DNDarrays
    if out is not None:
        out.larray = t_stacked
        return out

    stacked = dndarray.DNDarray(
        t_stacked,
        gshape=stacked_shape,
        dtype=array_dtype,
        split=stacked_split,
        device=array_device,
        comm=arrays[0].comm,
    )
    return stacked


def unique(a, sorted=False, return_inverse=False, axis=None):
    """
    Finds and returns the unique elements of an array.

    Works most effective if axis != a.split.

    Parameters
    ----------
    a : ht.DNDarray
        Input array where unique elements should be found.
    sorted : bool, optional
        Whether the found elements should be sorted before returning as output.
        Warning: sorted is not working if 'axis != None and axis != a.split'
        Default: False
    return_inverse : bool, optional
        Whether to also return the indices for where elements in the original input ended up in the returned
        unique list.
        Default: False
    axis : int, optional
        Axis along which unique elements should be found. Default to None, which will return a one dimensional list of
        unique values.

    Returns
    -------
    res : ht.DNDarray
        Output array. The unique elements. Elements are distributed the same way as the input tensor.
    inverse_indices : torch.tensor (optional)
        If return_inverse is True, this tensor will hold the list of inverse indices

    Examples
    --------
    >>> x = ht.array([[3, 2], [1, 3]])
    >>> ht.unique(x, sorted=True)
    array([1, 2, 3])

    >>> ht.unique(x, sorted=True, axis=0)
    array([[1, 3],
           [2, 3]])

    >>> ht.unique(x, sorted=True, axis=1)
    array([[2, 3],
           [3, 1]])
    """
    if a.split is None:
        torch_output = torch.unique(
            a.larray, sorted=sorted, return_inverse=return_inverse, dim=axis
        )
        if isinstance(torch_output, tuple):
            heat_output = tuple(
                factories.array(i, dtype=a.dtype, split=None, device=a.device) for i in torch_output
            )
        else:
            heat_output = factories.array(torch_output, dtype=a.dtype, split=None, device=a.device)
        return heat_output

    local_data = a.larray
    unique_axis = None
    inverse_indices = None

    if axis is not None:
        # transpose so we can work along the 0 axis
        local_data = local_data.transpose(0, axis)
        unique_axis = 0

    # Calculate the unique on the local values
    if a.lshape[a.split] == 0:
        # Passing an empty vector to torch throws exception
        if axis is None:
            res_shape = [0]
            inv_shape = list(a.gshape)
            inv_shape[a.split] = 0
        else:
            res_shape = list(local_data.shape)
            res_shape[0] = 0
            inv_shape = [0]
        lres = torch.empty(res_shape, dtype=a.dtype.torch_type())
        inverse_pos = torch.empty(inv_shape, dtype=torch.int64)

    else:
        lres, inverse_pos = torch.unique(
            local_data, sorted=sorted, return_inverse=True, dim=unique_axis
        )

    # Share and gather the results with the other processes
    uniques = torch.tensor([lres.shape[0]]).to(torch.int32)
    uniques_buf = torch.empty((a.comm.Get_size(),), dtype=torch.int32)
    a.comm.Allgather(uniques, uniques_buf)

    if axis is None or axis == a.split:
        is_split = None
        split = a.split

        output_dim = list(lres.shape)
        output_dim[0] = uniques_buf.sum().item()

        # Gather all unique vectors
        counts = list(uniques_buf.tolist())
        displs = list([0] + uniques_buf.cumsum(0).tolist()[:-1])
        gres_buf = torch.empty(output_dim, dtype=a.dtype.torch_type())
        a.comm.Allgatherv(lres, (gres_buf, counts, displs), recv_axis=0)

        if return_inverse:
            # Prepare some information to generated the inverse indices list
            avg_len = a.gshape[a.split] // a.comm.Get_size()
            rem = a.gshape[a.split] % a.comm.Get_size()

            # Share the local reverse indices with other processes
            counts = [avg_len] * a.comm.Get_size()
            add_vec = [1] * rem + [0] * (a.comm.Get_size() - rem)
            inverse_counts = [sum(x) for x in zip(counts, add_vec)]
            inverse_displs = [0] + list(np.cumsum(inverse_counts[:-1]))
            inverse_dim = list(inverse_pos.shape)
            inverse_dim[a.split] = a.gshape[a.split]
            inverse_buf = torch.empty(inverse_dim, dtype=inverse_pos.dtype)

            # Transpose data and buffer so we can use Allgatherv along axis=0 (axis=1 does not work properly yet)
            inverse_pos = inverse_pos.transpose(0, a.split)
            inverse_buf = inverse_buf.transpose(0, a.split)
            a.comm.Allgatherv(
                inverse_pos, (inverse_buf, inverse_counts, inverse_displs), recv_axis=0
            )
            inverse_buf = inverse_buf.transpose(0, a.split)

        # Run unique a second time
        gres = torch.unique(gres_buf, sorted=sorted, return_inverse=return_inverse, dim=unique_axis)
        if return_inverse:
            # Use the previously gathered information to generate global inverse_indices
            g_inverse = gres[1]
            gres = gres[0]
            if axis is None:
                # Calculate how many elements we have in each layer along the split axis
                elements_per_layer = 1
                for num, val in enumerate(a.gshape):
                    if not num == a.split:
                        elements_per_layer *= val

                # Create the displacements for the flattened inverse indices array
                local_elements = [displ * elements_per_layer for displ in inverse_displs][1:] + [
                    float("inf")
                ]

                # Flatten the inverse indices array every element can be updated to represent a global index
                transposed = inverse_buf.transpose(0, a.split)
                transposed_shape = transposed.shape
                flatten_inverse = transposed.flatten()

                # Update the index elements iteratively
                cur_displ = 0
                inverse_indices = [0] * len(flatten_inverse)
                for num in range(len(inverse_indices)):
                    if num >= local_elements[cur_displ]:
                        cur_displ += 1
                    index = flatten_inverse[num] + displs[cur_displ]
                    inverse_indices[num] = g_inverse[index].tolist()

                # Convert the flattened array back to the correct global shape of a
                inverse_indices = torch.tensor(inverse_indices).reshape(transposed_shape)
                inverse_indices = inverse_indices.transpose(0, a.split)

            else:
                inverse_indices = torch.zeros_like(inverse_buf)
                steps = displs + [None]

                # Algorithm that creates the correct list for the reverse_indices
                for i in range(len(steps) - 1):
                    begin = steps[i]
                    end = steps[i + 1]
                    for num, x in enumerate(inverse_buf[begin:end]):
                        inverse_indices[begin + num] = g_inverse[begin + x]

    else:
        # Tensor is already split and does not need to be redistributed afterward
        split = None
        is_split = a.split
        max_uniques, max_pos = uniques_buf.max(0)
        # find indices of vectors
        if a.comm.Get_rank() == max_pos.item():
            # Get indices of the unique vectors to share with all over processes
            indices = inverse_pos.reshape(-1).unique()
        else:
            indices = torch.empty((max_uniques.item(),), dtype=inverse_pos.dtype)

        a.comm.Bcast(indices, root=max_pos)

        gres = local_data[indices.tolist()]

        inverse_indices = indices
        if sorted:
            raise ValueError(
                "Sorting with axis != split is not supported yet. "
                "See https://github.com/helmholtz-analytics/heat/issues/363"
            )

    if axis is not None:
        # transpose matrix back
        gres = gres.transpose(0, axis)

    split = split if a.split < len(gres.shape) else None
    result = factories.array(
        gres, dtype=a.dtype, device=a.device, comm=a.comm, split=split, is_split=is_split
    )
    if split is not None:
        result.resplit_(a.split)

    return_value = result
    if return_inverse:
        return_value = [return_value, inverse_indices.to(a.device.torch_device)]

    return return_value


def resplit(arr, axis=None):
    """
    Out-of-place redistribution of the content of the tensor. Allows to "unsplit" (i.e. gather) all values from all
    nodes as well as the definition of new axis along which the tensor is split without changes to the values.
    WARNING: this operation might involve a significant communication overhead. Use it sparingly and preferably for
    small tensors.

    Parameters
    ----------
    arr : ht.DNDarray
        The tensor from which to resplit
    axis : int, None
        The new split axis, None denotes gathering, an int will set the new split axis

    Returns
    -------
    resplit: ht.DNDarray
        A new tensor that is a copy of 'arr', but split along 'axis'

    Examples
    --------
    >>> a = ht.zeros((4, 5,), split=0)
    >>> a.lshape
    (0/2) (2, 5)
    (1/2) (2, 5)
    >>> b = resplit(a, None)
    >>> b.split
    None
    >>> b.lshape
    (0/2) (4, 5)
    (1/2) (4, 5)
    >>> a = ht.zeros((4, 5,), split=0)
    >>> a.lshape
    (0/2) (2, 5)
    (1/2) (2, 5)
    >>> b = resplit(a, 1)
    >>> b.split
    1
    >>> b.lshape
    (0/2) (4, 3)
    (1/2) (4, 2)
    """
    # sanitize the axis to check whether it is in range
    axis = stride_tricks.sanitize_axis(arr.shape, axis)

    # early out for unchanged content
    if axis == arr.split:
        return arr.copy()
    if axis is None:
        # new_arr = arr.copy()
        gathered = torch.empty(
            arr.shape, dtype=arr.dtype.torch_type(), device=arr.device.torch_device
        )
        counts, displs, _ = arr.comm.counts_displs_shape(arr.shape, arr.split)
        arr.comm.Allgatherv(arr.larray, (gathered, counts, displs), recv_axis=arr.split)
        new_arr = factories.array(gathered, is_split=axis, device=arr.device, dtype=arr.dtype)
        return new_arr
    # tensor needs be split/sliced locally
    if arr.split is None:
        temp = arr.larray[arr.comm.chunk(arr.shape, axis)[2]]
        new_arr = factories.array(temp, is_split=axis, device=arr.device, dtype=arr.dtype)
        return new_arr

    arr_tiles = tiling.SplitTiles(arr)
    new_arr = factories.empty(arr.gshape, split=axis, dtype=arr.dtype, device=arr.device)
    new_tiles = tiling.SplitTiles(new_arr)
    rank = arr.comm.rank
    waits = []
    rcv_waits = {}
    for rpr in range(arr.comm.size):
        # need to get where the tiles are on the new one first
        # rpr is the destination
        new_locs = torch.where(new_tiles.tile_locations == rpr)
        new_locs = torch.stack([new_locs[i] for i in range(arr.ndim)], dim=1)

        for i in range(new_locs.shape[0]):
            key = tuple(new_locs[i].tolist())
            spr = arr_tiles.tile_locations[key].item()
            to_send = arr_tiles[key]
            if spr == rank and spr != rpr:
                waits.append(arr.comm.Isend(to_send.clone(), dest=rpr, tag=rank))
            elif spr == rpr and rpr == rank:
                new_tiles[key] = to_send.clone()
            elif rank == rpr:
                buf = torch.zeros_like(new_tiles[key])
                rcv_waits[key] = [arr.comm.Irecv(buf=buf, source=spr, tag=spr), buf]
    for w in waits:
        w.Wait()
    for k in rcv_waits.keys():
        rcv_waits[k][0].Wait()
        new_tiles[k] = rcv_waits[k][1]

    return new_arr


def row_stack(arrays):
    """
    Stack 1-D or 2-D ``DNDarray``s as rows into a 2-D ``DNDarray``.
    If the input arrays are 1-D, they will be stacked as rows. If they are 2-D,
    they will be concatenated along the first axis.

    Parameters
    ----------
    arrays : Sequence[DNDarrays,...]

    Raises
    ------
    ValueError
        If arrays have more than 2 dimensions

    Returns
    -------
    DNDarray

    Note
    ----
    All ``DNDarray``s in the sequence must have the same number of columns.
    All ``DNDarray``s must be split along the same axis!

    Examples
    --------
    >>> # 1-D tensors
    >>> a = ht.array([1, 2, 3])
    >>> b = ht.array([2, 3, 4])
    >>> ht.row_stack((a, b)).larray
    tensor([[1, 2, 3],
            [2, 3, 4]])
    >>> # 1-D and 2-D tensors
    >>> a = ht.array([1, 2, 3])
    >>> b = ht.array([[2, 3, 4], [5, 6, 7]])
    >>> c = ht.array([[7, 8, 9], [10, 11, 12]])
    >>> ht.row_stack((a, b, c)).larray
    tensor([[ 1,  2,  3],
            [ 2,  3,  4],
            [ 5,  6,  7],
            [ 7,  8,  9],
            [10, 11, 12]])
    >>> # distributed DNDarrays, 3 processes
    >>> a = ht.arange(10, split=0).reshape((2, 5))
    >>> b = ht.arange(5, 20, split=0).reshape((3, 5))
    >>> c = ht.arange(20, 40, split=0).reshape((4, 5))
    >>> ht.row_stack((a, b, c)).larray
    [0/2] tensor([[0, 1, 2, 3, 4],
    [0/2]         [5, 6, 7, 8, 9],
    [0/2]         [5, 6, 7, 8, 9]], dtype=torch.int32)
    [1/2] tensor([[10, 11, 12, 13, 14],
    [1/2]         [15, 16, 17, 18, 19],
    [1/2]         [20, 21, 22, 23, 24]], dtype=torch.int32)
    [2/2] tensor([[25, 26, 27, 28, 29],
    [2/2]         [30, 31, 32, 33, 34],
    [2/2]         [35, 36, 37, 38, 39]], dtype=torch.int32)
    >>> # distributed 1-D and 2-D DNDarrays, 3 processes
    >>> a = ht.arange(5, split=0)
    >>> b = ht.arange(5, 20, split=0).reshape((3, 5))
    >>> ht.row_stack((a, b)).larray
    [0/2] tensor([[0, 1, 2, 3, 4],
    [0/2]         [5, 6, 7, 8, 9]])
    [1/2] tensor([[10, 11, 12, 13, 14]])
    [2/2] tensor([[15, 16, 17, 18, 19]])
    """
    arr_dims = list(array.ndim for array in arrays)
    # sanitation, arrays can be 1-d or 2-d, see sanitation module #468
    over_dims = [i for i, j in enumerate(arr_dims) if j > 2]
    if len(over_dims) > 0:
        raise ValueError("Arrays must be 1-D or 2-D")
    if arr_dims.count(1) == len(arr_dims):
        # all arrays are 1-D, stack
        return stack(arrays, axis=0)
    else:
        if arr_dims.count(1) > 0:
            arr_1d = [i for i, j in enumerate(arr_dims) if j == 1]
            # 1-D arrays must be row arrays
            arrays = list(arrays)
            for ind in arr_1d:
                arrays[ind] = arrays[ind].reshape((1, arrays[ind].size))
        return concatenate(arrays, axis=0)


def vstack(tup):
    """
    Stack arrays in sequence vertically (row wise).
    This is equivalent to concatenation along the first axis.
    This function makes most sense for arrays with up to 3 dimensions. For
    instance, for pixel-data with a height (first axis), width (second axis),
    and r/g/b channels (third axis). The functions `concatenate`, `stack` and
    `block` provide more general stacking and concatenation operations.

    NOTE: the split axis will be switched to 1 in the case that both elements are 1D and split=0
    Parameters
    ----------
    tup : sequence of DNDarrays
        The arrays must have the same shape along all but the first axis.
        1-D arrays must have the same length.
    Returns
    -------
    stacked : ndarray
        The array formed by stacking the given arrays, will be at least 2-D.

    Examples
    --------
    >>> a = ht.array([1, 2, 3])
    >>> b = ht.array([2, 3, 4])
    >>> ht.vstack((a,b)).larray
    [0/1] tensor([[1, 2, 3],
    [0/1]         [2, 3, 4]])
    [1/1] tensor([[1, 2, 3],
    [1/1]         [2, 3, 4]])
    >>> a = ht.array([1, 2, 3], split=0)
    >>> b = ht.array([2, 3, 4], split=0)
    >>> ht.vstack((a,b)).larray
    [0/1] tensor([[1, 2],
    [0/1]         [2, 3]])
    [1/1] tensor([[3],
    [1/1]         [4]])
    >>> a = ht.array([[1], [2], [3]], split=0)
    >>> b = ht.array([[2], [3], [4]], split=0)
    >>> ht.vstack((a,b)).larray
    [0/1] tensor([[1],
    [0/1]         [2],
    [0/1]         [3]])
    [1/1] tensor([[2],
    [1/1]         [3],
    [1/1]         [4]])
    """
    tup = list(tup)
    for cn, arr in enumerate(tup):
        if len(arr.gshape) == 1:
            tup[cn] = arr.expand_dims(0).resplit_(arr.split)

    return concatenate(tup, axis=0)


def topk(a, k, dim=None, largest=True, sorted=True, out=None):
    """
    Returns the k highest entries in the array.
    (Not Stable for split arrays)

    Parameters:
    -------
    a: DNDarray
        Array to take items from
    k: int
        Number of items to take
    dim: int
        Dimension along which to take, per default the last dimension
    largest: bool
        Return either the k largest or smallest items
    sorted: bool
        Whether to sort the output (descending if largest=True, else ascending)
    out: tuple of ht.DNDarrays
        (items, indices) to put the result in

    Returns
    -------
    items: ht.DNDarray of shape (k,)
        The selected items
    indices: ht.DNDarray of shape (k,)
        The respective indices

    Examples
    --------
    >>> a = ht.array([1, 2, 3])
    >>> ht.topk(a,2)
    (tensor([3, 2]), tensor([2, 1]))
    >>> a = ht.array([[1,2,3],[1,2,3]])
    >>> ht.topk(a,2,dim=1)
   (tensor([[3, 2],
        [3, 2]]),
    tensor([[2, 1],
        [2, 1]]))
    >>> a = ht.array([[1,2,3],[1,2,3]], split=1)
    >>> ht.topk(a,2,dim=1)
   (tensor([[3],
        [3]]), tensor([[1],
        [1]]))
    (tensor([[2],
        [2]]), tensor([[1],
        [1]]))
    """

    if dim is None:
        dim = len(a.shape) - 1

    if largest:
        neutral_value = -constants.sanitize_infinity(a.larray.dtype)
    else:
        neutral_value = constants.sanitize_infinity(a.larray.dtype)

    def local_topk(*args, **kwargs):
        shape = a.lshape

        if shape[dim] < k:
            result, indices = torch.topk(args[0], shape[dim], largest=largest, sorted=sorted)
            if dim == a.split:
                # Pad the result with neutral values to fill the buffer
                size = list(result.shape)
                padding_sizes = [
                    k - size[dim] if index == dim else 0
                    for index, item in enumerate(list(result.shape))
                ]
                padding = torch.nn.ConstantPad1d(padding_sizes, neutral_value)
                result = padding(result)
                # Different value for indices padding to prevent type casting issues
                padding = torch.nn.ConstantPad1d(padding_sizes, 0)
                indices = padding(indices)
        else:
            result, indices = torch.topk(args[0], k=k, dim=dim, largest=largest, sorted=sorted)

        # add offset of data chunks if reduction is computed across split axis
        if dim == a.split:
            offset, _, _ = a.comm.chunk(shape, a.split)
            indices = indices.clone()
            indices += torch.tensor(
                offset * a.comm.rank, dtype=indices.dtype, device=indices.device
            )

        local_shape = list(result.shape)
        local_shape_len = len(shape)

        metadata = torch.tensor(
            [k, dim, largest, sorted, local_shape_len, *local_shape], device=indices.device
        )
        send_buffer = torch.cat(
            (metadata.double(), result.double().flatten(), indices.flatten().double())
        )

        return send_buffer

    gres = _operations.__reduce_op(
        a,
        local_topk,
        MPI_TOPK,
        axis=dim,
        neutral=neutral_value,
        dim=dim,
        sorted=sorted,
        largest=largest,
    )

    # Split data again to return a tuple
    local_result = gres.larray
    shape_len = int(local_result[4])

    gres, gindices = local_result[5 + shape_len :].chunk(2)
    gres = gres.reshape(*local_result[5 : 5 + shape_len].int())
    gindices = gindices.reshape(*local_result[5 : 5 + shape_len].int())

    # Create output with correct split
    if dim == a.split:
        is_split = None
        split = a.split
    else:
        is_split = a.split
        split = None

    final_array = factories.array(
        gres, dtype=a.dtype, device=a.device, split=split, is_split=is_split
    )
    final_indices = factories.array(
        gindices, dtype=torch.int64, device=a.device, split=split, is_split=is_split
    )

    if out is not None:
        if out[0].shape != final_array.shape or out[1].shape != final_indices.shape:
            raise ValueError(
                "Expecting output buffer tuple of shape ({}, {}), got ({}, {})".format(
                    gres.shape, gindices.shape, out[0].shape, out[1].shape
                )
            )
        out[0].larray.storage().copy_(final_array.larray.storage())
        out[1].larray.storage().copy_(final_indices.larray.storage())

        out[0]._DNDarray__dtype = a.dtype
        out[1]._DNDarray__dtype = types.int64

    return final_array, final_indices


def mpi_topk(a, b, mpi_type):
    # Parse Buffer
    a_parsed = torch.from_numpy(np.frombuffer(a, dtype=np.float64))
    b_parsed = torch.from_numpy(np.frombuffer(b, dtype=np.float64))

    # Collect metadata from Buffer
    k = int(a_parsed[0].item())
    dim = int(a_parsed[1].item())
    largest = bool(a_parsed[2].item())
    sorted = bool(a_parsed[3].item())

    # Offset is the length of the shape on the buffer
    len_shape_a = int(a_parsed[4])
    shape_a = a_parsed[5 : 5 + len_shape_a].int().tolist()
    len_shape_b = int(b_parsed[4])
    shape_b = b_parsed[5 : 5 + len_shape_b].int().tolist()

    # separate the data into values, indices
    a_values, a_indices = a_parsed[len_shape_a + 5 :].chunk(2)
    b_values, b_indices = b_parsed[len_shape_b + 5 :].chunk(2)

    # reconstruct the flatened data by shape
    a_values = a_values.reshape(shape_a)
    a_indices = a_indices.reshape(shape_a)
    b_values = b_values.reshape(shape_b)
    b_indices = b_indices.reshape(shape_b)

    # stack the data to actually run topk on
    values = torch.cat((a_values, b_values), dim=dim)
    indices = torch.cat((a_indices, b_indices), dim=dim)

    result, k_indices = torch.topk(values, k, dim=dim, largest=largest, sorted=sorted)
    indices = torch.gather(indices, dim, k_indices)

    metadata = a_parsed[0 : len_shape_a + 5]
    final_result = torch.cat((metadata, result.double().flatten(), indices.double().flatten()))

    b_parsed.copy_(final_result)


MPI_TOPK = MPI.Op.Create(mpi_topk, commute=True)<|MERGE_RESOLUTION|>--- conflicted
+++ resolved
@@ -24,11 +24,8 @@
     "fliplr",
     "flipud",
     "hstack",
-<<<<<<< HEAD
+    "pad",
     "repeat",
-=======
-    "pad",
->>>>>>> 5cd2b420
     "reshape",
     "resplit",
     "rot90",
@@ -897,7 +894,350 @@
     return concatenate(tup, axis=axis)
 
 
-<<<<<<< HEAD
+def pad(array, pad_width, mode="constant", constant_values=0):
+    """
+    Pads tensor with a specific value (default=0).
+    (Not all dimensions supported)
+
+
+    Parameters
+    ----------
+    array : DNDarray
+        array to be padded
+    pad_width: Union[int, Sequence[Sequence[int, int], ...]]
+        Number of values padded to the edges of each axis. ((before_1, after_1),...(before_N, after_N)) unique pad widths for each axis.
+        Shortcuts:
+            - ((before, after),)  or (before, after)
+                --> before and after pad width for each axis.
+            - (pad_width,) or int
+                --> before = after = pad width for all axes.
+
+        Determines how many elements are padded along which dimension.
+        Therefore:
+        - pad last dimension:       (
+                                        padding_left, padding_right
+                                    )
+        - pad last 2 dimensions:    (
+                                        (padding_top, padding_bottom),
+                                        (padding_left, padding_right)
+                                    )
+        - pad last 3 dimensions:    (
+                                        (padding_front, padding_back)
+                                        (padding_top, padding_bottom),
+                                        (paddling_left, padding_right),
+                                    )
+        - ... (same pattern)
+    mode : str, optional
+        - 'constant' (default): Pads the input tensor boundaries with a constant value.
+            --> available for arbitrary dimensions
+
+    constant_values: Union[int, float, Sequence[Sequence[int,int], ...], Sequence[Sequence[float,float], ...]]
+        Number or tuple of 2-element-sequences (containing numbers), optional (default=0)
+        The fill values for each axis (1 tuple per axis).
+        ((before_1, after_1), ... (before_N, after_N)) unique pad values for each axis.
+
+        Shortcuts:
+            - ((before, after),) or (before, after)
+               --> before and after padding values for each axis.
+            - (value,) or int
+                --> before = after = padding value for all axes.
+
+        Hint: This function follows the principle of datatype integrity.
+        Therefore, an array can only be padded with values of the same datatype.
+        All values that violate this rule are implicitly cast to the datatype of the ``DNDarray``.
+
+    Returns
+    -------
+    padded_tensor : DNDarray
+        The padded tensor
+
+    Examples
+    --------
+    >>> a = torch.arange(2 * 3 * 4).reshape(2, 3, 4)
+    >>> b = ht.array(a, split = 0)
+
+
+    Pad last dimension
+    >>> c = ht.pad(b, (2,1), constant_values=1)
+    tensor([[[ 1,  1,  0,  1,  2,  3,  1],
+         [ 1,  1,  4,  5,  6,  7,  1],
+         [ 1,  1,  8,  9, 10, 11,  1]],
+
+        [[ 1,  1, 12, 13, 14, 15,  1],
+         [ 1,  1, 16, 17, 18, 19,  1],
+         [ 1,  1, 20, 21, 22, 23,  1]]])
+
+
+    Pad last 2 dimensions
+    >>> d = ht.pad(b, [(1,0), (2,1)])
+    tensor([[[ 0,  0,  0,  0,  0,  0,  0],
+         [ 0,  0,  0,  1,  2,  3,  0],
+         [ 0,  0,  4,  5,  6,  7,  0],
+         [ 0,  0,  8,  9, 10, 11,  0]],
+
+        [[ 0,  0,  0,  0,  0,  0,  0],
+         [ 0,  0, 12, 13, 14, 15,  0],
+         [ 0,  0, 16, 17, 18, 19,  0],
+         [ 0,  0, 20, 21, 22, 23,  0]]])
+
+
+    Pad last 3 dimensions
+    >>> e = ht.pad(b, ((2,1), [1,0], (2,1)))
+    tensor([[[ 0,  0,  0,  0,  0,  0,  0],
+         [ 0,  0,  0,  0,  0,  0,  0],
+         [ 0,  0,  0,  0,  0,  0,  0],
+         [ 0,  0,  0,  0,  0,  0,  0]],
+
+        [[ 0,  0,  0,  0,  0,  0,  0],
+         [ 0,  0,  0,  0,  0,  0,  0],
+         [ 0,  0,  0,  0,  0,  0,  0],
+         [ 0,  0,  0,  0,  0,  0,  0]],
+
+        [[ 0,  0,  0,  0,  0,  0,  0],
+         [ 0,  0,  0,  1,  2,  3,  0],
+         [ 0,  0,  4,  5,  6,  7,  0],
+         [ 0,  0,  8,  9, 10, 11,  0]],
+
+        [[ 0,  0,  0,  0,  0,  0,  0],
+         [ 0,  0, 12, 13, 14, 15,  0],
+         [ 0,  0, 16, 17, 18, 19,  0],
+         [ 0,  0, 20, 21, 22, 23,  0]],
+
+        [[ 0,  0,  0,  0,  0,  0,  0],
+         [ 0,  0,  0,  0,  0,  0,  0],
+         [ 0,  0,  0,  0,  0,  0,  0],
+         [ 0,  0,  0,  0,  0,  0,  0]]])
+
+    """
+
+    if not isinstance(array, dndarray.DNDarray):
+        raise TypeError("expected array to be a ht.DNDarray, but was {}".format(type(array)))
+
+    if not isinstance(mode, str):
+        raise TypeError("expected mode to be a string, but was {}".format(type(mode)))
+
+    # shortcut int for all dimensions
+    if isinstance(pad_width, int):
+        pad = (pad_width,) * 2 * len(array.shape)
+
+    elif not isinstance(pad_width, (tuple, list)):
+        raise TypeError(
+            "expected pad_width to be an integer or a sequence (tuple or list), but was {}".format(
+                type(pad_width)
+            )
+        )
+
+    # shortcut one sequence within a sequence for all dimensions - ((before,after), ) = pad_width
+    elif len(pad_width) == 1:
+        if isinstance(pad_width[0], int):
+            pad = (pad_width[0],) * 2 * len(array.shape)
+        elif not (isinstance(pad_width[0], tuple) or isinstance(pad_width[0], list)):
+            raise TypeError(
+                "For shortcut option '1 sequence for all dimensions', expected element within pad_width to be a tuple or list, but was {}".format(
+                    type(pad_width[0])
+                )
+            )
+        elif len(pad_width[0]) == 2:
+            pad = pad_width[0] * len(array.shape)
+        else:
+            raise ValueError(
+                f"Pad_width {pad_width} invalid.\n Apart from shortcut options (--> documentation), "
+                "each sequence within pad_width must contain 2 elements."
+            )
+    # shortcut - one sequence for all dimensions - (before,after) = pad_width
+    elif len(pad_width) == 2 and isinstance(pad_width[0], int) and isinstance(pad_width[1], int):
+        pad_width = tuple(pad_width)
+        pad = pad_width * len(array.shape)
+
+    # no shortcut - padding of various dimensions
+    else:
+        if any(
+            not (isinstance(pad_tuple, tuple) or isinstance(pad_tuple, list))
+            for pad_tuple in pad_width
+        ):
+            raise TypeError(
+                f"Invalid type for pad_width {pad_width}.\nApart from shortcut options (--> documentation),"
+                "pad_width has to be a sequence of (2 elements) sequences (sequence=tuple or list)."
+            )
+        pad = tuple()
+        # Transform numpy pad_width to torch pad (--> one tuple containing all padding spans)
+        for pad_tuple in pad_width:
+            if isinstance(pad_tuple, list):
+                pad_tuple = tuple(pad_tuple)
+            pad = pad_tuple + pad
+
+        if len(pad) % 2 != 0:
+            raise ValueError(
+                f"Pad_width {pad_width} invalid.\n Apart from shortcut options (--> documentation), "
+                "each sequence within pad_width must contain 2 elements."
+            )
+
+        if len(pad) // 2 > len(array.shape):
+            raise ValueError(
+                f"Not enough dimensions to pad.\n"
+                f"Padding a {len(array.shape)}-dimensional tensor for {len(pad)//2}"
+                f" dimensions is not possible."
+            )
+
+    # value_tuple = all padding values stored in 1 tuple
+    if isinstance(constant_values, tuple) or isinstance(constant_values, list):
+        value_tuple = tuple()
+        # sequences for each dimension defined within one sequence
+        if isinstance(constant_values[0], tuple) or isinstance(constant_values[0], list):
+            # one sequence for all dimensions - values = ((before, after),)
+            if len(constant_values) == 1:
+                value_tuple = constant_values[0] * (len(pad) // 2)
+            else:
+                for value_pair in constant_values:
+                    if isinstance(value_pair, tuple):
+                        pass
+                    elif isinstance(value_pair, list):
+                        value_pair = tuple(value_pair)
+                    else:
+                        raise TypeError(
+                            f"Value pair {value_pair} within values invalid. Expected all elements within values to be sequences(list/tuple),"
+                            f"but one was: {type(value_pair)}"
+                        )
+                    value_tuple = value_pair + value_tuple
+
+            if len(value_tuple) % 2 != 0:
+                raise ValueError(
+                    f"Expected values to contain an even amount of elements, but got {len(value_tuple)}"
+                )
+
+        # One sequence for all dimensions - values = (before, after)
+        elif len(constant_values) == 2:
+            value_tuple = constant_values * (len(pad) // 2)
+
+    rank_array = len(array.shape)
+    amount_pad_dim = len(pad) // 2
+    pad_dim = [rank_array - i for i in range(1, amount_pad_dim + 1)]
+
+    array_torch = array.larray
+
+    if array.split is not None:
+        counts = array.comm.counts_displs_shape(array.gshape, array.split)[0]
+        amount_of_processes = len(counts)
+
+    # calculate gshape for output tensor
+    output_shape_list = list(array.gshape)
+
+    for i in range(0, len(pad), 2):
+        output_shape_list[-((i // 2) + 1)] += sum(pad[i : i + 2])
+
+    output_shape = tuple(output_shape_list)
+
+    # -------------------------------------------------------------------------------------------------------------------
+    # CASE 1: Padding in non split dimension or no distribution at all
+    # ------------------------------------------------------------------------------------------------------------------
+    # no data
+    if 0 in list(array.lshape):
+        adapted_lshape_list = [
+            0 if i == array.split else output_shape[i] for i in range(len(output_shape))
+        ]
+        adapted_lshape = tuple(adapted_lshape_list)
+        padded_torch_tensor = torch.empty(adapted_lshape, dtype=array.larray.dtype)
+    else:
+        if array.split is None or array.split not in pad_dim or amount_of_processes == 1:
+            # values = scalar
+            if isinstance(constant_values, int) or isinstance(constant_values, float):
+                padded_torch_tensor = torch.nn.functional.pad(
+                    array_torch, pad, mode, constant_values
+                )
+            # values = sequence with one value for all dimensions
+            elif len(constant_values) == 1 and (
+                isinstance(constant_values[0], int) or isinstance(constant_values[0], float)
+            ):
+                padded_torch_tensor = torch.nn.functional.pad(
+                    array_torch, pad, mode, constant_values[0]
+                )
+            else:
+                padded_torch_tensor = array_torch
+                for i in range(len(value_tuple) - 1, -1, -1):
+                    pad_list = [0] * 2 * rank_array
+                    pad_list[i] = pad[i]
+                    pad_tuple = tuple(pad_list)
+                    padded_torch_tensor = torch.nn.functional.pad(
+                        padded_torch_tensor, pad_tuple, mode, value_tuple[i]
+                    )
+        else:
+            # ------------------------------------------------------------------------------------------------------------------
+            # CASE 2: padding in split dimension and function runs on more than 1 process
+            #
+            # Pad only first/last tensor portion on node (i.e. only beginning/end in split dimension)
+            # --> "Calculate" pad tuple for the corresponding tensor portion/ the two indices which have to be set to zero
+            #      in different paddings depending on the dimension
+            #       Calculate the index of the first element in tuple that has to change/set to zero in
+            #       some dimensions (the following is the second)
+            # ------------------------------------------------------------------------------------------------------------------
+
+            pad_beginning_list = list(pad)
+            pad_end_list = list(pad)
+            pad_middle_list = list(pad)
+
+            # calculate the corresponding pad tuples
+            first_idx_set_zero = 2 * (rank_array - array.split - 1)
+
+            pad_end_list[first_idx_set_zero] = 0
+            pad_beginning_list[first_idx_set_zero + 1] = 0
+            pad_middle_list[first_idx_set_zero : first_idx_set_zero + 2] = [0, 0]
+
+            pad_beginning = tuple(pad_beginning_list)
+            pad_end = tuple(pad_end_list)
+            pad_middle = tuple(pad_middle_list)
+
+            if amount_of_processes >= array.shape[array.split]:
+                last_ps_with_data = array.shape[array.split] - 1
+            else:
+                last_ps_with_data = amount_of_processes - 1
+
+            rank = array.comm.rank
+
+            # first process - pad beginning
+            if rank == 0:
+                pad_tuple_curr_rank = pad_beginning
+
+            # last process - pad end
+            elif rank == last_ps_with_data:
+                pad_tuple_curr_rank = pad_end
+
+            # pad middle
+            else:
+                pad_tuple_curr_rank = pad_middle
+
+            if isinstance(constant_values, (int, float)):
+                padded_torch_tensor = torch.nn.functional.pad(
+                    array_torch, pad_tuple_curr_rank, mode, constant_values
+                )
+
+            elif len(constant_values) == 1 and isinstance(constant_values[0], (int, float)):
+                padded_torch_tensor = torch.nn.functional.pad(
+                    array_torch, pad_tuple_curr_rank, mode, constant_values[0]
+                )
+
+            else:
+                padded_torch_tensor = array_torch
+                for i in range(len(value_tuple) - 1, -1, -1):
+                    pad_list = [0] * 2 * rank_array
+                    pad_list[i] = pad_tuple_curr_rank[i]
+                    pad_tuple = tuple(pad_list)
+                    padded_torch_tensor = torch.nn.functional.pad(
+                        padded_torch_tensor, pad_tuple, mode, value_tuple[i]
+                    )
+
+    padded_tensor = factories.array(
+        padded_torch_tensor,
+        dtype=array.dtype,
+        is_split=array.split,
+        device=array.device,
+        comm=array.comm,
+    )
+
+    padded_tensor.balance_()
+
+    return padded_tensor
+
+
 def repeat(a, repeats, axis=None):
     """
     Creates a new DNDarray by repeating elements of array a.
@@ -1153,350 +1493,6 @@
     repeated_array.balance_()
 
     return repeated_array
-=======
-def pad(array, pad_width, mode="constant", constant_values=0):
-    """
-    Pads tensor with a specific value (default=0).
-    (Not all dimensions supported)
-
-
-    Parameters
-    ----------
-    array : DNDarray
-        array to be padded
-    pad_width: Union[int, Sequence[Sequence[int, int], ...]]
-        Number of values padded to the edges of each axis. ((before_1, after_1),...(before_N, after_N)) unique pad widths for each axis.
-        Shortcuts:
-            - ((before, after),)  or (before, after)
-                --> before and after pad width for each axis.
-            - (pad_width,) or int
-                --> before = after = pad width for all axes.
-
-        Determines how many elements are padded along which dimension.
-        Therefore:
-        - pad last dimension:       (
-                                        padding_left, padding_right
-                                    )
-        - pad last 2 dimensions:    (
-                                        (padding_top, padding_bottom),
-                                        (padding_left, padding_right)
-                                    )
-        - pad last 3 dimensions:    (
-                                        (padding_front, padding_back)
-                                        (padding_top, padding_bottom),
-                                        (paddling_left, padding_right),
-                                    )
-        - ... (same pattern)
-    mode : str, optional
-        - 'constant' (default): Pads the input tensor boundaries with a constant value.
-            --> available for arbitrary dimensions
-
-    constant_values: Union[int, float, Sequence[Sequence[int,int], ...], Sequence[Sequence[float,float], ...]]
-        Number or tuple of 2-element-sequences (containing numbers), optional (default=0)
-        The fill values for each axis (1 tuple per axis).
-        ((before_1, after_1), ... (before_N, after_N)) unique pad values for each axis.
-
-        Shortcuts:
-            - ((before, after),) or (before, after)
-               --> before and after padding values for each axis.
-            - (value,) or int
-                --> before = after = padding value for all axes.
-
-        Hint: This function follows the principle of datatype integrity.
-        Therefore, an array can only be padded with values of the same datatype.
-        All values that violate this rule are implicitly cast to the datatype of the ``DNDarray``.
-
-    Returns
-    -------
-    padded_tensor : DNDarray
-        The padded tensor
-
-    Examples
-    --------
-    >>> a = torch.arange(2 * 3 * 4).reshape(2, 3, 4)
-    >>> b = ht.array(a, split = 0)
-
-
-    Pad last dimension
-    >>> c = ht.pad(b, (2,1), constant_values=1)
-    tensor([[[ 1,  1,  0,  1,  2,  3,  1],
-         [ 1,  1,  4,  5,  6,  7,  1],
-         [ 1,  1,  8,  9, 10, 11,  1]],
-
-        [[ 1,  1, 12, 13, 14, 15,  1],
-         [ 1,  1, 16, 17, 18, 19,  1],
-         [ 1,  1, 20, 21, 22, 23,  1]]])
-
-
-    Pad last 2 dimensions
-    >>> d = ht.pad(b, [(1,0), (2,1)])
-    tensor([[[ 0,  0,  0,  0,  0,  0,  0],
-         [ 0,  0,  0,  1,  2,  3,  0],
-         [ 0,  0,  4,  5,  6,  7,  0],
-         [ 0,  0,  8,  9, 10, 11,  0]],
-
-        [[ 0,  0,  0,  0,  0,  0,  0],
-         [ 0,  0, 12, 13, 14, 15,  0],
-         [ 0,  0, 16, 17, 18, 19,  0],
-         [ 0,  0, 20, 21, 22, 23,  0]]])
-
-
-    Pad last 3 dimensions
-    >>> e = ht.pad(b, ((2,1), [1,0], (2,1)))
-    tensor([[[ 0,  0,  0,  0,  0,  0,  0],
-         [ 0,  0,  0,  0,  0,  0,  0],
-         [ 0,  0,  0,  0,  0,  0,  0],
-         [ 0,  0,  0,  0,  0,  0,  0]],
-
-        [[ 0,  0,  0,  0,  0,  0,  0],
-         [ 0,  0,  0,  0,  0,  0,  0],
-         [ 0,  0,  0,  0,  0,  0,  0],
-         [ 0,  0,  0,  0,  0,  0,  0]],
-
-        [[ 0,  0,  0,  0,  0,  0,  0],
-         [ 0,  0,  0,  1,  2,  3,  0],
-         [ 0,  0,  4,  5,  6,  7,  0],
-         [ 0,  0,  8,  9, 10, 11,  0]],
-
-        [[ 0,  0,  0,  0,  0,  0,  0],
-         [ 0,  0, 12, 13, 14, 15,  0],
-         [ 0,  0, 16, 17, 18, 19,  0],
-         [ 0,  0, 20, 21, 22, 23,  0]],
-
-        [[ 0,  0,  0,  0,  0,  0,  0],
-         [ 0,  0,  0,  0,  0,  0,  0],
-         [ 0,  0,  0,  0,  0,  0,  0],
-         [ 0,  0,  0,  0,  0,  0,  0]]])
-
-    """
-
-    if not isinstance(array, dndarray.DNDarray):
-        raise TypeError("expected array to be a ht.DNDarray, but was {}".format(type(array)))
-
-    if not isinstance(mode, str):
-        raise TypeError("expected mode to be a string, but was {}".format(type(mode)))
-
-    # shortcut int for all dimensions
-    if isinstance(pad_width, int):
-        pad = (pad_width,) * 2 * len(array.shape)
-
-    elif not isinstance(pad_width, (tuple, list)):
-        raise TypeError(
-            "expected pad_width to be an integer or a sequence (tuple or list), but was {}".format(
-                type(pad_width)
-            )
-        )
-
-    # shortcut one sequence within a sequence for all dimensions - ((before,after), ) = pad_width
-    elif len(pad_width) == 1:
-        if isinstance(pad_width[0], int):
-            pad = (pad_width[0],) * 2 * len(array.shape)
-        elif not (isinstance(pad_width[0], tuple) or isinstance(pad_width[0], list)):
-            raise TypeError(
-                "For shortcut option '1 sequence for all dimensions', expected element within pad_width to be a tuple or list, but was {}".format(
-                    type(pad_width[0])
-                )
-            )
-        elif len(pad_width[0]) == 2:
-            pad = pad_width[0] * len(array.shape)
-        else:
-            raise ValueError(
-                f"Pad_width {pad_width} invalid.\n Apart from shortcut options (--> documentation), "
-                "each sequence within pad_width must contain 2 elements."
-            )
-    # shortcut - one sequence for all dimensions - (before,after) = pad_width
-    elif len(pad_width) == 2 and isinstance(pad_width[0], int) and isinstance(pad_width[1], int):
-        pad_width = tuple(pad_width)
-        pad = pad_width * len(array.shape)
-
-    # no shortcut - padding of various dimensions
-    else:
-        if any(
-            not (isinstance(pad_tuple, tuple) or isinstance(pad_tuple, list))
-            for pad_tuple in pad_width
-        ):
-            raise TypeError(
-                f"Invalid type for pad_width {pad_width}.\nApart from shortcut options (--> documentation),"
-                "pad_width has to be a sequence of (2 elements) sequences (sequence=tuple or list)."
-            )
-        pad = tuple()
-        # Transform numpy pad_width to torch pad (--> one tuple containing all padding spans)
-        for pad_tuple in pad_width:
-            if isinstance(pad_tuple, list):
-                pad_tuple = tuple(pad_tuple)
-            pad = pad_tuple + pad
-
-        if len(pad) % 2 != 0:
-            raise ValueError(
-                f"Pad_width {pad_width} invalid.\n Apart from shortcut options (--> documentation), "
-                "each sequence within pad_width must contain 2 elements."
-            )
-
-        if len(pad) // 2 > len(array.shape):
-            raise ValueError(
-                f"Not enough dimensions to pad.\n"
-                f"Padding a {len(array.shape)}-dimensional tensor for {len(pad)//2}"
-                f" dimensions is not possible."
-            )
-
-    # value_tuple = all padding values stored in 1 tuple
-    if isinstance(constant_values, tuple) or isinstance(constant_values, list):
-        value_tuple = tuple()
-        # sequences for each dimension defined within one sequence
-        if isinstance(constant_values[0], tuple) or isinstance(constant_values[0], list):
-            # one sequence for all dimensions - values = ((before, after),)
-            if len(constant_values) == 1:
-                value_tuple = constant_values[0] * (len(pad) // 2)
-            else:
-                for value_pair in constant_values:
-                    if isinstance(value_pair, tuple):
-                        pass
-                    elif isinstance(value_pair, list):
-                        value_pair = tuple(value_pair)
-                    else:
-                        raise TypeError(
-                            f"Value pair {value_pair} within values invalid. Expected all elements within values to be sequences(list/tuple),"
-                            f"but one was: {type(value_pair)}"
-                        )
-                    value_tuple = value_pair + value_tuple
-
-            if len(value_tuple) % 2 != 0:
-                raise ValueError(
-                    f"Expected values to contain an even amount of elements, but got {len(value_tuple)}"
-                )
-
-        # One sequence for all dimensions - values = (before, after)
-        elif len(constant_values) == 2:
-            value_tuple = constant_values * (len(pad) // 2)
-
-    rank_array = len(array.shape)
-    amount_pad_dim = len(pad) // 2
-    pad_dim = [rank_array - i for i in range(1, amount_pad_dim + 1)]
-
-    array_torch = array.larray
-
-    if array.split is not None:
-        counts = array.comm.counts_displs_shape(array.gshape, array.split)[0]
-        amount_of_processes = len(counts)
-
-    # calculate gshape for output tensor
-    output_shape_list = list(array.gshape)
-
-    for i in range(0, len(pad), 2):
-        output_shape_list[-((i // 2) + 1)] += sum(pad[i : i + 2])
-
-    output_shape = tuple(output_shape_list)
-
-    # -------------------------------------------------------------------------------------------------------------------
-    # CASE 1: Padding in non split dimension or no distribution at all
-    # ------------------------------------------------------------------------------------------------------------------
-    # no data
-    if 0 in list(array.lshape):
-        adapted_lshape_list = [
-            0 if i == array.split else output_shape[i] for i in range(len(output_shape))
-        ]
-        adapted_lshape = tuple(adapted_lshape_list)
-        padded_torch_tensor = torch.empty(adapted_lshape, dtype=array.larray.dtype)
-    else:
-        if array.split is None or array.split not in pad_dim or amount_of_processes == 1:
-            # values = scalar
-            if isinstance(constant_values, int) or isinstance(constant_values, float):
-                padded_torch_tensor = torch.nn.functional.pad(
-                    array_torch, pad, mode, constant_values
-                )
-            # values = sequence with one value for all dimensions
-            elif len(constant_values) == 1 and (
-                isinstance(constant_values[0], int) or isinstance(constant_values[0], float)
-            ):
-                padded_torch_tensor = torch.nn.functional.pad(
-                    array_torch, pad, mode, constant_values[0]
-                )
-            else:
-                padded_torch_tensor = array_torch
-                for i in range(len(value_tuple) - 1, -1, -1):
-                    pad_list = [0] * 2 * rank_array
-                    pad_list[i] = pad[i]
-                    pad_tuple = tuple(pad_list)
-                    padded_torch_tensor = torch.nn.functional.pad(
-                        padded_torch_tensor, pad_tuple, mode, value_tuple[i]
-                    )
-        else:
-            # ------------------------------------------------------------------------------------------------------------------
-            # CASE 2: padding in split dimension and function runs on more than 1 process
-            #
-            # Pad only first/last tensor portion on node (i.e. only beginning/end in split dimension)
-            # --> "Calculate" pad tuple for the corresponding tensor portion/ the two indices which have to be set to zero
-            #      in different paddings depending on the dimension
-            #       Calculate the index of the first element in tuple that has to change/set to zero in
-            #       some dimensions (the following is the second)
-            # ------------------------------------------------------------------------------------------------------------------
-
-            pad_beginning_list = list(pad)
-            pad_end_list = list(pad)
-            pad_middle_list = list(pad)
-
-            # calculate the corresponding pad tuples
-            first_idx_set_zero = 2 * (rank_array - array.split - 1)
-
-            pad_end_list[first_idx_set_zero] = 0
-            pad_beginning_list[first_idx_set_zero + 1] = 0
-            pad_middle_list[first_idx_set_zero : first_idx_set_zero + 2] = [0, 0]
-
-            pad_beginning = tuple(pad_beginning_list)
-            pad_end = tuple(pad_end_list)
-            pad_middle = tuple(pad_middle_list)
-
-            if amount_of_processes >= array.shape[array.split]:
-                last_ps_with_data = array.shape[array.split] - 1
-            else:
-                last_ps_with_data = amount_of_processes - 1
-
-            rank = array.comm.rank
-
-            # first process - pad beginning
-            if rank == 0:
-                pad_tuple_curr_rank = pad_beginning
-
-            # last process - pad end
-            elif rank == last_ps_with_data:
-                pad_tuple_curr_rank = pad_end
-
-            # pad middle
-            else:
-                pad_tuple_curr_rank = pad_middle
-
-            if isinstance(constant_values, (int, float)):
-                padded_torch_tensor = torch.nn.functional.pad(
-                    array_torch, pad_tuple_curr_rank, mode, constant_values
-                )
-
-            elif len(constant_values) == 1 and isinstance(constant_values[0], (int, float)):
-                padded_torch_tensor = torch.nn.functional.pad(
-                    array_torch, pad_tuple_curr_rank, mode, constant_values[0]
-                )
-
-            else:
-                padded_torch_tensor = array_torch
-                for i in range(len(value_tuple) - 1, -1, -1):
-                    pad_list = [0] * 2 * rank_array
-                    pad_list[i] = pad_tuple_curr_rank[i]
-                    pad_tuple = tuple(pad_list)
-                    padded_torch_tensor = torch.nn.functional.pad(
-                        padded_torch_tensor, pad_tuple, mode, value_tuple[i]
-                    )
-
-    padded_tensor = factories.array(
-        padded_torch_tensor,
-        dtype=array.dtype,
-        is_split=array.split,
-        device=array.device,
-        comm=array.comm,
-    )
-
-    padded_tensor.balance_()
-
-    return padded_tensor
->>>>>>> 5cd2b420
 
 
 def reshape(a, shape, new_split=None):
