--- conflicted
+++ resolved
@@ -1,61 +1,47 @@
-"""
-Lasso algorithm implementation
-"""
-
-from typing import Optional, Union
-
 import heat as ht
 from heat.core.dndarray import DNDarray
-from typing import Union, Optional
+
 
 class Lasso(ht.RegressionMixin, ht.BaseEstimator):
     """
-    ``Least absolute shrinkage and selection operator``(LASSO), a linear model with L1 regularization. The optimization
+    `Least absolute shrinkage and selection operator` (LASSO), a linear model with :math:`L1` regularization. The optimization
     objective for Lasso is:
 
-    .. math:: E(w) =  \\frac{1}{2 m} ||y - Xw||^2_2 + \\lambda  ||w\\_||_1
+    .. math:: E(w) = (1 / (2 * m)) * ||y - Xw||^2_2 + lam * ||w\\_||_1
 
     with
 
-    .. math:: w\\_=(w_1,w_2,...,w_n),  w=(w_0,w_1,w_2,...,w_n),
+    .. math:: w\\_=(w_1,w_2,...,w_n) \\land w=(w_0,w_1,w_2,...,w_n),
     .. math:: y \\in M(m \\times 1), w \\in M(n \\times 1), X \\in M(m \\times n)
 
     Parameters
     ----------
     lam : float, optional
-        Constant that multiplies the L1 term. Default value: 0.1 ``lam = 0.`` is equivalent to an ordinary
-        least square (OLS). For numerical reasons, using ``lam = 0.,`` with the ``Lasso`` object is not advised.
+        Constant that multiplies the :math:`L1` term. ``lam = 0.`` is equivalent to an Ordinary
+        Least Square (OLS). For numerical reasons, using ``lam = 0.,`` with the ``Lasso`` object is not advised.
     max_iter : int, optional
-        The maximum number of iterations. Default value: 100
-    tol : float, optional. Default value: 1e-8
+        The maximum number of iterations.
+    tol : float, optional.
         The tolerance for the optimization.
 
     Attributes
     ----------
-    __theta : array, shape (n_features + 1,), first element is the interception parameter vector w.
-    coef_ : array, shape (n_features,) | (n_targets, n_features)
-        parameter vector (w in the cost function formula)
-    intercept_ : float | array, shape (n_targets,)
-        independent term in decision function.
-    n_iter_ : int or None | array-like, shape (n_targets,)
-        number of iterations run by the coordinate descent solver to reach the specified tolerance.
+    __theta : DNDarray
+        First element is the interception parameter vector :math:`w`. Shape = (n_features + 1,),
+    coef_ : DNDarray
+        parameter vector (:math:`w` in the cost function formula). Shape  = (n_targets, n_features)
+    intercept_ : float or DNDarray
+        independent term in decision function. Shape = (n_targets,)
+    n_iter_ : int or None or shape (n_targets,)
+        number of iterations run by the coordinate descent solver to reach the specified tolerance. Shape = (n_targets,)
 
     Examples
     --------
-    >>> X = ht.random.randn(10, 4, split=0)
-    >>> y = ht.random.randn(10,1, split=0)
-    >>> estimator = ht.regression.lasso.Lasso(max_iter=100, tol=None)
-    >>> estimator.fit(X, y)
+    # ToDo: example to be added
     """
-<<<<<<< HEAD
-    def __init__(self, lam: Optional[float] = 0.1, max_iter: Optional[int] = 100, tol: Optional[float] = 1e-6) -> None:
-=======
 
-    def __init__(
-        self, lam: Optional[float] = 0.1, max_iter: Optional[int] = 100, tol: Optional[float] = 1e-6
-    ):
->>>>>>> 69d22007
-        """Initialize lasso parameters"""
+    def __init__(self, lam=0.1, max_iter=100, tol=1e-6):
+        """initialize lasso parameters"""
         self.__lam = lam
         self.max_iter = max_iter
         self.tol = tol
@@ -63,84 +49,32 @@
         self.n_iter = None
 
     @property
-<<<<<<< HEAD
-    def coef_(self) -> Union[type(None), DNDarray]:
-        """Returns coefficients"""
-=======
-    def coef_(self) -> Optional[DNDarray]:
-        """
-        Get the parameter vector (:math:`w` in the cost function formula).
-        Shape  = (n_targets, n_features)
-        """
->>>>>>> 69d22007
+    def coef_(self):
         if self.__theta is None:
             return None
         else:
             return self.__theta[1:]
 
     @property
-<<<<<<< HEAD
-    def intercept_(self) -> Union[type(None), DNDarray]:
-        """Returns bias term"""
-=======
-    def intercept_(self) -> Optional[Union[float, DNDarray]]:
-        """
-        Get the independent term in decision function.
-        Shape = (n_targets,)
-        """
->>>>>>> 69d22007
+    def intercept_(self):
         if self.__theta is None:
             return None
         else:
             return self.__theta[0]
 
     @property
-    def lam(self) -> float:
-<<<<<<< HEAD
-        """Returns regularization term lambda"""
-=======
-        """
-        Get lambda, i.e. the constant that multiplies the :math:`L1` term. ``lam = 0.`` is equivalent to an Ordinary
-        Least Square (OLS). For numerical reasons, using ``lam = 0.,`` with the ``Lasso`` object is not advised.
-        """
->>>>>>> 69d22007
+    def lam(self):
         return self.__lam
 
     @lam.setter
-    def lam(self, arg: float) -> None:
-<<<<<<< HEAD
+    def lam(self, arg):
         self.__lam = arg
 
     @property
     def theta(self):
-        """Returns regularization term lambda"""
         return self.__theta
 
-    def soft_threshold(self, rho: DNDarray)-> Union[DNDarray, float]:
-=======
-        """
-        Set the value of lambda
-
-        Parameters
-        ----------
-        arg: float
-            The value to which lambda will be set
-        """
-        self.__lam = arg
-
-    @property
-    def theta(self) -> DNDarray:
-        """
-        Get theta (First element is the interception parameter vector :math:`w`. Shape = (n_features + 1,))
-
-        Returns
-        -------
-        self.__theta
-        """
-        return self.__theta
-
-    def soft_threshold(self, rho: DNDarray):
->>>>>>> 69d22007
+    def soft_threshold(self, rho):
         """
         Soft threshold operator
 
@@ -148,20 +82,8 @@
         ----------
         rho : DNDarray
             Input model data, Shape = (1,)
-<<<<<<< HEAD
-        out : DNDarray or float
-=======
-
-        Returns
-        -------
         out : DNDarray
->>>>>>> 69d22007
             Thresholded model data, Shape = (1,)
-
-        Returns
-        -------
-        result : DNDarray or float
-            Threshold value of the shrinkage operator 
         """
         if rho < -self.__lam:
             return rho + self.__lam
@@ -170,11 +92,7 @@
         else:
             return 0.0
 
-<<<<<<< HEAD
-    def rmse(self, gt: DNDarray, yest: DNDarray) -> DNDarray:
-=======
-    def rmse(self, gt: DNDarray, yest: DNDarray):
->>>>>>> 69d22007
+    def rmse(self, gt, yest):
         """
         Root mean square error (RMSE)
 
@@ -184,23 +102,10 @@
             Input model data, Shape = (1,)
         yest : DNDarray
             Thresholded model data, Shape = (1,)
-
-        Returns
-        -------
-<<<<<<< HEAD
-        result : DNDarray 
-            A :class:`~heat.core.dndarray.DNDarray` containing the RMSE
         """
         return ht.sqrt((ht.mean((gt - yest) ** 2))).larray.item()
 
-    def fit(self, x: DNDarray, y: DNDarray) -> None:
-=======
-        RMSE of the input
-        """
-        return ht.sqrt((ht.mean((gt - yest) ** 2))).larray.item()
-
-    def fit(self, x: DNDarray, y: DNDarray):
->>>>>>> 69d22007
+    def fit(self, x, y):
         """
         Fit lasso model with coordinate descent
 
@@ -210,10 +115,6 @@
             Input data, Shape = (n_samples, n_features)
         y : DNDarray
             Labels, Shape = (n_samples,)
-
-        Returns
-        -------
-        None 
         """
         # Get number of model parameters
         _, n = x.shape
@@ -260,11 +161,7 @@
         self.n_iter = i + 1
         self.__theta = theta
 
-<<<<<<< HEAD
-    def predict(self, x: DNDarray) -> DNDarray:
-=======
-    def predict(self, x: DNDarray):
->>>>>>> 69d22007
+    def predict(self, x):
         """
         Apply lasso model to input data. First row data corresponds to interception
 
@@ -272,10 +169,5 @@
         ----------
         x : DNDarray
             Input data, Shape = (n_samples, n_features)
-        
-        Returns
-        -------
-        result : DNDarray 
-            A :class:`~heat.core.dndarray.DNDarray` containing the model prediction
         """
         return x @ self.__theta