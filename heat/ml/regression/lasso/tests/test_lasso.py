import os
import unittest
import numpy as np
import torch
import heat as ht

<<<<<<< HEAD
if os.environ.get("DEVICE") == "gpu" and torch.cuda.is_available():
    ht.use_device("gpu")
    torch.cuda.set_device(torch.device(ht.get_device().torch_device))
else:
    ht.use_device("cpu")
device = ht.get_device().torch_device
ht_device = None
if os.environ.get("DEVICE") == "lgpu" and torch.cuda.is_available():
    device = ht.gpu.torch_device
    ht_device = ht.gpu
    torch.cuda.set_device(device)


class TestLasso(unittest.TestCase):
    def test_lasso(self):
        # ToDo: add additional tests
        # get some test data
        X = ht.load_hdf5(
            os.path.join(os.getcwd(), "heat/datasets/data/diabetes.h5"),
            dataset="x",
            device=ht_device,
        )
        y = ht.load_hdf5(
            os.path.join(os.getcwd(), "heat/datasets/data/diabetes.h5"),
            dataset="y",
            device=ht_device,
        )

        # normalize dataset
        X = X / ht.sqrt((ht.mean(X ** 2, axis=0)))
        m, n = X.shape
        # HeAT lasso instance
        estimator = ht.ml.regression.lasso.HeatLasso(max_iter=100, tol=None)
        # check whether the results are correct
        self.assertEqual(estimator.lam, 0.1)
        self.assertTrue(estimator.theta is None)
        self.assertTrue(estimator.n_iter is None)
        self.assertEqual(estimator.max_iter, 100)
        self.assertEqual(estimator.coef_, None)
        self.assertEqual(estimator.intercept_, None)

        estimator.fit(X, y)

        # check whether the results are correct
        self.assertEqual(estimator.lam, 0.1)
        self.assertIsInstance(estimator.theta, ht.DNDarray)
        self.assertEqual(estimator.n_iter, 100)
        self.assertEqual(estimator.max_iter, 100)
        self.assertEqual(estimator.coef_.shape, (n - 1, 1))
        self.assertEqual(estimator.intercept_.shape, (1,))

        yest = estimator.predict(X)

        # check whether the results are correct
        self.assertIsInstance(yest, ht.DNDarray)
        self.assertEqual(yest.shape, (m,))

        X = ht.load_hdf5(
            os.path.join(os.getcwd(), "heat/datasets/data/diabetes.h5"),
            dataset="x",
            device=ht_device,
        )
        y = ht.load_hdf5(
            os.path.join(os.getcwd(), "heat/datasets/data/diabetes.h5"),
            dataset="y",
            device=ht_device,
        )

        # Now the same stuff again in PyTorch
        X = torch.tensor(X._DNDarray__array, device=device)
        y = torch.tensor(y._DNDarray__array, device=device)

        # normalize dataset
        X = X / torch.sqrt((torch.mean(X ** 2, 0)))
        m, n = X.shape

        estimator = ht.ml.regression.lasso.PytorchLasso(max_iter=100, tol=None)
        # check whether the results are correct
        self.assertEqual(estimator.lam, 0.1)
        self.assertTrue(estimator.theta is None)
        self.assertTrue(estimator.n_iter is None)
        self.assertEqual(estimator.max_iter, 100)
        self.assertEqual(estimator.coef_, None)
        self.assertEqual(estimator.intercept_, None)

        estimator.fit(X, y)

        # check whether the results are correct
        self.assertEqual(estimator.lam, 0.1)
        self.assertIsInstance(estimator.theta, torch.Tensor)
        self.assertEqual(estimator.n_iter, 100)
        self.assertEqual(estimator.max_iter, 100)
        self.assertEqual(estimator.coef_.shape, (n - 1, 1))
        self.assertEqual(estimator.intercept_.shape, (1,))

        yest = estimator.predict(X)

        # check whether the results are correct
        self.assertIsInstance(yest, torch.Tensor)
        self.assertEqual(yest.shape, (m,))

        X = ht.load_hdf5(
            os.path.join(os.getcwd(), "heat/datasets/data/diabetes.h5"),
            dataset="x",
            device=ht_device,
        )
        y = ht.load_hdf5(
            os.path.join(os.getcwd(), "heat/datasets/data/diabetes.h5"),
            dataset="y",
            device=ht_device,
        )

        # Now the same stuff again in PyTorch
        X = X._DNDarray__array.cpu().numpy()
        y = y._DNDarray__array.cpu().numpy()

        # normalize dataset
        X = X / np.sqrt((np.mean(X ** 2, axis=0, keepdims=True)))
        m, n = X.shape

        estimator = ht.ml.regression.lasso.NumpyLasso(max_iter=100, tol=None)
        # check whether the results are correct
        self.assertEqual(estimator.lam, 0.1)
        self.assertTrue(estimator.theta is None)
        self.assertTrue(estimator.n_iter is None)
        self.assertEqual(estimator.max_iter, 100)
        self.assertEqual(estimator.coef_, None)
        self.assertEqual(estimator.intercept_, None)

        estimator.fit(X, y)

        # check whether the results are correct
        self.assertEqual(estimator.lam, 0.1)
        self.assertIsInstance(estimator.theta, np.ndarray)
        self.assertEqual(estimator.n_iter, 100)
        self.assertEqual(estimator.max_iter, 100)
        self.assertEqual(estimator.coef_.shape, (n - 1, 1))
        self.assertEqual(estimator.intercept_.shape, (1,))

        yest = estimator.predict(X)

        # check whether the results are correct
        self.assertIsInstance(yest, np.ndarray)
        self.assertEqual(yest.shape, (m,))
=======
if ht.io.supports_hdf5():

    class TestLasso(unittest.TestCase):
        def test_lasso(self):
            # ToDo: add additional tests
            # get some test data
            X = ht.load_hdf5(
                os.path.join(os.getcwd(), "heat/datasets/data/diabetes.h5"), dataset="x"
            )
            y = ht.load_hdf5(
                os.path.join(os.getcwd(), "heat/datasets/data/diabetes.h5"), dataset="y"
            )

            # normalize dataset
            X = X / ht.sqrt((ht.mean(X ** 2, axis=0)))
            m, n = X.shape
            # HeAT lasso instance
            estimator = ht.ml.regression.lasso.HeatLasso(max_iter=100, tol=None)
            # check whether the results are correct
            self.assertEqual(estimator.lam, 0.1)
            self.assertTrue(estimator.theta is None)
            self.assertTrue(estimator.n_iter is None)
            self.assertEqual(estimator.max_iter, 100)
            self.assertEqual(estimator.coef_, None)
            self.assertEqual(estimator.intercept_, None)

            estimator.fit(X, y)

            # check whether the results are correct
            self.assertEqual(estimator.lam, 0.1)
            self.assertIsInstance(estimator.theta, ht.DNDarray)
            self.assertEqual(estimator.n_iter, 100)
            self.assertEqual(estimator.max_iter, 100)
            self.assertEqual(estimator.coef_.shape, (n - 1, 1))
            self.assertEqual(estimator.intercept_.shape, (1,))

            yest = estimator.predict(X)

            # check whether the results are correct
            self.assertIsInstance(yest, ht.DNDarray)
            self.assertEqual(yest.shape, (m,))

            X = ht.load_hdf5(
                os.path.join(os.getcwd(), "heat/datasets/data/diabetes.h5"), dataset="x"
            )
            y = ht.load_hdf5(
                os.path.join(os.getcwd(), "heat/datasets/data/diabetes.h5"), dataset="y"
            )

            # Now the same stuff again in PyTorch
            X = torch.tensor(X._DNDarray__array)
            y = torch.tensor(y._DNDarray__array)

            # normalize dataset
            X = X / torch.sqrt((torch.mean(X ** 2, 0)))
            m, n = X.shape

            estimator = ht.ml.regression.lasso.PytorchLasso(max_iter=100, tol=None)
            # check whether the results are correct
            self.assertEqual(estimator.lam, 0.1)
            self.assertTrue(estimator.theta is None)
            self.assertTrue(estimator.n_iter is None)
            self.assertEqual(estimator.max_iter, 100)
            self.assertEqual(estimator.coef_, None)
            self.assertEqual(estimator.intercept_, None)

            estimator.fit(X, y)

            # check whether the results are correct
            self.assertEqual(estimator.lam, 0.1)
            self.assertIsInstance(estimator.theta, torch.Tensor)
            self.assertEqual(estimator.n_iter, 100)
            self.assertEqual(estimator.max_iter, 100)
            self.assertEqual(estimator.coef_.shape, (n - 1, 1))
            self.assertEqual(estimator.intercept_.shape, (1,))

            yest = estimator.predict(X)

            # check whether the results are correct
            self.assertIsInstance(yest, torch.Tensor)
            self.assertEqual(yest.shape, (m,))

            X = ht.load_hdf5(
                os.path.join(os.getcwd(), "heat/datasets/data/diabetes.h5"), dataset="x"
            )
            y = ht.load_hdf5(
                os.path.join(os.getcwd(), "heat/datasets/data/diabetes.h5"), dataset="y"
            )

            # Now the same stuff again in PyTorch
            X = X._DNDarray__array.numpy()
            y = y._DNDarray__array.numpy()

            # normalize dataset
            X = X / np.sqrt((np.mean(X ** 2, axis=0, keepdims=True)))
            m, n = X.shape

            estimator = ht.ml.regression.lasso.NumpyLasso(max_iter=100, tol=None)
            # check whether the results are correct
            self.assertEqual(estimator.lam, 0.1)
            self.assertTrue(estimator.theta is None)
            self.assertTrue(estimator.n_iter is None)
            self.assertEqual(estimator.max_iter, 100)
            self.assertEqual(estimator.coef_, None)
            self.assertEqual(estimator.intercept_, None)

            estimator.fit(X, y)

            # check whether the results are correct
            self.assertEqual(estimator.lam, 0.1)
            self.assertIsInstance(estimator.theta, np.ndarray)
            self.assertEqual(estimator.n_iter, 100)
            self.assertEqual(estimator.max_iter, 100)
            self.assertEqual(estimator.coef_.shape, (n - 1, 1))
            self.assertEqual(estimator.intercept_.shape, (1,))

            yest = estimator.predict(X)

            # check whether the results are correct
            self.assertIsInstance(yest, np.ndarray)
            self.assertEqual(yest.shape, (m,))
>>>>>>> 775dcca1
<|MERGE_RESOLUTION|>--- conflicted
+++ resolved
@@ -4,7 +4,6 @@
 import torch
 import heat as ht
 
-<<<<<<< HEAD
 if os.environ.get("DEVICE") == "gpu" and torch.cuda.is_available():
     ht.use_device("gpu")
     torch.cuda.set_device(torch.device(ht.get_device().torch_device))
@@ -18,140 +17,7 @@
     torch.cuda.set_device(device)
 
 
-class TestLasso(unittest.TestCase):
-    def test_lasso(self):
-        # ToDo: add additional tests
-        # get some test data
-        X = ht.load_hdf5(
-            os.path.join(os.getcwd(), "heat/datasets/data/diabetes.h5"),
-            dataset="x",
-            device=ht_device,
-        )
-        y = ht.load_hdf5(
-            os.path.join(os.getcwd(), "heat/datasets/data/diabetes.h5"),
-            dataset="y",
-            device=ht_device,
-        )
-
-        # normalize dataset
-        X = X / ht.sqrt((ht.mean(X ** 2, axis=0)))
-        m, n = X.shape
-        # HeAT lasso instance
-        estimator = ht.ml.regression.lasso.HeatLasso(max_iter=100, tol=None)
-        # check whether the results are correct
-        self.assertEqual(estimator.lam, 0.1)
-        self.assertTrue(estimator.theta is None)
-        self.assertTrue(estimator.n_iter is None)
-        self.assertEqual(estimator.max_iter, 100)
-        self.assertEqual(estimator.coef_, None)
-        self.assertEqual(estimator.intercept_, None)
-
-        estimator.fit(X, y)
-
-        # check whether the results are correct
-        self.assertEqual(estimator.lam, 0.1)
-        self.assertIsInstance(estimator.theta, ht.DNDarray)
-        self.assertEqual(estimator.n_iter, 100)
-        self.assertEqual(estimator.max_iter, 100)
-        self.assertEqual(estimator.coef_.shape, (n - 1, 1))
-        self.assertEqual(estimator.intercept_.shape, (1,))
-
-        yest = estimator.predict(X)
-
-        # check whether the results are correct
-        self.assertIsInstance(yest, ht.DNDarray)
-        self.assertEqual(yest.shape, (m,))
-
-        X = ht.load_hdf5(
-            os.path.join(os.getcwd(), "heat/datasets/data/diabetes.h5"),
-            dataset="x",
-            device=ht_device,
-        )
-        y = ht.load_hdf5(
-            os.path.join(os.getcwd(), "heat/datasets/data/diabetes.h5"),
-            dataset="y",
-            device=ht_device,
-        )
-
-        # Now the same stuff again in PyTorch
-        X = torch.tensor(X._DNDarray__array, device=device)
-        y = torch.tensor(y._DNDarray__array, device=device)
-
-        # normalize dataset
-        X = X / torch.sqrt((torch.mean(X ** 2, 0)))
-        m, n = X.shape
-
-        estimator = ht.ml.regression.lasso.PytorchLasso(max_iter=100, tol=None)
-        # check whether the results are correct
-        self.assertEqual(estimator.lam, 0.1)
-        self.assertTrue(estimator.theta is None)
-        self.assertTrue(estimator.n_iter is None)
-        self.assertEqual(estimator.max_iter, 100)
-        self.assertEqual(estimator.coef_, None)
-        self.assertEqual(estimator.intercept_, None)
-
-        estimator.fit(X, y)
-
-        # check whether the results are correct
-        self.assertEqual(estimator.lam, 0.1)
-        self.assertIsInstance(estimator.theta, torch.Tensor)
-        self.assertEqual(estimator.n_iter, 100)
-        self.assertEqual(estimator.max_iter, 100)
-        self.assertEqual(estimator.coef_.shape, (n - 1, 1))
-        self.assertEqual(estimator.intercept_.shape, (1,))
-
-        yest = estimator.predict(X)
-
-        # check whether the results are correct
-        self.assertIsInstance(yest, torch.Tensor)
-        self.assertEqual(yest.shape, (m,))
-
-        X = ht.load_hdf5(
-            os.path.join(os.getcwd(), "heat/datasets/data/diabetes.h5"),
-            dataset="x",
-            device=ht_device,
-        )
-        y = ht.load_hdf5(
-            os.path.join(os.getcwd(), "heat/datasets/data/diabetes.h5"),
-            dataset="y",
-            device=ht_device,
-        )
-
-        # Now the same stuff again in PyTorch
-        X = X._DNDarray__array.cpu().numpy()
-        y = y._DNDarray__array.cpu().numpy()
-
-        # normalize dataset
-        X = X / np.sqrt((np.mean(X ** 2, axis=0, keepdims=True)))
-        m, n = X.shape
-
-        estimator = ht.ml.regression.lasso.NumpyLasso(max_iter=100, tol=None)
-        # check whether the results are correct
-        self.assertEqual(estimator.lam, 0.1)
-        self.assertTrue(estimator.theta is None)
-        self.assertTrue(estimator.n_iter is None)
-        self.assertEqual(estimator.max_iter, 100)
-        self.assertEqual(estimator.coef_, None)
-        self.assertEqual(estimator.intercept_, None)
-
-        estimator.fit(X, y)
-
-        # check whether the results are correct
-        self.assertEqual(estimator.lam, 0.1)
-        self.assertIsInstance(estimator.theta, np.ndarray)
-        self.assertEqual(estimator.n_iter, 100)
-        self.assertEqual(estimator.max_iter, 100)
-        self.assertEqual(estimator.coef_.shape, (n - 1, 1))
-        self.assertEqual(estimator.intercept_.shape, (1,))
-
-        yest = estimator.predict(X)
-
-        # check whether the results are correct
-        self.assertIsInstance(yest, np.ndarray)
-        self.assertEqual(yest.shape, (m,))
-=======
 if ht.io.supports_hdf5():
-
     class TestLasso(unittest.TestCase):
         def test_lasso(self):
             # ToDo: add additional tests
@@ -270,5 +136,4 @@
 
             # check whether the results are correct
             self.assertIsInstance(yest, np.ndarray)
-            self.assertEqual(yest.shape, (m,))
->>>>>>> 775dcca1
+            self.assertEqual(yest.shape, (m,))