import torch
import torch.distributed
from torch.nn.parallel import DistributedDataParallel as tDDP
from ..core.communication import MPICommunication
from ..core.communication import MPI
from ..core.communication import MPI_WORLD

from typing import Union, List, Tuple

import time

__all__ = ["DataParallelOptimizer", "SkipBatches"]


def print0(*args, **kwargs):
    if MPI_WORLD.rank == 0:
        print(*args, **kwargs)


def __sum_f16_cb(buffer_a, buffer_b, _):
    tens_a = torch.HalfTensor().set_(torch.HalfStorage.from_buffer(buffer_a, "native"))
    tens_b = torch.HalfTensor().set_(torch.HalfStorage.from_buffer(buffer_b, "native"))
    tens_b += tens_a
    nelem = torch.prod(torch.tensor(tens_b.shape)).item()
    new_buff = MPI.memory.fromaddress(tens_b.data_ptr(), nbytes=tens_b.element_size() * nelem)
    buffer_b[:] = new_buff


def __sum_bfloat_cb(buffer_a, buffer_b, _):
    tens_a = torch.BFloat16Tensor().set_(torch.BFloat16Storage.from_buffer(buffer_a, "native"))
    tens_b = torch.BFloat16Tensor().set_(torch.BFloat16Storage.from_buffer(buffer_b, "native"))
    tens_b += tens_a
    nelem = torch.prod(torch.tensor(tens_b.shape)).item()
    new_buff = MPI.memory.fromaddress(tens_b.data_ptr(), nbytes=tens_b.element_size() * nelem)
    buffer_b[:] = new_buff


# create new OP
mpi_sum_f16 = MPI.Op.Create(__sum_f16_cb, commute=True)
mpi_sum_bfloat = MPI.Op.Create(__sum_bfloat_cb, commute=True)


def addCounter(counter1, counter2, datatype):
    for item in counter2:
        if item in counter1:
            counter1[item] += counter2[item]
        else:
            counter1[item] = counter2[item]
    return counter1


counterSumOp = MPI.Op.Create(addCounter, commute=True)


class DataParallelOptimizer:
    """
    Uses a Torch.optim.Optimizer for data parallelism. It should be used in combination with DataParallel (DP) class.
    To optimize a DP module, DP optimizer has to be passed to DP module during its initialization.
    See :func:`..nn.DataParallel` for a basic example of usage.

    Attributes
    ----------
    torch_optimizer : torch.optim.Optimizer
        the wrapped Torch optimizer
    blocking : bool
        use blocking communications or not. will typically be overwritten by heat.nn.DataParallel
    """

    def __init__(self, torch_optimizer: torch.optim.Optimizer, blocking: bool = False):
        self.torch_optimizer = torch_optimizer
        if not isinstance(blocking, bool):
            raise TypeError(f"blocking parameter must be a boolean, currently {type(blocking)}")
        # flag indicating if communication during parameter updates is blocking.
        self.blocking_parameter_updates = blocking
        # flag indicating if optimizer should take a step during next iteration (only relevant for non-blocking)
        self.update_next = False
        # reference of optimizer's params
        self.params_ref = torch_optimizer.param_groups[0]["params"]

    def step(self) -> None:
        """
        Force torch optimizer to update model parameters. For blocking, optimizer immediately updates parameters. For
        non-blocking, optimizer will update parameters during next forward.
        """
        if self.blocking_parameter_updates:
            self.torch_optimizer.step()
        else:
            self.update_next = True

    def zero_grad(self) -> None:
        """
        Reset gradients of optimizer's params.
        """
        # reset view onto params in order to reset all gradients
        self.torch_optimizer.param_groups[0]["params"] = self.params_ref[:]
        self.torch_optimizer.zero_grad()


class SkipBatches:
    """
    Optimizer which skips batches
    """

    def __init__(
        self,
        local_optimizer: torch.optim.Optimizer = torch.optim.SGD,
        named_parameters=None,
        comm: MPICommunication = MPI_WORLD,
        skip_batches: Union[List, Tuple, int] = None,
        local_skip: int = None,
        loss_floor: Union[float, int] = 1.0,
        global_skip_delay: int = 4,
    ):
        self.lcl_optimizer = local_optimizer
        # reference of optimizer's params
        self.params_ref = local_optimizer.param_groups[0]["params"]
        self.named_params = named_parameters

        # TODO: MAKE SURE TO PUT THIS *AFTER* THE DDP MODEL??

        rank = comm.rank
        loc_gpus = torch.cuda.device_count()
        self.loc_gpus = loc_gpus
        local_rank = rank % loc_gpus
        self.local_skip = 1
        if loc_gpus > 1:
            base_loc_ranks = list(range(0, comm.size, loc_gpus))
            reduced_comms = []
            reduced_ranks = []
            for i in range(loc_gpus):
                lp_ranks = [j + i for j in base_loc_ranks]
                color = 111 + i if rank in lp_ranks else 222 + i
                key = 0 + i if rank in lp_ranks else 444 + i
                reduced_comms.append(MPICommunication(MPI_WORLD.Split(color, key)))
                reduced_ranks.append(tuple(lp_ranks))
            self.reduced_comms, self.reduced_ranks = reduced_comms, reduced_ranks
            self.base_loc_ranks = base_loc_ranks

            self.device = "cuda:" + str(local_rank)
            torch.cuda.set_device(device=self.device)
            if skip_batches is None:
                skip_batches = 8
                self.local_skip = skip_batches // 2

        self.comm = comm

        self.current_batch, self.last_batch = 0, None

        self.og_global_skip = skip_batches
        self.global_skip = skip_batches
        self.local_skip = skip_batches // 2 if local_skip is None else local_skip
        self.og_local_skip = self.local_skip

        self._prev_params = []
        self.epoch = 0
        self._send_mod, self._send_mod_m1 = 0, None

        self._prev_losses_mean, self._prev_losses_std = [], []
        self._loss_wait = []
        self.start_loss = None
        self.loss_switch_target = None
        self.loss_floor = loss_floor
        self.batches_to_wait = global_skip_delay
        self._og_btw = global_skip_delay
        self._inc_ls = False
        self._param_send_shp = None
        self.ls_flag1, self.ls_flag2 = False, False
        self.global_skip = 0
        self.local_skip = 0
        self.batches_to_wait = 0
        self.epochs_to_wait = 3

    def set_model(self, model):
        self.module = model

    def _stop_local_sync(self):
        # stop local synchronizations for tDDP
        if not isinstance(self.module, tDDP) or not self.module.require_backward_grad_sync:
            # this has no effect if the module is not locally distributed in torch
            return
        self.module.require_backward_grad_sync = False

    def _start_local_sync(self):
        # *restart* local synchronizations for tDDP
        if not isinstance(self.module, tDDP) or self.module.require_backward_grad_sync:
            # this has no effect if the module is not locally distributed in torch
            return
        self.module.require_backward_grad_sync = True

    def reset_skips(self):
        # need to reset the skips after the learning rate is adjusted
        # for step based learning
        print0("resetting skips", self.og_global_skip, self.og_local_skip, self._og_btw)
        self.global_skip = self.og_global_skip
        self.local_skip = self.og_local_skip
        self._prev_losses_mean = []
        self.batches_to_wait = self._og_btw

    @torch.no_grad()
    def new_loss_logic3(self, loss):
        loss_send = torch.zeros(self.comm.size)
        # todo: check that its ``loss.data`` and not something else (why not just loss?)
        loss_send[self.comm.rank] = loss.data
        # todo: time this
        t_ls0 = time.perf_counter()
        self.comm.Allreduce(MPI.IN_PLACE, loss_send, MPI.SUM)
        print0(f"Loss allreduce time: {time.perf_counter() - t_ls0}")

        avg_loss = torch.mean(loss_send)
        self._prev_losses_mean.append(avg_loss)

        if self.loss_switch_target is None:
            self.loss_switch_target = avg_loss / 3.0

        epochs_to_wait = 4
        if len(self._prev_losses_mean) < epochs_to_wait:
            return

        means = torch.tensor(self._prev_losses_mean)
        diff = abs(means[-1] - means[-1 * epochs_to_wait])
        if diff < 0.1:
            # drop gs by factor of 2
            self.global_skip += 2
            self.local_skip += 2
            self.batches_to_wait += 1
            self._prev_losses_mean = []
            print0("loss stable, increasing skips")

        if avg_loss < self.loss_floor + 0.4:
            self.global_skip = 0
            self.local_skip = 0
            self.batches_to_wait = 0
            print0("all 0s", avg_loss)
            if len(self._prev_losses_mean) == 3:
                self._prev_losses_mean = []
                self.global_skip = 4
                # self.local_skip = 1
                # self.batches_to_wait = 1
            return
        elif avg_loss < self.loss_floor + 0.75:
            # todo: set the global skips to half? or just to 4?
            self.global_skip //= 2
            if self.global_skip < 4:
                self.global_skip = 4
            self.local_skip = 1
            self.batches_to_wait = 1
            print0("\t below Loss floor + 0.75")
            self._prev_losses_mean = []
            # if diff < 0.1:
            #     # if the loss is stable and in this range, do what???
            #     pass
        elif avg_loss < self.loss_switch_target:
            # todo: double global skips v reset global skips
            # self.global_skip = self.og_global_skip // 2
            self.global_skip *= 4
            self.local_skip *= 2
            self.batches_to_wait *= 2

            self.loss_switch_target /= 1.5
            self._inc_ls = True
            print0("\tbelow loss target")
            self._prev_losses_mean = []

        if self.global_skip == 0:
            self.global_skip = 1
        if self.local_skip > self.global_skip:
            self.local_skip = self.global_skip
        if self.batches_to_wait > self.local_skip:
            self.batches_to_wait = self.local_skip

        print0(
            f"\tgs: {self.global_skip}, ls {self.local_skip}, "
            f"btw {self.batches_to_wait}, {avg_loss}"
        )


    @torch.no_grad()
    def new_loss_logic2(self, loss, max_epoch=None):
        loss_send = torch.zeros(self.comm.size)
        # todo: check that its ``loss.data`` and not something else (why not just loss?)
        loss_send[self.comm.rank] = loss.data
        # todo: time this
        t_ls0 = time.perf_counter()
        self.comm.Allreduce(MPI.IN_PLACE, loss_send, MPI.SUM)
        print0(f"Loss allreduce time: {time.perf_counter() - t_ls0}")

        avg_loss = torch.mean(loss_send)
        self._prev_losses_mean.append(avg_loss)

        if self.loss_switch_target is None:
            self.loss_switch_target = avg_loss / 3.0

        if self.epoch < 4:
            self.global_skip = 0
            self.local_skip = 0
            self.batches_to_wait = 0
            print0('\t\t', self.global_skip, self.local_skip, self.batches_to_wait)
            return
        elif 4 == self.epoch: # <= self.epoch < 10:
            self.global_skip = 4
            self.local_skip = 1
            self.batches_to_wait = 1
            print0('\t\t', self.global_skip, self.local_skip, self.batches_to_wait)
            self._prev_losses_mean = []
            #return
        #elif self.epoch == 10:
        #    #self.reset_skips()
        #    self.global_skip = 8
        #    self.local_skip = 2
        #    self.batches_to_wait = 2
        #    self.ls_flag1 = 0
            #self._prev_losses_mean = []

        if self.epoch == max_epoch - 5:
            self.global_skip = 0
            self.local_skip = 0
            self.batches_to_wait = 0
            return

        # epochs_to_wait = 3
        if len(self._prev_losses_mean) < self.epochs_to_wait:
            return
        means = torch.tensor(self._prev_losses_mean)
        diff = abs(means[-1] - means[-1 * self.epochs_to_wait])
        stable = True if diff <= 0.075 else False
        # TODO: add something for when the loss is *increasing*
        if stable and self.global_skip > 1:
            # drop gs by factor of 2
            self.global_skip //= 2
            self.local_skip //= 2
            self.batches_to_wait //= 2
            self.epochs_to_wait += 1
            self._prev_losses_mean = []
            print0("dropping skips, loss stable")
            if self.global_skip > 0 and self.batches_to_wait == 0:
                self.batches_to_wait = 1
            if self.global_skip > 0 and self.local_skip == 0:
                self.local_skip = 1 
            #if self.global_skip == 0 and avg_loss > self.loss_floor + 0.75:
            #    self.global_skip = 2
            #self._prev_losses_mean = []
            #if self.local_skip < 2:
            #    self.local_skip = 2
        elif self.global_skip == 1 and stable:  # older: diff < 0.1 # gs ==0 and stable:
            self.global_skip = 8
            self.local_skip = 2
            self.batches_to_wait = 3  # 2
            self._prev_losses_mean = []
            self.epochs_to_wait = 3 
            #self.ls_flag += 1

        print0('\t\t', self.global_skip, self.local_skip, self.batches_to_wait)
        


    @torch.no_grad()
    def new_loss_logic(self, loss):
        loss_send = torch.zeros(self.comm.size)
        # todo: check that its ``loss.data`` and not something else (why not just loss?)
        loss_send[self.comm.rank] = loss.data
        # todo: time this
        t_ls0 = time.perf_counter()
        self.comm.Allreduce(MPI.IN_PLACE, loss_send, MPI.SUM)
        print0(f"Loss allreduce time: {time.perf_counter() - t_ls0}")

        avg_loss = torch.mean(loss_send)
        self._prev_losses_mean.append(avg_loss)

        if self.loss_switch_target is None:
            self.loss_switch_target = avg_loss / 3.0

        if self.epoch < 4:
            self.global_skip = 0
            self.local_skip = 0
            self.batches_to_wait = 0
            return
        elif 4 <= self.epoch < 8:
            self.global_skip = 4
            self.local_skip = 1
            self.batches_to_wait = 1
            return 
        elif self.epoch == 8:
            self.reset_skips()
<<<<<<< HEAD
            self.global_skip //= 2
            # self.local_skip //= 2
            # self.batches_to_wait //= 2
=======
            #self.global_skip //= 2
            #self.local_skip //= 2
            #self.batches_to_wait //= 2
>>>>>>> c6586563
            self._prev_losses_mean = []

        epochs_to_wait = 4
        if len(self._prev_losses_mean) < epochs_to_wait:
            # self.global_skip = 0
            # self.local_skip = 0
            # self.batches_to_wait = 0
            return

        means = torch.tensor(self._prev_losses_mean)
        diff = abs(means[-1] - means[-1 * epochs_to_wait])

        if avg_loss < self.loss_floor + 0.45 and diff < 0.1:
            if not self.ls_flag2:
                self.ls_flag2 = True
<<<<<<< HEAD
                self.reset_skips()
                # self.global_skip //= 2
                # self.local_skip //= 2
                # self.batches_to_wait //= 2
            # else:
            self.global_skip //= 2
            self.local_skip //= 2
            self.batches_to_wait //= 2
            # print0("all 0s", avg_loss)
=======
                #self.reset_skips()
                if self.global_skip == 0:
                    self.global_skip = 4
                else:
                    self.global_skip //= 2

                if self.local_skip == 0:
                    self.local_skip = 1
                self.local_skip *= 2
                
                if self.batches_to_wait == 0:
                    self.batches_to_wait = 1
                self.batches_to_wait *= 2
                self._prev_losses_mean = []
            else:
                self.global_skip //= 2
                self.local_skip //= 2
                self.batches_to_wait //= 2
                self._prev_losses_mean = []
            
            #print0("all 0s", avg_loss)
>>>>>>> c6586563
            if len(self._prev_losses_mean) > 3 and self.global_skip == 0:
                self.global_skip = 4
                self.local_skip = 1
                self.batches_to_wait = 1
                self._prev_losses_mean = []
            print0(
                f"below loss floor + 0.45\tgs: {self.global_skip}, ls {self.local_skip}, "
                f"btw {self.batches_to_wait}, {avg_loss}"
            )
            return
        elif avg_loss < self.loss_floor + 1.00 and diff < 0.1: # 0.75 and not self.ls_flag1:
            # TODO: remove the ls_flag clause?
            if not self.ls_flag1:
                self.ls_flag1 = True
                self.reset_skips()
                # self.global_skip //= 2
                # self.local_skip = 2
            # else:
            self.global_skip //= 2
            # if self.global_skip < 4:
            #    self.global_skip = 4
            self.local_skip *= 2
            self.batches_to_wait *= 2
            print0("\t below Loss floor + 0.75")
            self._prev_losses_mean = []
            # if diff < 0.1:
            #     # if the loss is stable and in this range, do what???
            #     pass
<<<<<<< HEAD
        elif avg_loss < self.loss_switch_target:
            # todo: double global skips v reset global skips
            self.global_skip = self.og_global_skip // 2
            # self.global_skip *= 3
            # if self.global_skip > self.og_global_skip:
            #    self.global_skip = self.og_global_skip // 2
            if self.local_skip == 0:
                self.local_skip = 2
            else:
                self.local_skip *= 2

            if self.batches_to_wait == 0:
                self.batches_to_wait = 4
            else:
                self.batches_to_wait *= 4  # 2

            if self.batches_to_wait > self._og_btw * 2:
                self.batches_to_wait = self._og_btw * 2
            self.loss_switch_target /= 1.25
            self._inc_ls = True
            print0("\tbelow loss target")
            self._prev_losses_mean = []
=======
       # elif avg_loss < self.loss_switch_target:
       #     # todo: double global skips v reset global skips
       #     #self.global_skip = self.og_global_skip // 2
       #     # self.global_skip *= 3
       #     #if self.global_skip > self.og_global_skip:
       #     #    self.global_skip = self.og_global_skip // 2
       #     if self.local_skip == 0:
       #         self.local_skip = 2
       #     else:
       #         self.local_skip *= 2
       # 
       #     if self.batches_to_wait == 0:
       #         self.batches_to_wait = 4
       #     else:
       #         self.batches_to_wait *= 2
       # 
       #     if self.batches_to_wait > self._og_btw * 2:
       #         self.batches_to_wait = self._og_btw * 2
       #     self.loss_switch_target /= 1.25
       #     self._inc_ls = True
       #     print0("\tbelow loss target")
       #     self._prev_losses_mean = []
>>>>>>> c6586563
        elif diff < 0.1:
            # drop gs by factor of 2
            self.global_skip //= 2
            if self._inc_ls:
                self.local_skip *= 2
                self.batches_to_wait *= 2
            self._prev_losses_mean = self._prev_losses_mean[-1:]
            print0("dropping skips, loss stable")
            if self.global_skip == 0 and avg_loss > self.loss_floor + 0.75:
<<<<<<< HEAD
                self.global_skip = 1
            # self._prev_losses_mean = []
=======
                self.global_skip = 2
            #self._prev_losses_mean = []
>>>>>>> c6586563
            if self.local_skip < 2:
                self.local_skip = 2
        if self.local_skip > self.global_skip // 1.5:
            self.local_skip = int(self.global_skip // 1.5)
        if self.batches_to_wait > self.global_skip // 2:
            self.batches_to_wait = self.global_skip // 2
        if len(self._prev_losses_mean) > 3 and self.global_skip <= 1:
            self._prev_losses_mean = []
            self.global_skip = 4
            self.local_skip = 1
            self.batches_to_wait = 2
        print0(
            f"\tgs: {self.global_skip}, ls {self.local_skip}, "
            f"btw {self.batches_to_wait}, {avg_loss}"
        )

    def epoch_loss_logic(self, loss):
        # this should be called during the epoch
        # send the current loss value
        # gather the losses from previous batches
        # get the mean and std of the losses
        # save into a list / tensor with the previous results
        with torch.no_grad():
            # send the current lossses first
            loss_send = torch.zeros(self.comm.size)
            # todo: check that its ``loss.data`` and not something else
            loss_send[self.comm.rank] = loss.data
            self._loss_wait.append(
                [self.comm.Iallreduce(MPI.IN_PLACE, loss_send, MPI.SUM), loss_send]
            )
            if self.epoch == 0:
                # wait until the next epoch to receive the data
                return

            # this will signal a LR switch when the loss is not changing or below a threshold
            rcv = self._loss_wait.pop(0)
            rcv[0].wait()
            loss_send = rcv[1]
            mu = torch.mean(loss_send)
            if self.start_loss is None:
                # logic to signal the drop in LR
                # todo: customizable logic?
                self.start_loss = mu
                self.loss_switch_target = mu // 2
            # std = torch.std(loss_send)
            self._prev_losses_mean.append(mu)
            # self._prev_losses_std.append(std)
            # todo: how many to collect before changing the update delay!
            epochs_to_wait = 3
            if len(self._prev_losses_mean) < epochs_to_wait:
                return False
            means = torch.tensor(self._prev_losses_mean)
            diff = abs(means[-1] - means[-1 * epochs_to_wait])
            diff_rec = abs(means[-1] - means[-2])

            lr_adjust = False
            if self.comm.rank == 0:
                print("\t\t\t", diff, diff_rec)
            if 0.0 <= diff <= 0.08:
                # and 0.0 <= diff_rec <= 0.08:  # or means[-1] < self.loss_switch_target:
                self._prev_losses_mean = []

                if self.global_skip > 4:
                    self.global_skip //= 2

                self.local_skip //= 2
                # self.loss_floor -= 0.3

                if self.local_skip == 0:
                    self.local_skip = 1
                if self.global_skip == 0:
                    self.global_skip = 1
                if self.comm.rank == 0:
                    print(
                        "\tadjust batches:",
                        diff,
                        means[-1],
                        " global:",
                        self.global_skip,
                        "local:",
                        self.local_skip,
                    )
            elif means[-1] <= self.loss_floor and self.local_skip < self.global_skip:
                # todo: tune this...
                if self.comm.rank == 0:
                    print(
                        "\t\t\t doubling local skips",
                        self.global_skip,
                        self.local_skip * 2,
                        "batches to wait:",
                        self.batches_to_wait - 1,
                        self.loss_floor,
                    )
                self._prev_losses_mean = []  # self._prev_losses_mean[-2:]
                self.batches_to_wait -= 1
                self.local_skip *= 2
                self.loss_floor -= 0.15
                self.global_skip //= 2
            elif means[-1] < self.loss_floor:
                print0(
                    "\t\t\t\t reducing skips and batches to wait -> hit loss floor",
                    self.global_skip // 2,
                    self.local_skip // 2,
                    1,
                )
                self._prev_losses_mean = self._prev_losses_mean[-2:]
                self.global_skip //= 2
                self.local_skip //= 2
                self.batches_to_wait = 1
                self._prev_losses_mean = []
            # if 70 <= self.epoch < 80:
            #    print0("\t\t\t override skips!", 16, 16, "batches to wait:", self.batches_to_wait + 1)
            #    self.local_skip = 16
            #    self.global_skip = 16
            #    self.batches_to_wait = 2
            # if 80 <= self.epoch < 87:
            #    self.local_skip = 4
            #    self.global_skip = 4
            #    self.batches_to_wait = 4
            # if self.epoch >= 87:
            #    # todo: tune this value and make it do this when it is near the loss floor
            #    self.local_skip = 2
            #    self.global_skip = 2
            #    self.batches_to_wait = 1
            return lr_adjust
        # todo: reset the skip after the learning rate is adjusted

    def step(self):
        # TODO: raise error is last batch is not set
        # collect the parameters from the current batch -> save + (non?)blocking send
        # test for receive from last batch,
        #   if yes: receive, update parameters with rcved stuff
        # copy and send the parameter dictionary
        self.lcl_optimizer.step()
        batch = self.current_batch
        next_batch = batch + 1
        gs = self.global_skip
        ls = self.local_skip

        gmod = batch % gs if gs > 0 else 0
        lmod = batch % ls if ls > 0 else 0

        # todo: make adjustments to logic if ls > gs

        # batches_to_wait = 1 if ls >= 1 else ls
        batches_to_wait = self.batches_to_wait
        btw = (
            batches_to_wait
            if batches_to_wait + batch <= self.last_batch
            else self.last_batch - batch
        )
        # do full synce on global skips and on the last batch
        # todo: sync for last few batches before the end?
        if batch == self.last_batch or gmod == 0:
            return self._full_global_sync(btw)

        if next_batch % gs == 0:
            # if self.comm.rank == 0:
            #     print(batch, "next batch is global sync, turning on local sync")
            self._start_local_sync()
            self.current_batch += 1
            return

        if gmod < btw:
            # do nothing on these batches
            self.current_batch += 1
            # if self.comm.rank == 0:
            #     print(batch, "waiting for global sync")
            if next_batch == self.last_batch:
                self._start_local_sync()
            return
        elif gmod == btw:
            # local updates should be on before this is called!
            self._update_parameters()
            self._local_torch_param_update(self._send_mod_m1)
            if ls > 1:
                self._stop_local_sync()
            # if self.comm.rank == 0:
            #     print(batch, "rcv global sync")

        if ls == 1 and next_batch != self.last_batch:
            # if self.comm.rank == 0:
            #     print(batch, "STARTING LOCAL SYNC")
            self.current_batch += 1
            self._start_local_sync()
            return

        if lmod == 0:
            # if self.comm.rank == 0:
            #     print(batch, "STOPPING local sync")
            self._stop_local_sync()
        elif next_batch % ls == 0:
            # if self.comm.rank == 0:
            #     print(batch, "STARTING local sync")
            self._start_local_sync()

        if next_batch == self.last_batch:
            self._start_local_sync()

        self.current_batch += 1

    @torch.no_grad()
    def _full_global_sync(self, batches_to_wait):
        current_comm = self.reduced_comms[self._send_mod]
        current_ranks = self.reduced_ranks[self._send_mod]

        if self.comm.rank in current_ranks:
            self._global_send_update(current_comm, batches_to_wait)

        if self.batches_to_wait != 0:
            # update parameters from the last sending (if there)
            self._update_parameters()  # -> splits off irrelevant ranks
            # needs to happen on all ranks:
            self._local_torch_param_update(self._send_mod_m1)

        # TODO: deal with the global_skip == 1 issue. when there is global_skip == 1 this loop doesnt run
        if self.current_batch == self.last_batch or self.batches_to_wait == 0:
            # print("last batch")
            # todo: abstract last batch?
            # receive the sent data to sync params across all ranks
            if self.comm.rank in current_ranks:
                if len(self._prev_params) > 1:
                    raise ValueError(f"length of previous params > 1! {len(self._prev_params)}")
                prev_params = self._prev_params.pop(0)
                shapes = prev_params[2]
                # factor = 1.0 / float(len(current_ranks))
                prev_params[0].Wait()
                rcv_params = prev_params[1] / float(len(current_ranks))  # * factor
                for name, param in self.module.named_parameters():
                    if param.requires_grad:
                        # rcv_params = prev_params[1]
                        # param *= 0
                        param[:] = (
                            rcv_params[shapes[name][1]].reshape(shapes[name][0]).to(shapes[name][2])
                        )
                self._prev_params = []
            else:
                if len(self._prev_params) > 0:
                    raise ValueError(
                        f"OFF RANKS!len(prev_params) > 0! {len(self._prev_params)}"
                        f" batch number {self.current_batch}"
                    )
            self._local_torch_param_update(self._send_mod)

            self._send_mod_m1 = None

            if self.current_batch == self.last_batch:
                self._send_mod = 0
                self.epoch += 1
                self.current_batch = 0
            else:
                self.current_batch += 1
                self._send_mod = self._send_mod + 1 if self._send_mod <= self.loc_gpus - 2 else 0
        else:
            # self._update_parameters()
            # self._local_torch_param_update(self._send_mod_m1)
            self.current_batch += 1
            self._send_mod_m1 = self._send_mod
            self._send_mod = self._send_mod + 1 if self._send_mod <= self.loc_gpus - 2 else 0

    @torch.no_grad()
    def _global_send_update(self, current_comm, batches_to_wait):
        # pack and send the data required for a global synchronization
        op = MPI.SUM
        cast = False
        if self.global_skip < 1:
            op = mpi_sum_bfloat
            cast = True
        if self._param_send_shp is not None:
            return self._global_send_update_zeros(current_comm, batches_to_wait, op=op, cast=cast)

        params = []
        shapes = {}
        st = 0
        for name, param in self.module.named_parameters():
            if param.requires_grad:
                # flatten and prep the data for sending
                shapes[name] = [param.shape, slice(st, st + param.numel()), param.dtype]
                p = param.flatten()
                if cast:
                    p = p.to(torch.bfloat16)
                params.append(p)  # .to(torch.bfloat16))
                st += param.numel()
        params = torch.cat(params)
        self._param_send_shp = params.shape

        new_wait = current_comm.Iallreduce(MPI.IN_PLACE, params, op)  # mpi_sum_f16) #
        self._prev_params.append([new_wait, params, shapes, batches_to_wait])
        return new_wait

    @torch.no_grad()
    def _global_send_update_zeros(self, current_comm, batches_to_wait, op, cast):
        # pack and send the data required for a global synchronization
        # todo: jit loop?
        params = torch.zeros(
            self._param_send_shp, device=self.device, dtype=torch.bfloat16 if cast else None
        )
        shapes = {}
        st = 0
        for name, param in self.module.named_parameters():
            if param.requires_grad:
                # flatten and prep the data for sending
                shapes[name] = [param.shape, slice(st, st + param.numel()), param.dtype]
                p = param.flatten()
                if cast:
                    p = p.to(torch.bfloat16)
                params[slice(st, st + param.numel())] = p
                st += param.numel()

        new_wait = current_comm.Iallreduce(MPI.IN_PLACE, params, op)  # mpi_sum_f16) #
        self._prev_params.append([new_wait, params, shapes, batches_to_wait])
        return new_wait

    @torch.no_grad()
    def _local_torch_param_update(self, mod_hold_pr):
        # mod_hold_pr is the process which has the updated gradients to be broadcast to the other local ranks
        # synchronize the local torch parameters
        if mod_hold_pr is None:
            return
        if torch.distributed.is_initialized():
            snds = {}
            # todo: test averaging in the update data instead of just setting it
            # nodes = self.comm.size // torch.cuda.device_count()
            # factor = nodes / float(self.comm.size) if torch.distributed.get_rank() == mod_hold_pr else \
            #          1 / float(self.comm.size)
            for name, param in self.module.named_parameters():
                if param.requires_grad:
                    snds[name] = torch.distributed.broadcast(param, mod_hold_pr, async_op=True)
                    # param /= float(torch.cuda.device_count())
                    # param *= factor
                    # snds[name] = torch.distributed.all_reduce(param, op=torch.distributed.ReduceOp.SUM, async_op=True)
            for name, param in self.module.named_parameters():
                if param.requires_grad:
                    snds[name].wait()
            del snds

    @torch.no_grad()
    def _update_parameters(self):
        # wait for the global sync data and update on the selected rank, requires local torch param update after
        if self._send_mod_m1 is None:
            return
        prev_ranks = self.reduced_ranks[self._send_mod_m1]
        if self.comm.rank not in prev_ranks:  # or self._prev_params[0][0] is None:
            # receive previous ones
            return
        if len(self._prev_params) == 0:  # or self._prev_params[0][0] is None:
            return
        prev_params = self._prev_params.pop(0)
        batches_between = float(prev_params[3])
        # add the weighted average to param
        shapes = prev_params[2]
        # numer = batches_between * 2. if batches_between > 0.0 else 1.0
        numer = batches_between * 2.0 if batches_between > 0.0 else 1.0
        denom = float(len(prev_ranks) + numer)
        factor = numer / denom
        prev_params[0].Wait()
        # f2 = len(prev_ranks) / denom
        rcv_params = prev_params[1] / denom  # float(len(prev_ranks))) * f2
        # rcv_params *= f2
        # todo: jit the parameter setting
        for name, param in self.module.named_parameters():
            if param.requires_grad:
                update = rcv_params[shapes[name][1]].reshape(shapes[name][0]).to(shapes[name][2])
                # NOTE: update here is the sum of the params across the processes
                param *= factor
                param += update  # / denom
                # param += update
                # param /= 2. #denom

    def zero_grad(self) -> None:
        """
        Reset gradients of optimizer's params.
        """
        # reset view onto params in order to reset all gradients
        self.lcl_optimizer.param_groups[0]["params"] = self.params_ref[:]
        self.lcl_optimizer.zero_grad()<|MERGE_RESOLUTION|>--- conflicted
+++ resolved
@@ -197,7 +197,7 @@
         self.batches_to_wait = self._og_btw
 
     @torch.no_grad()
-    def new_loss_logic3(self, loss):
+    def epoch_loss_logic(self, loss, max_epoch=None):
         loss_send = torch.zeros(self.comm.size)
         # todo: check that its ``loss.data`` and not something else (why not just loss?)
         loss_send[self.comm.rank] = loss.data
@@ -209,112 +209,25 @@
         avg_loss = torch.mean(loss_send)
         self._prev_losses_mean.append(avg_loss)
 
-        if self.loss_switch_target is None:
-            self.loss_switch_target = avg_loss / 3.0
-
-        epochs_to_wait = 4
-        if len(self._prev_losses_mean) < epochs_to_wait:
-            return
-
-        means = torch.tensor(self._prev_losses_mean)
-        diff = abs(means[-1] - means[-1 * epochs_to_wait])
-        if diff < 0.1:
-            # drop gs by factor of 2
-            self.global_skip += 2
-            self.local_skip += 2
-            self.batches_to_wait += 1
-            self._prev_losses_mean = []
-            print0("loss stable, increasing skips")
-
-        if avg_loss < self.loss_floor + 0.4:
-            self.global_skip = 0
-            self.local_skip = 0
-            self.batches_to_wait = 0
-            print0("all 0s", avg_loss)
-            if len(self._prev_losses_mean) == 3:
-                self._prev_losses_mean = []
-                self.global_skip = 4
-                # self.local_skip = 1
-                # self.batches_to_wait = 1
-            return
-        elif avg_loss < self.loss_floor + 0.75:
-            # todo: set the global skips to half? or just to 4?
-            self.global_skip //= 2
-            if self.global_skip < 4:
-                self.global_skip = 4
-            self.local_skip = 1
-            self.batches_to_wait = 1
-            print0("\t below Loss floor + 0.75")
-            self._prev_losses_mean = []
-            # if diff < 0.1:
-            #     # if the loss is stable and in this range, do what???
-            #     pass
-        elif avg_loss < self.loss_switch_target:
-            # todo: double global skips v reset global skips
-            # self.global_skip = self.og_global_skip // 2
-            self.global_skip *= 4
-            self.local_skip *= 2
-            self.batches_to_wait *= 2
-
-            self.loss_switch_target /= 1.5
-            self._inc_ls = True
-            print0("\tbelow loss target")
-            self._prev_losses_mean = []
-
-        if self.global_skip == 0:
-            self.global_skip = 1
-        if self.local_skip > self.global_skip:
-            self.local_skip = self.global_skip
-        if self.batches_to_wait > self.local_skip:
-            self.batches_to_wait = self.local_skip
-
-        print0(
-            f"\tgs: {self.global_skip}, ls {self.local_skip}, "
-            f"btw {self.batches_to_wait}, {avg_loss}"
-        )
-
-
-    @torch.no_grad()
-    def new_loss_logic2(self, loss, max_epoch=None):
-        loss_send = torch.zeros(self.comm.size)
-        # todo: check that its ``loss.data`` and not something else (why not just loss?)
-        loss_send[self.comm.rank] = loss.data
-        # todo: time this
-        t_ls0 = time.perf_counter()
-        self.comm.Allreduce(MPI.IN_PLACE, loss_send, MPI.SUM)
-        print0(f"Loss allreduce time: {time.perf_counter() - t_ls0}")
-
-        avg_loss = torch.mean(loss_send)
-        self._prev_losses_mean.append(avg_loss)
-
-        if self.loss_switch_target is None:
-            self.loss_switch_target = avg_loss / 3.0
-
+        # todo: add a parameter for the length of the warm up period
         if self.epoch < 4:
             self.global_skip = 0
             self.local_skip = 0
             self.batches_to_wait = 0
-            print0('\t\t', self.global_skip, self.local_skip, self.batches_to_wait)
-            return
-        elif 4 == self.epoch: # <= self.epoch < 10:
+            print0("\t\t", self.global_skip, self.local_skip, self.batches_to_wait)
+            return
+        elif 4 == self.epoch:  # <= self.epoch < 10:
             self.global_skip = 4
             self.local_skip = 1
             self.batches_to_wait = 1
-            print0('\t\t', self.global_skip, self.local_skip, self.batches_to_wait)
+            print0("\t\t", self.global_skip, self.local_skip, self.batches_to_wait)
             self._prev_losses_mean = []
-            #return
-        #elif self.epoch == 10:
-        #    #self.reset_skips()
-        #    self.global_skip = 8
-        #    self.local_skip = 2
-        #    self.batches_to_wait = 2
-        #    self.ls_flag1 = 0
-            #self._prev_losses_mean = []
-
-        if self.epoch == max_epoch - 5:
+
+        if self.epoch >= max_epoch - 5:
             self.global_skip = 0
             self.local_skip = 0
             self.batches_to_wait = 0
+            print0("\t\t", self.global_skip, self.local_skip, self.batches_to_wait)
             return
 
         # epochs_to_wait = 3
@@ -332,329 +245,19 @@
             self.epochs_to_wait += 1
             self._prev_losses_mean = []
             print0("dropping skips, loss stable")
-            if self.global_skip > 0 and self.batches_to_wait == 0:
-                self.batches_to_wait = 1
-            if self.global_skip > 0 and self.local_skip == 0:
-                self.local_skip = 1 
-            #if self.global_skip == 0 and avg_loss > self.loss_floor + 0.75:
-            #    self.global_skip = 2
-            #self._prev_losses_mean = []
-            #if self.local_skip < 2:
-            #    self.local_skip = 2
+            if self.global_skip > 0:
+                if self.batches_to_wait == 0:
+                    self.batches_to_wait = 1
+                if self.local_skip == 0:
+                    self.local_skip = 1
         elif self.global_skip == 1 and stable:  # older: diff < 0.1 # gs ==0 and stable:
             self.global_skip = 8
             self.local_skip = 2
             self.batches_to_wait = 3  # 2
             self._prev_losses_mean = []
-            self.epochs_to_wait = 3 
-            #self.ls_flag += 1
-
-        print0('\t\t', self.global_skip, self.local_skip, self.batches_to_wait)
-        
-
-
-    @torch.no_grad()
-    def new_loss_logic(self, loss):
-        loss_send = torch.zeros(self.comm.size)
-        # todo: check that its ``loss.data`` and not something else (why not just loss?)
-        loss_send[self.comm.rank] = loss.data
-        # todo: time this
-        t_ls0 = time.perf_counter()
-        self.comm.Allreduce(MPI.IN_PLACE, loss_send, MPI.SUM)
-        print0(f"Loss allreduce time: {time.perf_counter() - t_ls0}")
-
-        avg_loss = torch.mean(loss_send)
-        self._prev_losses_mean.append(avg_loss)
-
-        if self.loss_switch_target is None:
-            self.loss_switch_target = avg_loss / 3.0
-
-        if self.epoch < 4:
-            self.global_skip = 0
-            self.local_skip = 0
-            self.batches_to_wait = 0
-            return
-        elif 4 <= self.epoch < 8:
-            self.global_skip = 4
-            self.local_skip = 1
-            self.batches_to_wait = 1
-            return 
-        elif self.epoch == 8:
-            self.reset_skips()
-<<<<<<< HEAD
-            self.global_skip //= 2
-            # self.local_skip //= 2
-            # self.batches_to_wait //= 2
-=======
-            #self.global_skip //= 2
-            #self.local_skip //= 2
-            #self.batches_to_wait //= 2
->>>>>>> c6586563
-            self._prev_losses_mean = []
-
-        epochs_to_wait = 4
-        if len(self._prev_losses_mean) < epochs_to_wait:
-            # self.global_skip = 0
-            # self.local_skip = 0
-            # self.batches_to_wait = 0
-            return
-
-        means = torch.tensor(self._prev_losses_mean)
-        diff = abs(means[-1] - means[-1 * epochs_to_wait])
-
-        if avg_loss < self.loss_floor + 0.45 and diff < 0.1:
-            if not self.ls_flag2:
-                self.ls_flag2 = True
-<<<<<<< HEAD
-                self.reset_skips()
-                # self.global_skip //= 2
-                # self.local_skip //= 2
-                # self.batches_to_wait //= 2
-            # else:
-            self.global_skip //= 2
-            self.local_skip //= 2
-            self.batches_to_wait //= 2
-            # print0("all 0s", avg_loss)
-=======
-                #self.reset_skips()
-                if self.global_skip == 0:
-                    self.global_skip = 4
-                else:
-                    self.global_skip //= 2
-
-                if self.local_skip == 0:
-                    self.local_skip = 1
-                self.local_skip *= 2
-                
-                if self.batches_to_wait == 0:
-                    self.batches_to_wait = 1
-                self.batches_to_wait *= 2
-                self._prev_losses_mean = []
-            else:
-                self.global_skip //= 2
-                self.local_skip //= 2
-                self.batches_to_wait //= 2
-                self._prev_losses_mean = []
-            
-            #print0("all 0s", avg_loss)
->>>>>>> c6586563
-            if len(self._prev_losses_mean) > 3 and self.global_skip == 0:
-                self.global_skip = 4
-                self.local_skip = 1
-                self.batches_to_wait = 1
-                self._prev_losses_mean = []
-            print0(
-                f"below loss floor + 0.45\tgs: {self.global_skip}, ls {self.local_skip}, "
-                f"btw {self.batches_to_wait}, {avg_loss}"
-            )
-            return
-        elif avg_loss < self.loss_floor + 1.00 and diff < 0.1: # 0.75 and not self.ls_flag1:
-            # TODO: remove the ls_flag clause?
-            if not self.ls_flag1:
-                self.ls_flag1 = True
-                self.reset_skips()
-                # self.global_skip //= 2
-                # self.local_skip = 2
-            # else:
-            self.global_skip //= 2
-            # if self.global_skip < 4:
-            #    self.global_skip = 4
-            self.local_skip *= 2
-            self.batches_to_wait *= 2
-            print0("\t below Loss floor + 0.75")
-            self._prev_losses_mean = []
-            # if diff < 0.1:
-            #     # if the loss is stable and in this range, do what???
-            #     pass
-<<<<<<< HEAD
-        elif avg_loss < self.loss_switch_target:
-            # todo: double global skips v reset global skips
-            self.global_skip = self.og_global_skip // 2
-            # self.global_skip *= 3
-            # if self.global_skip > self.og_global_skip:
-            #    self.global_skip = self.og_global_skip // 2
-            if self.local_skip == 0:
-                self.local_skip = 2
-            else:
-                self.local_skip *= 2
-
-            if self.batches_to_wait == 0:
-                self.batches_to_wait = 4
-            else:
-                self.batches_to_wait *= 4  # 2
-
-            if self.batches_to_wait > self._og_btw * 2:
-                self.batches_to_wait = self._og_btw * 2
-            self.loss_switch_target /= 1.25
-            self._inc_ls = True
-            print0("\tbelow loss target")
-            self._prev_losses_mean = []
-=======
-       # elif avg_loss < self.loss_switch_target:
-       #     # todo: double global skips v reset global skips
-       #     #self.global_skip = self.og_global_skip // 2
-       #     # self.global_skip *= 3
-       #     #if self.global_skip > self.og_global_skip:
-       #     #    self.global_skip = self.og_global_skip // 2
-       #     if self.local_skip == 0:
-       #         self.local_skip = 2
-       #     else:
-       #         self.local_skip *= 2
-       # 
-       #     if self.batches_to_wait == 0:
-       #         self.batches_to_wait = 4
-       #     else:
-       #         self.batches_to_wait *= 2
-       # 
-       #     if self.batches_to_wait > self._og_btw * 2:
-       #         self.batches_to_wait = self._og_btw * 2
-       #     self.loss_switch_target /= 1.25
-       #     self._inc_ls = True
-       #     print0("\tbelow loss target")
-       #     self._prev_losses_mean = []
->>>>>>> c6586563
-        elif diff < 0.1:
-            # drop gs by factor of 2
-            self.global_skip //= 2
-            if self._inc_ls:
-                self.local_skip *= 2
-                self.batches_to_wait *= 2
-            self._prev_losses_mean = self._prev_losses_mean[-1:]
-            print0("dropping skips, loss stable")
-            if self.global_skip == 0 and avg_loss > self.loss_floor + 0.75:
-<<<<<<< HEAD
-                self.global_skip = 1
-            # self._prev_losses_mean = []
-=======
-                self.global_skip = 2
-            #self._prev_losses_mean = []
->>>>>>> c6586563
-            if self.local_skip < 2:
-                self.local_skip = 2
-        if self.local_skip > self.global_skip // 1.5:
-            self.local_skip = int(self.global_skip // 1.5)
-        if self.batches_to_wait > self.global_skip // 2:
-            self.batches_to_wait = self.global_skip // 2
-        if len(self._prev_losses_mean) > 3 and self.global_skip <= 1:
-            self._prev_losses_mean = []
-            self.global_skip = 4
-            self.local_skip = 1
-            self.batches_to_wait = 2
-        print0(
-            f"\tgs: {self.global_skip}, ls {self.local_skip}, "
-            f"btw {self.batches_to_wait}, {avg_loss}"
-        )
-
-    def epoch_loss_logic(self, loss):
-        # this should be called during the epoch
-        # send the current loss value
-        # gather the losses from previous batches
-        # get the mean and std of the losses
-        # save into a list / tensor with the previous results
-        with torch.no_grad():
-            # send the current lossses first
-            loss_send = torch.zeros(self.comm.size)
-            # todo: check that its ``loss.data`` and not something else
-            loss_send[self.comm.rank] = loss.data
-            self._loss_wait.append(
-                [self.comm.Iallreduce(MPI.IN_PLACE, loss_send, MPI.SUM), loss_send]
-            )
-            if self.epoch == 0:
-                # wait until the next epoch to receive the data
-                return
-
-            # this will signal a LR switch when the loss is not changing or below a threshold
-            rcv = self._loss_wait.pop(0)
-            rcv[0].wait()
-            loss_send = rcv[1]
-            mu = torch.mean(loss_send)
-            if self.start_loss is None:
-                # logic to signal the drop in LR
-                # todo: customizable logic?
-                self.start_loss = mu
-                self.loss_switch_target = mu // 2
-            # std = torch.std(loss_send)
-            self._prev_losses_mean.append(mu)
-            # self._prev_losses_std.append(std)
-            # todo: how many to collect before changing the update delay!
-            epochs_to_wait = 3
-            if len(self._prev_losses_mean) < epochs_to_wait:
-                return False
-            means = torch.tensor(self._prev_losses_mean)
-            diff = abs(means[-1] - means[-1 * epochs_to_wait])
-            diff_rec = abs(means[-1] - means[-2])
-
-            lr_adjust = False
-            if self.comm.rank == 0:
-                print("\t\t\t", diff, diff_rec)
-            if 0.0 <= diff <= 0.08:
-                # and 0.0 <= diff_rec <= 0.08:  # or means[-1] < self.loss_switch_target:
-                self._prev_losses_mean = []
-
-                if self.global_skip > 4:
-                    self.global_skip //= 2
-
-                self.local_skip //= 2
-                # self.loss_floor -= 0.3
-
-                if self.local_skip == 0:
-                    self.local_skip = 1
-                if self.global_skip == 0:
-                    self.global_skip = 1
-                if self.comm.rank == 0:
-                    print(
-                        "\tadjust batches:",
-                        diff,
-                        means[-1],
-                        " global:",
-                        self.global_skip,
-                        "local:",
-                        self.local_skip,
-                    )
-            elif means[-1] <= self.loss_floor and self.local_skip < self.global_skip:
-                # todo: tune this...
-                if self.comm.rank == 0:
-                    print(
-                        "\t\t\t doubling local skips",
-                        self.global_skip,
-                        self.local_skip * 2,
-                        "batches to wait:",
-                        self.batches_to_wait - 1,
-                        self.loss_floor,
-                    )
-                self._prev_losses_mean = []  # self._prev_losses_mean[-2:]
-                self.batches_to_wait -= 1
-                self.local_skip *= 2
-                self.loss_floor -= 0.15
-                self.global_skip //= 2
-            elif means[-1] < self.loss_floor:
-                print0(
-                    "\t\t\t\t reducing skips and batches to wait -> hit loss floor",
-                    self.global_skip // 2,
-                    self.local_skip // 2,
-                    1,
-                )
-                self._prev_losses_mean = self._prev_losses_mean[-2:]
-                self.global_skip //= 2
-                self.local_skip //= 2
-                self.batches_to_wait = 1
-                self._prev_losses_mean = []
-            # if 70 <= self.epoch < 80:
-            #    print0("\t\t\t override skips!", 16, 16, "batches to wait:", self.batches_to_wait + 1)
-            #    self.local_skip = 16
-            #    self.global_skip = 16
-            #    self.batches_to_wait = 2
-            # if 80 <= self.epoch < 87:
-            #    self.local_skip = 4
-            #    self.global_skip = 4
-            #    self.batches_to_wait = 4
-            # if self.epoch >= 87:
-            #    # todo: tune this value and make it do this when it is near the loss floor
-            #    self.local_skip = 2
-            #    self.global_skip = 2
-            #    self.batches_to_wait = 1
-            return lr_adjust
-        # todo: reset the skip after the learning rate is adjusted
+            self.epochs_to_wait = 3
+
+        print0("\t\t", self.global_skip, self.local_skip, self.batches_to_wait)
 
     def step(self):
         # TODO: raise error is last batch is not set
