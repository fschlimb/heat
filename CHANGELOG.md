<<<<<<< HEAD
# Pending Additions
## New features
### Types
- [#761](https://github.com/helmholtz-analytics/heat/pull/761) `result_type`
=======
# Pending additions

## Highlights

## Breaking Changes

## Bug fixes

>>>>>>> fb1e4fd0

# v1.0.0

## New features / Highlights
- [#660](https://github.com/helmholtz-analytics/heat/pull/660) NN module for data parallel neural networks
- [#699](https://github.com/helmholtz-analytics/heat/pull/699) Support for complex numbers; New functions: `angle`, `real`, `imag`, `conjugate`
- [#702](https://github.com/helmholtz-analytics/heat/pull/702) Support channel stackoverflow
- [#728](https://github.com/helmholtz-analytics/heat/pull/728) `DASO` optimizer
- [#757](https://github.com/helmholtz-analytics/heat/pull/757) Major documentation overhaul, custom docstrings formatting

### Bug fixes
- [#706](https://github.com/helmholtz-analytics/heat/pull/706) Bug fix: prevent `__setitem__`, `__getitem__` from modifying key in place
- [#709](https://github.com/helmholtz-analytics/heat/pull/709) Set the encoding for README.md in setup.py explicitly.
- [#716](https://github.com/helmholtz-analytics/heat/pull/716) Bugfix: Finding clusters by spectral gap fails when multiple diffs identical
- [#732](https://github.com/helmholtz-analytics/heat/pull/732) Corrected logic in `DNDarray.__getitem__` to produce the correct split axis
- [#734](https://github.com/helmholtz-analytics/heat/pull/734) Fix division by zero error in `__local_op` with out != None on empty local arrays.
- [#735](https://github.com/helmholtz-analytics/heat/pull/735) Set return type to bool in relational functions.
- [#744](https://github.com/helmholtz-analytics/heat/pull/744) Fix split semantics for reduction operations
- [#756](https://github.com/helmholtz-analytics/heat/pull/756) Keep track of sent items while balancing within `sort()`
- [#764](https://github.com/helmholtz-analytics/heat/pull/764) Fixed an issue where `repr` was giving the wrong output.
- [#767](https://github.com/helmholtz-analytics/heat/pull/767) Corrected `std` to not use numpy

### DNDarray
- [#680](https://github.com/helmholtz-analytics/heat/pull/680) New property: `larray`: extract local torch.Tensor
- [#683](https://github.com/helmholtz-analytics/heat/pull/683) New properties: `nbytes`, `gnbytes`, `lnbytes`
- [#687](https://github.com/helmholtz-analytics/heat/pull/687) New property: `balanced`

### Factories
- [#707](https://github.com/helmholtz-analytics/heat/pull/707) New feature: `asarray()`
### I/O
- [#559](https://github.com/helmholtz-analytics/heat/pull/559) Enhancement: `save_netcdf` allows naming dimensions, creating unlimited dimensions, using existing dimensions and variables, slicing
### Linear Algebra
- [#658](https://github.com/helmholtz-analytics/heat/pull/658) Bugfix: `matmul` on GPU will cast away from `int`s to `float`s for the operation and cast back upon its completion. This may result in numerical inaccuracies for very large `int64` DNDarrays
### Logical
- [#711](https://github.com/helmholtz-analytics/heat/pull/711) `isfinite()`, `isinf()`, `isnan()`
- [#743](https://github.com/helmholtz-analytics/heat/pull/743) `isneginf()`, `isposinf()`

### Manipulations
- [#677](https://github.com/helmholtz-analytics/heat/pull/677) New features: `split`, `vsplit`, `dsplit`, `hsplit`
- [#690](https://github.com/helmholtz-analytics/heat/pull/690) New feature: `ravel`
- [#690](https://github.com/helmholtz-analytics/heat/pull/690) Enhancement: `reshape` accepts shape arguments with one unknown dimension
- [#690](https://github.com/helmholtz-analytics/heat/pull/690) Enhancement: reshape accepts shape arguments with one unknown dimension.
- [#706](https://github.com/helmholtz-analytics/heat/pull/706) Bug fix: prevent `__setitem__`, `__getitem__` from modifying key in place

### Neural Networks
- [#660](https://github.com/helmholtz-analytics/heat/pull/660) New submodule: `nn.DataParallel` for creating and training data parallel neural networks
- [#660](https://github.com/helmholtz-analytics/heat/pull/660) New feature: Synchronous and Asynchronous gradient updates availble for `ht.nn.DataParallel`
- [#660](https://github.com/helmholtz-analytics/heat/pull/660) New feature: `utils.data.datatools.DataLoader` for created a local `torch.utils.data.Dataloader` for use with `ht.nn.DataParallel`
- [#660](https://github.com/helmholtz-analytics/heat/pull/660) New feature: `utils.data.datatools.Dataset` for created a local `torch.utils.data.Dataset` for use with `ht.nn.DataParallel`
- [#660](https://github.com/helmholtz-analytics/heat/pull/660) Added MNIST example to `example/nn` to show the use of `ht.nn.DataParallel`. The `MNISTDataset` can be found in `ht.utils.data.mnist.py`
- [#660](https://github.com/helmholtz-analytics/heat/pull/660) New feature: Data loader for H5 datasets which shuffles data in the background during training (`utils.data.partial_dataset.PartialH5Dataset`)
- [#728](https://github.com/helmholtz-analytics/heat/pull/728) New feature: `nn.DataParallelMultiGPU` which uses `torch.distributed` for local communication (for use with `optim.DASO`)
- [#728](https://github.com/helmholtz-analytics/heat/pull/728) New feature: `optim.DetectMetricPlateau` detects when a given metric plateaus.

### Statistical Functions
- [#679](https://github.com/helmholtz-analytics/heat/pull/679) New feature: ``histc()`` and ``histogram()``

### Types
- [#712](https://github.com/helmholtz-analytics/heat/pull/712) New function: `issubdtype`
- [#738](https://github.com/helmholtz-analytics/heat/pull/738) `iscomplex()`, `isreal()`

### Unit testing / CI
- [#717](https://github.com/helmholtz-analytics/heat/pull/717) Switch CPU CI over to Jenkins and pre-commit to GitHub action.
- [#720](https://github.com/helmholtz-analytics/heat/pull/720) Ignore test files in codecov report and allow drops in code coverage.
- [#725](https://github.com/helmholtz-analytics/heat/pull/725) Add tests for expected warnings.
- [#736](https://github.com/helmholtz-analytics/heat/pull/736) Reference Jenkins CI tests and set development status to Beta.

# v0.5.1

- [#678](https://github.com/helmholtz-analytics/heat/pull/678) Bugfix: Internal functions now use explicit device parameters for DNDarray and torch.Tensor initializations.
- [#684](https://github.com/helmholtz-analytics/heat/pull/684) Bug fix: distributed `reshape` now works on booleans as well.

# v0.5.0

- [#488](https://github.com/helmholtz-analytics/heat/pull/488) Enhancement: Rework of the test device selection.
- [#569](https://github.com/helmholtz-analytics/heat/pull/569) New feature: distributed `percentile()` and `median()`
- [#572](https://github.com/helmholtz-analytics/heat/pull/572) New feature: distributed `pad()`
- [#573](https://github.com/helmholtz-analytics/heat/pull/573) Bugfix: matmul fixes: early out for 2 vectors, remainders not added if inner block is 1 for split 10 case
- [#575](https://github.com/helmholtz-analytics/heat/pull/558) Bugfix: Binary operations use proper type casting
- [#575](https://github.com/helmholtz-analytics/heat/pull/558) Bugfix: ``where()`` and ``cov()`` convert ints to floats when given as parameters
- [#577](https://github.com/helmholtz-analytics/heat/pull/577) Add ``DNDarray.ndim`` property
- [#578](https://github.com/helmholtz-analytics/heat/pull/578) Bugfix: Bad variable in ``reshape()``
- [#580](https://github.com/helmholtz-analytics/heat/pull/580) New feature: distributed ``fliplr()``
- [#581](https://github.com/helmholtz-analytics/heat/pull/581) New Feature: ``DNDarray.tolist()``
- [#583](https://github.com/helmholtz-analytics/heat/pull/583) New feature: distributed ``rot90()``
- [#593](https://github.com/helmholtz-analytics/heat/pull/593) New feature distributed ``arctan2()``
- [#594](https://github.com/helmholtz-analytics/heat/pull/594) New feature: Advanced indexing
- [#594](https://github.com/helmholtz-analytics/heat/pull/594) Bugfix: distributed ``__getitem__`` and ``__setitem__`` memory consumption heavily reduced
- [#596](https://github.com/helmholtz-analytics/heat/pull/596) New feature: distributed ``outer()``
- [#598](https://github.com/helmholtz-analytics/heat/pull/598) Type casting changed to PyTorch style casting (i.e. intuitive casting) instead of safe casting
- [#600](https://github.com/helmholtz-analytics/heat/pull/600) New feature: ``shape()``
- [#608](https://github.com/helmholtz-analytics/heat/pull/608) New features: distributed ``stack()``, ``column_stack()``, ``row_stack()``
- [#614](https://github.com/helmholtz-analytics/heat/pull/614) New feature: printing of DNDarrays and ``__repr__`` and ``__str__`` functions
- [#615](https://github.com/helmholtz-analytics/heat/pull/615) New feature: distributed `skew()`
- [#615](https://github.com/helmholtz-analytics/heat/pull/615) New feature: distributed `kurtosis()`
- [#618](https://github.com/helmholtz-analytics/heat/pull/618) Printing of unbalanced DNDarrays added
- [#620](https://github.com/helmholtz-analytics/heat/pull/620) New feature: distributed `knn`
- [#624](https://github.com/helmholtz-analytics/heat/pull/624) Bugfix: distributed `median()` indexing and casting
- [#629](https://github.com/helmholtz-analytics/heat/pull/629) New features: distributed `asin`, `acos`, `atan`, `atan2`
- [#631](https://github.com/helmholtz-analytics/heat/pull/631) Bugfix: get_halo behaviour when rank has no data.
- [#634](https://github.com/helmholtz-analytics/heat/pull/634) New features: distributed `kmedians`, `kmedoids`, `manhattan`
- [#633](https://github.com/helmholtz-analytics/heat/pull/633) Documentation: updated contributing.md
- [#635](https://github.com/helmholtz-analytics/heat/pull/635) `DNDarray.__getitem__` balances and resplits the given key to None if the key is a DNDarray
- [#638](https://github.com/helmholtz-analytics/heat/pull/638) Fix: arange returns float32 with single input of type float & update skipped device tests
- [#639](https://github.com/helmholtz-analytics/heat/pull/639) Bugfix: balanced array in demo_knn, changed behaviour of knn
- [#648](https://github.com/helmholtz-analytics/heat/pull/648) Bugfix: tensor printing with PyTorch 1.6.0
- [#651](https://github.com/helmholtz-analytics/heat/pull/651) Bugfix: `NotImplemented` is now `NotImplementedError` in `core.communication.Communication` base class
- [#652](https://github.com/helmholtz-analytics/heat/pull/652) Feature: benchmark scripts and jobscript generation
- [#653](https://github.com/helmholtz-analytics/heat/pull/653) Printing above threshold gathers the data without a buffer now
- [#653](https://github.com/helmholtz-analytics/heat/pull/653) Bugfixes: Update unittests argmax & argmin + force index order in mpi_argmax & mpi_argmin. Add device parameter for tensor creation in dndarray.get_halo().
- [#659](https://github.com/helmholtz-analytics/heat/pull/659) New feature: distributed `random.permutation` + `random.randperm`
- [#662](https://github.com/helmholtz-analytics/heat/pull/662) Bugfixes: `minimum()` and `maximum()` split semantics, scalar input, different input dtype
- [#664](https://github.com/helmholtz-analytics/heat/pull/664) New feature / enhancement: distributed `random.random_sample`, `random.random`, `random.sample`, `random.ranf`, `random.random_integer`
- [#666](https://github.com/helmholtz-analytics/heat/pull/666) New feature: distributed prepend/append for `diff()`.
- [#667](https://github.com/helmholtz-analytics/heat/pull/667) Enhancement `reshape`: rename axis parameter
- [#674](https://github.com/helmholtz-analytics/heat/pull/674) New feature: `repeat`
- [#670](https://github.com/helmholtz-analytics/heat/pull/670) New Feature: distributed `bincount()`
- [#672](https://github.com/helmholtz-analytics/heat/pull/672) Bug / Enhancement: Remove `MPIRequest.wait()`, rewrite calls with capital letters. lower case `wait()` now falls back to the `mpi4py` function

# v0.4.0

- Update documentation theme to "Read the Docs"
- [#429](https://github.com/helmholtz-analytics/heat/pull/429) Create submodule for Linear Algebra functions
- [#429](https://github.com/helmholtz-analytics/heat/pull/429) Implemented QR
- [#429](https://github.com/helmholtz-analytics/heat/pull/429) Implemented a tiling class to create Square tiles along the diagonal of a 2D matrix
- [#429](https://github.com/helmholtz-analytics/heat/pull/429) Added PyTorch Jitter to inner function of matmul for increased speed
- [#483](https://github.com/helmholtz-analytics/heat/pull/483) Bugfix: Underlying torch tensor moves to the right device on array initialisation
- [#483](https://github.com/helmholtz-analytics/heat/pull/483) Bugfix: DNDarray.cpu() changes heat device to cpu
- [#496](https://github.com/helmholtz-analytics/heat/pull/496) New feature: flipud()
- [#498](https://github.com/helmholtz-analytics/heat/pull/498) Feature: flip()
- [#499](https://github.com/helmholtz-analytics/heat/pull/499) Bugfix: MPI datatype mapping: `torch.int16` now maps to `MPI.SHORT` instead of `MPI.SHORT_INT`
- [#501](https://github.com/helmholtz-analytics/heat/pull/501) New Feature: flatten
- [#506](https://github.com/helmholtz-analytics/heat/pull/506) Bugfix: setup.py has correct version parsing
- [#507](https://github.com/helmholtz-analytics/heat/pull/507) Bugfix: sanitize_axis changes axis of 0-dim scalars to None
- [#511](https://github.com/helmholtz-analytics/heat/pull/511) New feature: reshape
- [#515](https://github.com/helmholtz-analytics/heat/pull/515) ht.var() now returns the unadjusted sample variance by default, Bessel's correction can be applied by setting ddof=1.
- [#518](https://github.com/helmholtz-analytics/heat/pull/518) Implementation of Spectral Clustering.
- [#519](https://github.com/helmholtz-analytics/heat/pull/519) Bugfix: distributed slicing with empty list or scalar as input; distributed nonzero() of empty (local) tensor.
- [#520](https://github.com/helmholtz-analytics/heat/pull/520) Bugfix: Resplit returns correct values now.
- [#520](https://github.com/helmholtz-analytics/heat/pull/520) Feature: SplitTiles class, used in new resplit, tiles with theoretical and actual split axes
- [#521](https://github.com/helmholtz-analytics/heat/pull/521) Add documentation for the dtype reduce_op in Heat's core
- [#522](https://github.com/helmholtz-analytics/heat/pull/522) Added CUDA-aware MPI detection for MVAPICH, MPICH and ParaStation.
- [#524](https://github.com/helmholtz-analytics/heat/pull/524) New Feature: cumsum & cumprod
- [#526](https://github.com/helmholtz-analytics/heat/pull/526) float32 is now consistent default dtype for factories.
- [#531](https://github.com/helmholtz-analytics/heat/pull/531) Tiling objects are not separate from the DNDarray
- [#534](https://github.com/helmholtz-analytics/heat/pull/534) `eye()` supports all 2D split combinations and matrix configurations.
- [#535](https://github.com/helmholtz-analytics/heat/pull/535) Introduction of BaseEstimator and clustering, classification and regression mixins.
- [#536](https://github.com/helmholtz-analytics/heat/pull/536) Getting rid of the docs folder
- [#541](https://github.com/helmholtz-analytics/heat/pull/541) Introduction of basic halo scheme for inter-rank operations
- [#558](https://github.com/helmholtz-analytics/heat/pull/558) `sanitize_memory_layout` assumes default memory layout of the input tensor
- [#558](https://github.com/helmholtz-analytics/heat/pull/558) Support for PyTorch 1.5.0 added
- [#562](https://github.com/helmholtz-analytics/heat/pull/562) Bugfix: split semantics of ht.squeeze()
- [#567](https://github.com/helmholtz-analytics/heat/pull/567) Bugfix: split differences for setitem are now assumed to be correctly given, error will come from torch upon the setting of the value

# v0.3.0

- [#454](https://github.com/helmholtz-analytics/heat/issues/454) Update lasso example
- [#474](https://github.com/helmholtz-analytics/heat/pull/474) New feature: distributed Gaussian Naive Bayes classifier
- [#473](https://github.com/helmholtz-analytics/heat/issues/473) Matmul now will not split any of the input matrices if both have `split=None`. To toggle splitting of one input for increased speed use the allow_resplit flag.
- [#473](https://github.com/helmholtz-analytics/heat/issues/473) `dot` handles 2 split None vectors correctly now
- [#470](https://github.com/helmholtz-analytics/heat/pull/470) Enhancement: Accelerate distance calculations in kmeans clustering by introduction of new module spatial.distance
- [#478](https://github.com/helmholtz-analytics/heat/pull/478) `ht.array` now typecasts the local torch tensors if the torch tensors given are not the torch version of the specified dtype + unit test updates
- [#479](https://github.com/helmholtz-analytics/heat/pull/479) Completion of spatial.distance module to support 2D input arrays of different splittings (None or 0) and different datatypes, also if second input argument is None

# v0.2.2

This version adds support for PyTorch 1.4.0. There are also several minor feature improvements and bug fixes listed below.
- [#443](https://github.com/helmholtz-analytics/heat/pull/443) added option for neutral elements to be used in the place of empty tensors in reduction operations (`operations.__reduce_op`) (cf. [#369](https://github.com/helmholtz-analytics/heat/issues/369) and [#444](https://github.com/helmholtz-analytics/heat/issues/444))
- [#445](https://github.com/helmholtz-analytics/heat/pull/445) `var` and `std` both now support iterable axis arguments
- [#452](https://github.com/helmholtz-analytics/heat/pull/452) updated pull request template
- [#465](https://github.com/helmholtz-analytics/heat/pull/465) bug fix: `x.unique()` returns a DNDarray both in distributed and non-distributed mode (cf. [#464])
- [#463](https://github.com/helmholtz-analytics/heat/pull/463) Bugfix: Lasso tests now run with both GPUs and CPUs

# v0.2.1

This version fixes the packaging, such that installed versions of HeAT contain all required Python packages.

# v0.2.0

This version varies greatly from the previous version (0.1.0). This version includes a great increase in
functionality and there are many changes. Many functions which were working previously now behave more closely
to their numpy counterparts. Although a large amount of progress has been made, work is still ongoing. We
appreciate everyone who uses this package and we work hard to solve the issues which you report to us. Thank you!

## Updated Package Requirements
- python >= 3.5
- mpi4py >= 3.0.0
- numpy >= 1.13.0
- torch >= 1.3.0

#### Optional Packages
- h5py >= 2.8.0
- netCDF4 >= 1.4.0, <= 1.5.2
- pre-commit >= 1.18.3 (development requirement)

## Additions

### GPU Support
[#415](https://github.com/helmholtz-analytics/heat/pull/415) GPU support was added for this release. To set the default device use `ht.use_device(dev)` where `dev` can be either
"gpu" or "cpu". Make sure to specify the device when creating DNDarrays if the desired device is different than the
default. If no device is specified then that device is assumed to be "cpu".

#### Basic Operations
- [#308](https://github.com/helmholtz-analytics/heat/pull/308) balance
- [#308](https://github.com/helmholtz-analytics/heat/pull/308) convert DNDarray to numpy NDarray
- [#412](https://github.com/helmholtz-analytics/heat/pull/412) diag and diagonal
- [#388](https://github.com/helmholtz-analytics/heat/pull/388) diff
- [#362](https://github.com/helmholtz-analytics/heat/pull/362) distributed random numbers
- [#327](https://github.com/helmholtz-analytics/heat/pull/327) exponents and logarithms
- [#423](https://github.com/helmholtz-analytics/heat/pull/423) Fortran memory layout
- [#330](https://github.com/helmholtz-analytics/heat/pull/330) load csv
- [#326](https://github.com/helmholtz-analytics/heat/pull/326) maximum
- [#324](https://github.com/helmholtz-analytics/heat/pull/324) minimum
- [#304](https://github.com/helmholtz-analytics/heat/pull/304) nonzero
- [#367](https://github.com/helmholtz-analytics/heat/pull/367) prod
- [#402](https://github.com/helmholtz-analytics/heat/pull/402) modf
- [#428](https://github.com/helmholtz-analytics/heat/pull/428) redistribute
- [#345](https://github.com/helmholtz-analytics/heat/pull/345) resplit out of place
- [#402](https://github.com/helmholtz-analytics/heat/pull/402) round
- [#312](https://github.com/helmholtz-analytics/heat/pull/312) sort
- [#423](https://github.com/helmholtz-analytics/heat/pull/423) strides
- [#304](https://github.com/helmholtz-analytics/heat/pull/304) where

#### Basic Multi-DNDarray Operations
- [#366](https://github.com/helmholtz-analytics/heat/pull/366) bit-wise AND, OR, and XOR
- [#319](https://github.com/helmholtz-analytics/heat/pull/319) concatenate
- [#387](https://github.com/helmholtz-analytics/heat/pull/387) hstack
- [#387](https://github.com/helmholtz-analytics/heat/pull/387) vstack

#### Developmental
- Code of conduct
- Contribution guidelines
    * pre-commit and black checks added to Pull Requests to ensure proper formatting
- Issue templates
- [#357](https://github.com/helmholtz-analytics/heat/pull/357) Logspace factory
- [#428](https://github.com/helmholtz-analytics/heat/pull/428) lshape map creation
- Pull Request Template
- Removal of the ml folder in favor of regression and clustering folders
- [#365](https://github.com/helmholtz-analytics/heat/pull/365) Test suite

#### Linear Algebra and Statistics
- [#352](https://github.com/helmholtz-analytics/heat/pull/352) average
- [#322](https://github.com/helmholtz-analytics/heat/pull/322) dot
- [#322](https://github.com/helmholtz-analytics/heat/pull/322) cov
- [#286](https://github.com/helmholtz-analytics/heat/pull/286) matmul
- [#350](https://github.com/helmholtz-analytics/heat/pull/350) mean for all numerical HeAT dtypes available

#### Regression, Clustering, and Misc.
- [#307](https://github.com/helmholtz-analytics/heat/pull/307) lasso regression example
- [#308](https://github.com/helmholtz-analytics/heat/pull/308) kmeans scikit feature completeness
- [#435](https://github.com/helmholtz-analytics/heat/pull/435) Parter matrix

# Bug Fixes

- KMeans bug fixes
    * Working in distributed mode
    * Fixed shape cluster centers for `init='kmeans++'`
- __local_op now returns proper gshape
- allgatherv fix -> elements now sorted in the correct order
- getitiem fixes and improvements
- unique now returns a distributed result if the input was distributed
- AllToAll on single process now functioning properly
- optional packages are truly optional for running the unit tests
- the output of mean and var (and std) now set the correct split axis for the returned DNDarray<|MERGE_RESOLUTION|>--- conflicted
+++ resolved
@@ -1,18 +1,12 @@
-<<<<<<< HEAD
-# Pending Additions
-## New features
-### Types
-- [#761](https://github.com/helmholtz-analytics/heat/pull/761) `result_type`
-=======
 # Pending additions
 
 ## Highlights
+- [#761](https://github.com/helmholtz-analytics/heat/pull/761) New feature: `result_type`
 
 ## Breaking Changes
 
 ## Bug fixes
 
->>>>>>> fb1e4fd0
 
 # v1.0.0
 
