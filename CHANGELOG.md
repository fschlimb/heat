--- conflicted
+++ resolved
@@ -3,15 +3,12 @@
 ## Bug Fixes
 - [#826](https://github.com/helmholtz-analytics/heat/pull/826) Fixed `__setitem__` handling of distributed `DNDarray` values which have a different shape in the split dimension
 
-<<<<<<< HEAD
 ## Feature Additions
+
 ### Linear Algebra
 - [#840](https://github.com/helmholtz-analytics/heat/pull/840) New feature: `vecdot()`
-=======
-# Feature Additions
 ## Manipulations
 - [#829](https://github.com/helmholtz-analytics/heat/pull/829) New feature: `roll`
->>>>>>> f0afedf7
 
 # v1.1.0
 
