--- conflicted
+++ resolved
@@ -12,11 +12,8 @@
 - [#499](https://github.com/helmholtz-analytics/heat/pull/499) Bugfix: MPI datatype mapping: `torch.int16` now maps to `MPI.SHORT` instead of `MPI.SHORT_INT`
 - [#515] (https://github.com/helmholtz-analytics/heat/pull/515) ht.var() now returns the unadjusted sample variance by default, Bessel's correction can be applied by setting ddof=1.
 - [#519] (https://github.com/helmholtz-analytics/heat/pull/519) Bugfix: distributed slicing with empty list or scalar as input; distributed nonzero() of empty (local) tensor.
-<<<<<<< HEAD
 - [#521](https://github.com/helmholtz-analytics/heat/pull/521) Add documentation for the generic reduce_op in Heat's core
-=======
 - [#522] (https://github.com/helmholtz-analytics/heat/pull/522) Added CUDA-aware MPI detection for MVAPICH, MPICH and ParaStation.
->>>>>>> 2cec7a2c
 
 # v0.3.0
 
